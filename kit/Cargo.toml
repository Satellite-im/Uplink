[package]
name = "kit"
version.workspace = true
edition = "2021"

# See more keys and their definitions at https://doc.rust-lang.org/cargo/reference/manifest.html

[dependencies]
chrono.workspace = true
dioxus.workspace = true
dioxus-core = { workspace = true }
dioxus-desktop = { workspace = true, features = ["transparent"] }
dioxus-hooks.workspace = true
dioxus-html.workspace = true
timeago.workspace = true
humansize.workspace = true
common = { path = "../common" }

<<<<<<< HEAD
warp.workspace = true
=======
warp = { git = "https://github.com/Satellite-im/Warp", rev = "6e50802ba6e4d5c1ad10969d9a3a8aa176d47432" }
>>>>>>> ca54333e

derive_more.workspace = true

[dependencies.uuid]
workspace = true
features = [
    "v4",                # Lets you generate random UUIDs
    "fast-rng",          # Use a faster (but still sufficiently random) RNG
    "macro-diagnostics", # Enable better diagnostics for compile-time UUIDs
]

[build-dependencies]
glob = "0.3.0"
rsass = "0.26.0"<|MERGE_RESOLUTION|>--- conflicted
+++ resolved
@@ -15,13 +15,7 @@
 timeago.workspace = true
 humansize.workspace = true
 common = { path = "../common" }
-
-<<<<<<< HEAD
 warp.workspace = true
-=======
-warp = { git = "https://github.com/Satellite-im/Warp", rev = "6e50802ba6e4d5c1ad10969d9a3a8aa176d47432" }
->>>>>>> ca54333e
-
 derive_more.workspace = true
 
 [dependencies.uuid]
