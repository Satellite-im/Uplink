--- conflicted
+++ resolved
@@ -25,13 +25,10 @@
 reqwest = { workspace = true }
 base64 = { workspace = true }
 mime = { workspace = true }
-<<<<<<< HEAD
 once_cell = { workspace = true }
-=======
 emojis = "0.5"
 unic-segment = "0.9"
 unic-emoji-char = "0.9"
->>>>>>> d5cdf497
 
 [dependencies.uuid]
 workspace = true
