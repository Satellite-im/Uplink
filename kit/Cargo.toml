[package]
name = "kit"
rust-version.workspace = true
version.workspace = true
edition = "2021"

# See more keys and their definitions at https://doc.rust-lang.org/cargo/reference/manifest.html

[dependencies]
chrono.workspace = true
dioxus.workspace = true
dioxus-core = { workspace = true }
dioxus-desktop = { workspace = true, features = ["transparent"] }
dioxus-hooks.workspace = true
dioxus-html.workspace = true
timeago.workspace = true
humansize.workspace = true
common.workspace = true
warp.workspace = true
derive_more.workspace = true
<<<<<<< HEAD
linkify.workspace = true
reqwest.workspace = true
select.workspace = true
=======
pulldown-cmark = "0.9.2"
>>>>>>> 3ea9784f

[dependencies.uuid]
workspace = true
features = [
    "v4",                # Lets you generate random UUIDs
    "fast-rng",          # Use a faster (but still sufficiently random) RNG
    "macro-diagnostics", # Enable better diagnostics for compile-time UUIDs
]

[build-dependencies]
glob = "0.3.0"
rsass = "0.26.0"<|MERGE_RESOLUTION|>--- conflicted
+++ resolved
@@ -18,13 +18,10 @@
 common.workspace = true
 warp.workspace = true
 derive_more.workspace = true
-<<<<<<< HEAD
+pulldown-cmark = "0.9.2"
 linkify.workspace = true
 reqwest.workspace = true
 select.workspace = true
-=======
-pulldown-cmark = "0.9.2"
->>>>>>> 3ea9784f
 
 [dependencies.uuid]
 workspace = true
