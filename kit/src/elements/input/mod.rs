use common::language::get_local_text;
use dioxus::prelude::*;
use dioxus_elements::input;
use dioxus_html::input_data::keyboard_types::{Code, Modifiers};

pub type ValidationError = String;
use crate::elements::label::Label;

use common::icons::outline::Shape as Icon;
use common::icons::Icon as IconElement;

/// This vector of special chars must be used to decide which char can or cannot be allowed in the input field.
/// Just use this if quantity of chars you want to block and allow are similar.
/// If not, is best to use SpecialCharsAction to pass small vecs.
///
/// ## Example:
/// ```rust
/// let chars_to_remove = vec!['\\', '/', ';', ':', '\'', '\"', ',', '<', '>', '.', '/', '?', '~', '_'];
/// let mut special_chars = SPECIAL_CHARS.to_vec();
/// special_chars = special_chars
///    .iter()
///    .filter(|&&c| !chars_to_remove.contains(&c))
///    .cloned()
///    .collect();
/// rsx! (
/// Input {
///  ...
/// options: Options {
///    with_validation: Some(Validation {
///        alpha_numeric_only: true,
///        special_chars_allowed: Some(special_chars),
///        ..Validation::default()
///    }),
///    ..Options::default()
/// }
/// ...
/// )
/// ```
pub static SPECIAL_CHARS: &[char] = &[
    '!', '@', '#', '$', '%', '^', '&', '*', '(', ')', '-', '+', '=', '{', '}', '[', ']', '|', '\\',
    ';', ':', '\'', '\"', ',', '<', '>', '.', '/', '?', '~', '_',
];

#[derive(PartialEq, Clone)]
pub enum SpecialCharsAction {
    Allow,
    Block,
}

#[derive(Default, Clone)]
pub struct Validation {
    pub max_length: Option<i32>,
    pub min_length: Option<i32>,
    pub alpha_numeric_only: bool,
    pub ignore_colons: bool,
    pub no_whitespace: bool,
    /// Decide if allow or block some chars, to keeping block any special char
    /// just pass None as value
    ///
    /// ### Example
    ///
    /// ```rust
    ///  options: Options {
    ///        react_to_esc_key: true,
    ///     with_validation: Some(Validation {
    ///             alpha_numeric_only: true,
    ///             special_chars: Some((SpecialCharsAction::Block, vec!['\\', '/'])),
    ///             ..Validation::default()
    ///         }),
    ///         ..Options::default()
    ///     }
    /// ```
    pub special_chars: Option<(SpecialCharsAction, Vec<char>)>,
}

#[derive(Default, Clone)]
pub struct Options {
    pub with_validation: Option<Validation>,
    pub replace_spaces_underscore: bool,
    pub disabled: bool,
    pub with_clear_btn: bool,
    pub with_label: Option<&'static str>,
    pub react_to_esc_key: bool,
}

#[derive(Clone, Copy)]
pub enum Size {
    Small,
    Normal,
}

impl Size {
    fn get_height(&self) -> &str {
        match self {
            Size::Small => "0",
            _ => "",
        }
    }
}

#[derive(Props)]
pub struct Props<'a> {
    #[props(default = "".to_owned())]
    id: String,
    #[props(default = false)]
    focus: bool,
    #[props(optional)]
    _loading: Option<bool>,
    placeholder: String,
    #[props(optional)]
    max_length: Option<i32>,
    #[props(default = Size::Normal)]
    size: Size,
    #[props(optional)]
    default_text: Option<String>,
    #[props(optional)]
    aria_label: Option<String>,
    #[props(optional)]
    is_password: Option<bool>,
    #[props(optional)]
    disabled: Option<bool>,
    #[props(optional)]
    icon: Option<Icon>,
    #[props(optional)]
    options: Option<Options>,
    #[props(optional)]
    onchange: Option<EventHandler<'a, (String, bool)>>,
    #[props(optional)]
    onreturn: Option<EventHandler<'a, (String, bool, Code)>>,
    #[props(optional)]
    reset: Option<UseState<bool>>,
}

pub fn emit(cx: &Scope<Props>, s: String, is_valid: bool) {
    if let Some(f) = &cx.props.onchange {
        f.call((s, is_valid));
    }
}

pub fn emit_return(cx: &Scope<Props>, s: String, is_valid: bool, key_code: Code) {
    if let Some(f) = &cx.props.onreturn {
        f.call((s, is_valid, key_code));
    }
}

// warning: this function wasn't used so I'm assuming it will only be called if the input is validated.
pub fn submit(cx: &Scope<Props>, s: String) {
    if let Some(f) = &cx.props.onreturn {
        f.call((s, true, Code::Enter));
    }
}

pub fn validate_no_whitespace(val: &str) -> Option<ValidationError> {
    if val.contains(char::is_whitespace) {
        return Some(get_local_text("warning-messages.spaces-not-allowed"));
    }
    None
}

// Default to requireing alpha-numeric inputs, unless ignore_colon override is set on the input field
pub fn validate_alphanumeric(
    val: &str,
    ignore_colon: bool,
    special_characters: Option<(SpecialCharsAction, Vec<char>)>,
) -> Option<ValidationError> {
    let mut val = val.to_string();
    if ignore_colon {
        val.retain(|c| c != ':');
    }

    if let Some((action, chars)) = special_characters {
        let mut special_chars_allowed = SPECIAL_CHARS.to_vec();
        if action == SpecialCharsAction::Block {
            special_chars_allowed = special_chars_allowed
                .iter()
                .filter(|&&c| !chars.contains(&c))
                .cloned()
                .collect();
        } else {
            special_chars_allowed = chars;
        }
        for s in special_chars_allowed {
            val.retain(|c| c != s);
        }
    }

    if !val.chars().all(char::is_alphanumeric) {
        return Some(get_local_text("warning-messages.only-alpha-chars"));
    }

    None
}

pub fn validate_min_max(val: &str, min: Option<i32>, max: Option<i32>) -> Option<ValidationError> {
    let max = max.unwrap_or_default() as usize;
    let min = min.unwrap_or_default() as usize;

    // Ensure the maximum value isn't the default
    // then make sure the value's length is less than or equal to the max
    if max > 0 && val.len() > max {
        return Some(format!(
            "{} {} {} {}.",
            get_local_text("warning-messages.maximum-of"),
            max,
            get_local_text("uplink.characters"),
            get_local_text("uplink.exceeded")
        ));
    }

    // Ensure the minimum is not the default value
    // then make sure the value's length is greater than or equal to the minimum
    if min > 0 && val.len() < min {
        return Some(format!(
            "{} {} {}.",
            get_local_text("warning-messages.please-enter-at-least"),
            min,
            get_local_text("uplink.characters")
        ));
    }

    None
}

pub fn get_icon(cx: &Scope<Props>) -> Icon {
    cx.props.icon.unwrap_or(Icon::QuestionMarkCircle)
}

pub fn get_text(cx: &Scope<Props>) -> String {
    cx.props.default_text.clone().unwrap_or_default()
}

pub fn get_aria_label(cx: &Scope<Props>) -> String {
    cx.props.aria_label.clone().unwrap_or_default()
}

pub fn get_label(cx: &Scope<Props>) -> String {
    let options = cx.props.options.clone().unwrap_or_default();
    options
        .with_label
        .map(|text| text.to_string())
        .unwrap_or_default()
}

pub fn validate(cx: &Scope<Props>, val: &str) -> Option<ValidationError> {
    let mut error: Option<ValidationError> = None;

    let options = cx.props.options.clone().unwrap_or_default();

    let validation = options.with_validation.unwrap_or_default();

    if validation.alpha_numeric_only
        && validate_alphanumeric(
            val,
            validation.ignore_colons,
            validation.special_chars.clone(),
        )
        .is_some()
    {
        error = validate_alphanumeric(val, validation.ignore_colons, validation.special_chars);
    }

    if validation.no_whitespace && validate_no_whitespace(val).is_some() {
        error = validate_no_whitespace(val);
    }

    if (validation.max_length.is_some() || validation.min_length.is_some())
        && validate_min_max(val, validation.min_length, validation.max_length).is_some()
    {
        error = validate_min_max(val, validation.min_length, validation.max_length);
    }

    error
}

#[allow(non_snake_case)]
pub fn Input<'a>(cx: Scope<'a, Props<'a>>) -> Element<'a> {
    let error = use_state(cx, || String::from(""));
    let val = use_ref(cx, || get_text(&cx));
    let max_length = cx.props.max_length.unwrap_or(std::i32::MAX);
    let options = cx.props.options.clone().unwrap_or_default();
    let should_validate = options.with_validation.is_some();

    if let Some(hook) = &cx.props.reset {
        let should_reset = hook.get();
        if *should_reset {
            val.write().clear();
            hook.set(false);
        }
    }

    let valid = use_state(cx, || false);
    let min_len = options
        .with_validation
        .map(|opt| opt.min_length.unwrap_or_default())
        .unwrap_or_default();
    let apply_validation_class = should_validate;
    let aria_label = get_aria_label(&cx);
    let label = get_label(&cx);

    let disabled = cx.props.disabled.unwrap_or_default();

    let typ = cx
        .props
        .is_password
        .and_then(|b| b.then_some("password"))
        .unwrap_or("text");

    let multiline = !cx.props.is_password.unwrap_or(false);

    let input_id = cx.props.id.clone();
    let script = include_str!("./script.js")
        .replace("UUID", &cx.props.id)
        .replace("$APPLY_FOCUS", &format!("{}", &cx.props.focus))
        .replace("$MULTI_LINE", &format!("{}", &multiline));

    cx.render(rsx! (
        div {
            class: {
                format_args!("input-group {}", if disabled { "disabled" } else { " "})
            },
            (!label.is_empty()).then(|| rsx! (
                Label {
                    text: label
                }
            ))
            div {
                class: {
                    format_args!("input {}", if *valid.current() && apply_validation_class { "input-success" } else if !error.is_empty() && apply_validation_class { "input-warning" } else { "" })
                },
                height: cx.props.size.get_height(),
                // If an icon was provided, render it before the input.
                (cx.props.icon.is_some()).then(|| rsx!(
                    span {
                        class: "icon",
                        IconElement {
                            icon: get_icon(&cx)
                        }
                    }
                )),
                script { "{script}"},
                textarea {
                    class: "input_textarea",
                    id: "{input_id}",
                    aria_label: "{aria_label}",
                    disabled: "{disabled}",
                    value: format_args!("{}", val.read()),
                    maxlength: "{max_length}",
                    "type": "{typ}",
                    placeholder: "{cx.props.placeholder}",
                    oninput: move |evt| {
                        let current_val = evt.value.clone();
                        *val.write_silent() = current_val.to_string();

                        let is_valid = if should_validate {
                            let validation_result = validate(&cx, &current_val).unwrap_or_default();
                            error.set(validation_result.clone());
                            if !validation_result.is_empty() {
                                valid.set(false);
                                evt.stop_propagation();
                            } else if current_val.len() >= min_len as usize {
                                valid.set(true);
                            }
                            *valid.current()
                        } else {
                            true
                        };
                        emit(&cx, val.read().to_string(), is_valid);
                    },
                    onkeyup: move |evt| {
                        if evt.code() == Code::Enter {
<<<<<<< HEAD
                            if !multiline || !evt.data.modifiers().contains(Modifiers::SHIFT) {
                                emit_return(&cx, val.read().to_string(), *valid.current(), evt.code());
                            }
=======
                            emit_return(&cx, val.read().to_string(), *valid.current(), evt.code());
                            *val.write() = "".into();
>>>>>>> dae6e43a
                        } else if options.react_to_esc_key && evt.code() == Code::Escape {
                            emit_return(&cx, "".to_owned(), true, evt.code());
                        }
                    }
                }
                (options.with_clear_btn && !val.read().is_empty()).then(|| rsx!(
                    div {
                        class: "clear-btn",
                        onclick: move |_| {
                            *val.write() = "".into();
                            emit(&cx, val.read().to_string(), false);
                            error.set("".into());
                            valid.set(false);
                        },
                        IconElement {
                            icon: Icon::Backspace
                        }
                    }
                )),
            },
            (!error.is_empty()).then(|| rsx!(
                p {
                    class: "error",
                    aria_label: "input-error",
                    "{error}"
                }
            ))
        }
    ))
}<|MERGE_RESOLUTION|>--- conflicted
+++ resolved
@@ -368,14 +368,10 @@
                     },
                     onkeyup: move |evt| {
                         if evt.code() == Code::Enter {
-<<<<<<< HEAD
                             if !multiline || !evt.data.modifiers().contains(Modifiers::SHIFT) {
                                 emit_return(&cx, val.read().to_string(), *valid.current(), evt.code());
+                                *val.write() = "".into();
                             }
-=======
-                            emit_return(&cx, val.read().to_string(), *valid.current(), evt.code());
-                            *val.write() = "".into();
->>>>>>> dae6e43a
                         } else if options.react_to_esc_key && evt.code() == Code::Escape {
                             emit_return(&cx, "".to_owned(), true, evt.code());
                         }
