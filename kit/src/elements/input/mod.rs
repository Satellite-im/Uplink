--- conflicted
+++ resolved
@@ -421,7 +421,6 @@
                     // after a valid submission, don't keep the input box green. 
                     onkeyup: move |evt| {
                         if evt.code() == Code::Enter || evt.code() == Code::NumpadEnter {
-<<<<<<< HEAD
                             if cx.props.validate_on_return_with_val_empty && val.read().to_string().is_empty() {
                                 let is_valid = if should_validate {
                                     let validation_result = validate(&cx, "").unwrap_or_default();
@@ -433,17 +432,11 @@
                                 };
                                 emit(&cx, "".to_owned(), is_valid);
                             } else {
-                                emit_return(&cx, val.read().to_string(), *valid.current(), evt.code());
-                                if options.clear_on_submit {
-                                    reset_fn();
-                                }
-=======
                             emit_return(&cx, val.read().to_string(), *valid.current(), evt.code());
                             if options.clear_on_submit {
                                 reset_fn();
                             } else if options.clear_validation_on_submit {
                                 valid.set(false);
->>>>>>> 70529ab8
                             }
                         } else if options.react_to_esc_key && evt.code() == Code::Escape {
                             emit_return(&cx, "".to_owned(), min_length == 0, evt.code());
