//! This was made for the chatbar but it turns out that a contenteditable div is needed to render markdown. This is a temporary solution.
//! this could be merged with kit/src/elements/input and make the input element use a textarea based on a property.
//! that might helpful if a textarea needed to perform input validation.

use std::{cell::RefCell, rc::Rc};

use dioxus::prelude::*;
use dioxus_html::input_data::keyboard_types::{Code, Modifiers};

#[derive(Clone, Copy)]
pub enum Size {
    Small,
    Normal,
}

impl Size {
    fn get_height(&self) -> &str {
        match self {
            Size::Small => "0",
            _ => "",
        }
    }
}

#[derive(Props)]
pub struct Props<'a> {
    #[props(default = "".to_owned())]
    id: String,
    #[props(default = false)]
    focus: bool,
    #[props(default = false)]
    loading: bool,
    #[props(default = "".to_owned())]
    placeholder: String,
    #[props(default = 1024)]
    max_length: i32,
    #[props(default = Size::Normal)]
    size: Size,
    #[props(default = "".to_owned())]
    aria_label: String,
    onchange: EventHandler<'a, (String, bool)>,
    onreturn: EventHandler<'a, (String, bool, Code)>,
    value: String,
}

#[allow(non_snake_case)]
pub fn Input<'a>(cx: Scope<'a, Props<'a>>) -> Element<'a> {
    let Props {
        id,
        focus,
        loading,
        placeholder,
        max_length,
        size,
        aria_label,
        onchange,
        onreturn,
        value,
    } = &cx.props;

    let height_script = include_str!("./update_input_height.js");
    let focus_script = include_str!("./focus.js").replace("UUID", id);
    dioxus_desktop::use_eval(cx)(height_script.to_string());
    dioxus_desktop::use_eval(cx)(focus_script.to_string());

    let script = include_str!("./script.js")
        .replace("UUID", id)
        .replace("$MULTI_LINE", &format!("{}", true));
    let current_val = value.to_string();

    let cv2 = current_val.clone();

    let text_value = Rc::new(RefCell::new(value.to_string()));
    let text_value_onchange = Rc::clone(&text_value);
    let text_value_onreturn = Rc::clone(&text_value);

    cx.render(rsx! (
        div {
            class: format_args!("input-group {}", if *loading { "disabled" } else { " " }),
            div {
                class: "input",
                height: "{size.get_height()}",
                script { "{script}" },
                textarea {
                    key: "{element_id}",
                    class: "input_textarea",
                    id: "{id}",
                    // todo: troubleshoot this. it isn't working
                    autofocus: *focus,
                    aria_label: "{aria_label}",
                    disabled: "{loading}",
                    value: "{current_val}",
                    maxlength: "{max_length}",
                    placeholder: "{placeholder}",
                    onblur: move |_| {
                        onreturn.call((cv2.to_string(), false, Code::Enter));
                    },
                    oninput: move |evt| {
                        let current_val = evt.value.clone();
                        text_value_onchange.borrow_mut().clear();
                        text_value_onchange.borrow_mut().push_str(&current_val);
                        onchange.call((current_val, true));
                    },
                    onkeyup: move |evt| {
<<<<<<< HEAD
                        let is_valid = !val.read().trim().is_empty();
                        if evt.code() == Code::Enter || evt.code() == Code::NumpadEnter && !evt.data.modifiers().contains(Modifiers::SHIFT) {
                            cx.props.onreturn.call((val.read().to_string(), is_valid, evt.code()));
=======
                        let is_valid = !text_value_onreturn.borrow().trim().is_empty();
                        if evt.code() == Code::Enter && !evt.data.modifiers().contains(Modifiers::SHIFT) {
                            onreturn.call((text_value_onreturn.borrow().clone(), is_valid, evt.code()));
>>>>>>> b91d03da
                        }
                    }
                }
            },
        }
        script { focus_script }
    ))
}<|MERGE_RESOLUTION|>--- conflicted
+++ resolved
@@ -102,15 +102,9 @@
                         onchange.call((current_val, true));
                     },
                     onkeyup: move |evt| {
-<<<<<<< HEAD
-                        let is_valid = !val.read().trim().is_empty();
-                        if evt.code() == Code::Enter || evt.code() == Code::NumpadEnter && !evt.data.modifiers().contains(Modifiers::SHIFT) {
-                            cx.props.onreturn.call((val.read().to_string(), is_valid, evt.code()));
-=======
                         let is_valid = !text_value_onreturn.borrow().trim().is_empty();
-                        if evt.code() == Code::Enter && !evt.data.modifiers().contains(Modifiers::SHIFT) {
+                        if(evt.code() == Code::Enter || evt.code() == Code::NumpadEnter) && !evt.data.modifiers().contains(Modifiers::SHIFT) {
                             onreturn.call((text_value_onreturn.borrow().clone(), is_valid, evt.code()));
->>>>>>> b91d03da
                         }
                     }
                 }
