--- conflicted
+++ resolved
@@ -104,14 +104,10 @@
                     disabled: "{disabled}",
                     value: "{val.read()}",
                     maxlength: "{element_max_length}",
-<<<<<<< HEAD
                     placeholder: format_args!("{}", if cx.props.is_disabled.unwrap_or_default() {""} else {element_placeholder}),
-=======
-                    placeholder: "{element_placeholder}",
                     onblur: move |_| {
                         cx.props.onreturn.call((val.read().to_string(), false, Code::Enter));
                     },
->>>>>>> b9562e6a
                     oninput: move |evt| {
                         let current_val = evt.value.clone();
                         *val.write_silent() = current_val;
