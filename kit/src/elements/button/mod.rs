--- conflicted
+++ resolved
@@ -64,36 +64,21 @@
         String::new()
     };
 
-<<<<<<< HEAD
     let tooltip_visible = use_signal(|| false);
-=======
-    let tooltip_visible = use_state(cx, || false);
-    let progress = cx.props.with_progress.unwrap_or(-1);
->>>>>>> d668299c
 
     let button_class = format!(
         "btn appearance-{} btn-{} {} {}",
         appearance,
         if disabled { "btn-disabled" } else { "" },
         if text.is_empty() { "no-text" } else { "" },
-<<<<<<< HEAD
         if props.loading.unwrap_or(false) {
-=======
-        if cx.props.loading.unwrap_or_default() {
->>>>>>> d668299c
             "progress"
         } else {
             ""
         }
     );
 
-<<<<<<< HEAD
     rsx!(
-=======
-    let show_icon = cx.props.loading.unwrap_or_default() || cx.props.icon.is_some();
-
-    cx.render(rsx!(
->>>>>>> d668299c
         div {
             class: {
                 format_args!("btn-wrap {}", if small { "small" } else { "" })
@@ -134,16 +119,6 @@
                         let _ = props.onpress.as_ref().map(|f| f.call(e));
                     }
                 },
-<<<<<<< HEAD
-                if let Some(loading) = props.loading {
-                    {loading.then(|| rsx!(
-                        Loader {
-                            spinning: true
-                        }
-                    ))}
-                },
-                if let Some(_icon) = props.icon {
-=======
                 if progress >= 0 {
                     rsx!(
                         div {
@@ -153,21 +128,14 @@
                     )
                 }
                 if show_icon {
-                    rsx!(
->>>>>>> d668299c
                         // for props, copy the defaults passed in by IconButton
                         common::icons::Icon {
                             ..common::icons::IconProps {
-                                class: cx.props.loading.unwrap_or_default().then_some("spin-container-for-button"),
+                                class: props.loading.unwrap_or_default().then_some("spin-container-for-button"),
                                 size: 20,
                                 fill:"currentColor",
-<<<<<<< HEAD
                                 icon: _icon,
                                 disabled:  props.disabled.unwrap_or_default(),
-=======
-                                icon: if cx.props.loading.unwrap_or_default() {Icon::Loader} else {cx.props.icon.unwrap()},
-                                disabled:  cx.props.disabled.unwrap_or_default(),
->>>>>>> d668299c
                                 disabled_fill: "#9CA3AF"
                             },
                         }
