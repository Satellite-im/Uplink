--- conflicted
+++ resolved
@@ -156,8 +156,7 @@
                     placeholder: cx.props.placeholder.clone(),
                     ignore_focus: cx.props.ignore_focus,
                     show_char_counter: true,
-<<<<<<< HEAD
-                    value: if cx.props.is_disabled { get_local_text("messages.not-friends")} else { cx.props.value.clone().unwrap_or_default()},
+                    value: if cx.props.is_disabled { get_local_text("messages.loading")} else { cx.props.value.clone().unwrap_or_default()},
                     onkeyup: move |keycode| {
                         if !*is_emoji_suggestion_modal_closed.read() && keycode == Code::Escape {
                             is_emoji_suggestion_modal_closed.with_mut(|i| *i = true);
@@ -167,10 +166,6 @@
                         cx.props.onchange.call(v);
                         *is_emoji_suggestion_modal_closed.write_silent() = false;
                     },
-=======
-                    value: if cx.props.is_disabled { get_local_text("messages.loading")} else { cx.props.value.clone().unwrap_or_default()},
-                    onchange: move |(v, _)| cx.props.onchange.call(v),
->>>>>>> 972635ee
                     onreturn: move |(v, is_valid, _)| {
                         if let Some(i) = selected_emoji.write_silent().take() {
                             if let Some(e) = cx.props.on_emoji_click.as_ref() {
