--- conflicted
+++ resolved
@@ -283,8 +283,10 @@
 }
 
 #[allow(non_snake_case)]
-<<<<<<< HEAD
 fn SuggestionsMenu<'a>(cx: Scope<'a, SuggestionProps<'a>>) -> Element<'a> {
+    if cx.props.selected.read().is_none() {
+        *cx.props.selected.write_silent() = Some(0);
+    }
     let (label, suggestions): (_, Vec<_>) = match cx.props.suggestions {
         SuggestionType::None => return cx.render(rsx!(())),
         SuggestionType::Emoji(pattern, emojis) => {
@@ -292,7 +294,7 @@
                 rsx!(div {
                     class: format_args!("{} {}", "chatbar-suggestion", match cx.props.selected.read().as_ref() {
                         Some(v) => if *v == num {"chatbar-selected"} else {""},
-                        None => ""
+                        None => "",
                     }),
                     aria_label: {
                         format_args!(
@@ -337,12 +339,6 @@
             (get_local_text("messages.username-suggestion"), component)
         }
     };
-=======
-fn EmojiSuggesions<'a>(cx: Scope<'a, EmojiSuggestionProps<'a>>) -> Element<'a> {
-    if cx.props.selected.read().is_none() {
-        *cx.props.selected.write_silent() = Some(0);
-    }
->>>>>>> 66044260
     cx.render(rsx!(div {
         class: "chatbar-suggestions",
         aria_label: "chatbar-suggestions-container",
@@ -365,26 +361,6 @@
                 text: label,
             },
         }
-<<<<<<< HEAD
         suggestions.into_iter()
-=======
-        cx.props.suggestions.iter().enumerate().map(|(num, (emoji,alias))| {
-            cx.render(rsx!(div {
-                class: format_args!("{} {}", "emoji-suggestion", match cx.props.selected.read().as_ref() {
-                    Some(v) => if *v == num {"emoji-selected"} else {""},
-                    None => "",
-                }),
-                aria_label: {
-                    format_args!(
-                        "emoji-suggested-{emoji}",
-                    )
-                },
-                onclick: move |_| {
-                    cx.props.on_emoji_click.call((emoji.clone(), alias.clone()))
-                },
-                format_args!("{emoji}  :{alias}:"),
-            }))
-        })
->>>>>>> 66044260
     }))
 }