use dioxus::prelude::*;

use crate::{
    elements::{button::Button, input::Input, label::Label, Appearance},
    icons::Icon,
};

pub type To = &'static str;

#[derive(Clone, PartialEq)]
pub struct Route {
    pub to: To,
    pub icon: Icon,
    pub name: &'static str,
}

#[derive(Default)]
pub struct ReplyInfo<'a> {
    pub user_image: Element<'a>,
    pub message: String,
}

#[derive(Props)]
pub struct Props<'a> {
    placeholder: String,
    #[props(optional)]
    with_replying_to: Option<Element<'a>>,
    #[props(optional)]
    with_file_upload: Option<Element<'a>>,
    #[props(optional)]
    extensions: Option<Element<'a>>,
    #[props(optional)]
    controls: Option<Element<'a>>,
    #[props(optional)]
    loading: Option<bool>,
    onchange: EventHandler<'a, String>,
    onreturn: EventHandler<'a, String>,
}

#[derive(Props)]
pub struct ReplyProps<'a> {
    label: String,
    #[props(optional)]
    remote: Option<bool>,
    message: String,
    onclose: EventHandler<'a>,
    children: Element<'a>,
}

#[allow(non_snake_case)]
pub fn Reply<'a>(cx: Scope<'a, ReplyProps<'a>>) -> Element<'a> {
    let remote = cx.props.remote.unwrap_or_default();

    cx.render(rsx! (
        div {
            class: "inline-reply",
            Label {
                text: cx.props.label.clone(),
            },
            Button {
                small: true,
                appearance: Appearance::Secondary,
                icon: Icon::XMark,
                onpress: move |_| cx.props.onclose.call(()),
            },
            div {
                class: "content",
                remote.then(|| rsx!(&cx.props.children)),
                p {
                    class: {
                        format_args!("reply-text message {}", if remote { "remote" } else { "" })
                    },
                    "{cx.props.message}"
                }
                (!remote).then(|| rsx!(&cx.props.children)),
            }
        }
    ))
}

#[allow(non_snake_case)]
pub fn Chatbar<'a>(cx: Scope<'a, Props<'a>>) -> Element<'a> {
    let input_val = use_ref(cx, String::new);
    cx.render(rsx!(
        div {
            class: "chatbar",
            cx.props.with_replying_to.as_ref(),
            cx.props.with_file_upload.as_ref(),
            Input {
                disabled: cx.props.loading.unwrap_or_default(),
                placeholder: cx.props.placeholder.clone(),
<<<<<<< HEAD
                onchange: move |(v, _)| cx.props.onchange.call(v),
                onreturn: move |(v, _)| cx.props.onreturn.call(v),
=======
                value: input_val.clone(),
>>>>>>> 1af74972
            },
            cx.props.extensions.as_ref(),
            div {
                class: "controls",
                cx.props.controls.as_ref()
            }
        }
    ))
}<|MERGE_RESOLUTION|>--- conflicted
+++ resolved
@@ -35,6 +35,7 @@
     loading: Option<bool>,
     onchange: EventHandler<'a, String>,
     onreturn: EventHandler<'a, String>,
+    value: UseRef<String>,
 }
 
 #[derive(Props)]
@@ -80,7 +81,6 @@
 
 #[allow(non_snake_case)]
 pub fn Chatbar<'a>(cx: Scope<'a, Props<'a>>) -> Element<'a> {
-    let input_val = use_ref(cx, String::new);
     cx.render(rsx!(
         div {
             class: "chatbar",
@@ -89,12 +89,9 @@
             Input {
                 disabled: cx.props.loading.unwrap_or_default(),
                 placeholder: cx.props.placeholder.clone(),
-<<<<<<< HEAD
+                value: cx.props.value.clone(),
                 onchange: move |(v, _)| cx.props.onchange.call(v),
                 onreturn: move |(v, _)| cx.props.onreturn.call(v),
-=======
-                value: input_val.clone(),
->>>>>>> 1af74972
             },
             cx.props.extensions.as_ref(),
             div {
