use dioxus::prelude::*;

use crate::elements::{button::Button, label::Label, textarea, Appearance};

use common::icons;

pub type To = &'static str;

#[derive(Clone, PartialEq)]
pub struct Route {
    pub to: To,
    pub icon: icons::outline::Shape,
    pub name: &'static str,
}

#[derive(Default)]
pub struct ReplyInfo<'a> {
    pub user_image: Element<'a>,
    pub message: String,
}

#[derive(Props)]
pub struct Props<'a> {
    id: String,
    placeholder: String,
    #[props(optional)]
    with_replying_to: Option<Element<'a>>,
    #[props(optional)]
    with_file_upload: Option<Element<'a>>,
    #[props(optional)]
    extensions: Option<Element<'a>>,
    #[props(optional)]
    controls: Option<Element<'a>>,
    #[props(optional)]
    loading: Option<bool>,
    onchange: EventHandler<'a, String>,
    onreturn: EventHandler<'a, String>,
    reset: Option<UseState<bool>>,
    #[props(optional)]
    is_disabled: Option<bool>,
    #[props(optional)]
    tooltip: Option<String>,
}

#[derive(Props)]
pub struct ReplyProps<'a> {
    label: String,
    #[props(optional)]
    remote: Option<bool>,
    message: String,
    onclose: EventHandler<'a>,
    children: Element<'a>,
}

#[allow(non_snake_case)]
pub fn Reply<'a>(cx: Scope<'a, ReplyProps<'a>>) -> Element<'a> {
    let remote = cx.props.remote.unwrap_or_default();

    cx.render(rsx! (
        div {
            class: "inline-reply",
            Label {
                text: cx.props.label.clone(),
            },
            Button {
                small: true,
                appearance: Appearance::Secondary,
                icon: icons::outline::Shape::XMark,
                onpress: move |_| cx.props.onclose.call(()),
            },
            div {
                class: "content",
                remote.then(|| rsx!(&cx.props.children)),
                p {
                    class: {
                        format_args!("reply-text message {}", if remote { "remote" } else { "" })
                    },
                    "{cx.props.message}"
                }
                (!remote).then(|| rsx!(&cx.props.children)),
            }
        }
    ))
}

#[allow(non_snake_case)]
pub fn Chatbar<'a>(cx: Scope<'a, Props<'a>>) -> Element<'a> {
    let id = &cx.props.id;
    cx.render(rsx!(
        div {
            class: "chatbar",
            cx.props.with_replying_to.as_ref(),
            cx.props.with_file_upload.as_ref(),
            // apologies for the crappy code.
            textarea::Input {
                key: "{id}",
                id: id.clone(),
                loading: cx.props.loading.unwrap_or_default(),
                placeholder: cx.props.placeholder.clone(),
                reset: cx.props.reset.clone(),
                focus: cx.props.with_replying_to.is_some(),
                onchange: move |(v, _)| cx.props.onchange.call(v),
<<<<<<< HEAD
                onreturn: move |(v, _, _)| cx.props.onreturn.call(v),
                is_disabled: cx.props.is_disabled.unwrap_or_default(),
                tooltip: cx.props.tooltip.clone().unwrap_or_default(),
=======
                onreturn: move |(v, is_valid, _)| {
                    if is_valid {
                        cx.props.onreturn.call(v);
                    }
                },
>>>>>>> b9562e6a
            },
            cx.props.extensions.as_ref(),
            div {
                class: "controls",
                cx.props.controls.as_ref()
            }
        }
    ))
}<|MERGE_RESOLUTION|>--- conflicted
+++ resolved
@@ -100,17 +100,13 @@
                 reset: cx.props.reset.clone(),
                 focus: cx.props.with_replying_to.is_some(),
                 onchange: move |(v, _)| cx.props.onchange.call(v),
-<<<<<<< HEAD
-                onreturn: move |(v, _, _)| cx.props.onreturn.call(v),
-                is_disabled: cx.props.is_disabled.unwrap_or_default(),
-                tooltip: cx.props.tooltip.clone().unwrap_or_default(),
-=======
                 onreturn: move |(v, is_valid, _)| {
                     if is_valid {
                         cx.props.onreturn.call(v);
                     }
                 },
->>>>>>> b9562e6a
+                is_disabled: cx.props.is_disabled.unwrap_or_default(),
+                tooltip: cx.props.tooltip.clone().unwrap_or_default(),
             },
             cx.props.extensions.as_ref(),
             div {
