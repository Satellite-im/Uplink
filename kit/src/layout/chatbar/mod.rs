use common::state::{Identity, State};
use dioxus::prelude::*;
use dioxus_elements::input_data::keyboard_types::Code;
use uuid::Uuid;
use warp::constellation::file::File;

use crate::{
    components::{
        embeds::file_embed::FileEmbed, message::format_text, message_typing::MessageTyping,
        user_image::UserImage,
    },
    elements::{button::Button, label::Label, textarea, Appearance},
};

use common::{icons, language::get_local_text, warp_runner::thumbnail_to_base64};

pub type To = &'static str;

pub enum SuggestionType {
    None,
    // Emoji suggestions. First is the string that was matched. Second is the emojis matched
    Emoji(String, Vec<(String, String)>),
    // Username tag suggestions. First is the string that was matched. Second is the users that matched
    Tag(String, Vec<Identity>),
}

impl SuggestionType {
    fn get_replacement_for_index(&self, index: usize) -> (String, String) {
        match self {
            SuggestionType::None => (String::new(), String::new()),
            SuggestionType::Emoji(pattern, v) => (pattern.clone(), v[index].0.clone()),
            SuggestionType::Tag(pattern, v) => (
                pattern.clone(),
                format!("{}#{}", v[index].username(), v[index].short_id()),
            ),
        }
    }

    fn is_empty(&self) -> bool {
        match self {
            SuggestionType::None => true,
            SuggestionType::Emoji(_, v) => v.is_empty(),
            SuggestionType::Tag(_, v) => v.is_empty(),
        }
    }
}
#[derive(Clone, PartialEq)]
pub struct Route {
    pub to: To,
    pub icon: icons::outline::Shape,
    pub name: &'static str,
}

#[derive(Default)]
pub struct ReplyInfo {
    pub user_image: Element,
    pub message: String,
}

#[derive(Props, Clone)]
pub struct Props {
    id: String,
    placeholder: String,
    typing_users: Vec<String>,
    with_replying_to: Option<Element>,
    with_file_upload: Option<Element>,
    extensions: Option<Element>,
    controls: Option<Element>,
    value: Option<String>,
    loading: Option<bool>,
    onchange: EventHandler<String>,
    on_paste_keydown: Option<EventHandler<Event<KeyboardData>>>,
    onreturn: EventHandler<String>,
    #[props(default = false)]
    is_disabled: bool,
    ignore_focus: bool,
    suggestions: SuggestionType,
    oncursor_update: Option<EventHandler<(String, i64)>>,
    on_suggestion_click: Option<EventHandler<(String, String, i64)>>,
}

#[derive(Props, Clone)]
pub struct ReplyProps {
    label: String,
    remote: Option<bool>,
    message: String,
    attachments: Option<Vec<File>>,
    onclose: EventHandler,
    children: Element,
    markdown: Option<bool>,
    transform_ascii_emojis: Option<bool>,
    state: Signal<State>,
    chat: Uuid,
}

#[allow(non_snake_case)]
pub fn Reply(props: ReplyProps) -> Element {
    let remote = props.remote.unwrap_or_default();
    let message = format_text(
        &props.message,
        props.markdown.unwrap_or_default(),
        props.transform_ascii_emojis.unwrap_or_default(),
        Some((&props.state.read(), &props.chat, true)),
    );

    let has_attachments = props
        .attachments
        .as_ref()
        .map(|v| !v.is_empty())
        .unwrap_or(false);

    let attachment_list = props.attachments.as_ref().map(|vec| {
        vec.iter().map(|file| {
            let key = file.id();
            rsx!(FileEmbed {
                key: "{key}",
                filename: file.name(),
                filesize: file.size(),
                thumbnail: thumbnail_to_base64(file),
                with_download_button: false,
                remote: remote,
                on_press: move |_| {},
            })
        })
    });

    rsx! (
        div {
            class: "inline-reply",
            aria_label: "inline-reply",
            Label {
                text: props.label.clone(),
                aria_label: "inline-reply-header".into(),
            },
            Button {
                small: true,
                aria_label: "close-reply".into(),
                appearance: Appearance::Secondary,
                icon: icons::outline::Shape::XMark,
                onpress: move |_| props.onclose.call(()),
            },
            div {
                class: "content",
                aria_label: "content",
                {remote.then(|| rsx!({&props.children}))},
                p {
                    class: {
                        format_args!("reply-text message {}", if remote { "remote" } else { "" })
                    },
                    aria_label: {
                        format_args!("reply-text-message{}", if remote { "-remote" } else { "" })
                    },
                    dangerous_inner_html: "{message}",
                    {has_attachments.then(|| {
                        rsx!(
                            {attachment_list.map(|list| {
                                rsx!( {list} )
                            })}
                        )
                    })}
                }
                {(!remote).then(|| rsx!({&props.children}))},
            }

        }
    )
}

#[allow(non_snake_case)]
<<<<<<< HEAD
pub fn Chatbar(props: Props) -> Element {
    let controlled_input_id = &props.id;
    let is_typing = !props.typing_users.is_empty();
    let cursor_position = use_signal(|| None);
    let selected_suggestion: Signal<Option<usize>> = use_signal(|| None);
    let is_suggestion_modal_closed: Signal<bool> = use_signal(|| false);
=======
pub fn Chatbar<'a>(cx: Scope<'a, Props<'a>>) -> Element<'a> {
    let controlled_input_id = &cx.props.id;
    let is_typing = !cx.props.typing_users.is_empty();
    let cursor_position = use_ref(cx, || None);
    let selected_suggestion: &UseRef<Option<usize>> = use_ref(cx, || None);
    let arrow_selected = use_ref(cx, || false);
    let is_suggestion_modal_closed: &UseRef<bool> = use_ref(cx, || false);
    let eval = use_eval(cx);
>>>>>>> d668299c

    rsx!(
        div {
            class: "chatbar disable-select",
            {props.with_replying_to.as_ref()},
            {props.with_file_upload.as_ref()},
            div{
                class: "chatbar-group",
                textarea::InputRich {
                    key: "{controlled_input_id}",
                    id: controlled_input_id.clone(),
                    loading: props.loading.unwrap_or_default(),
                    placeholder: props.placeholder.clone(),
                    ignore_focus: props.ignore_focus,
                    show_char_counter: true,
                    value: if props.is_disabled { get_local_text("messages.loading")} else { props.value.clone().unwrap_or_default()},
                    onkeyup: move |keycode| {
                        if !*is_suggestion_modal_closed.read() && (keycode == Code::Escape || keycode == Code::Tab) {
                            if keycode == Code::Tab {
                                if let Some(i) = selected_suggestion.write_silent().take() {
                                    if let Some(e) = cx.props.on_suggestion_click.as_ref() {
                                        if let Some(p) = cursor_position.read().as_ref() {
                                            let (pattern, replacement) = cx.props.suggestions.get_replacement_for_index(i);
                                            e.call((replacement, pattern,*p));
                                        }
                                    }
                                }
                            }
                            is_suggestion_modal_closed.with_mut(|i| *i = true);
                        }
                    },
                    on_paste_keydown:  move |keyboard_event: Event<KeyboardData>| {
                        if let Some(e) = props.on_paste_keydown.as_ref() {
                            e.call(keyboard_event);
                        }
                    },
                    onchange: move |(v, _)| {
                        props.onchange.call(v);
                        *is_suggestion_modal_closed.write_silent() = false;
                    },
                    onreturn: move |(v, is_valid, _)| {
                        if let Some(i) = selected_suggestion.write_silent().take() {
                            if let Some(e) = props.on_suggestion_click.as_ref() {
                                if let Some(p) = cursor_position.read().as_ref() {
                                    let (pattern, replacement) = props.suggestions.get_replacement_for_index(i);
                                    e.call((replacement, pattern,*p));
                                    return;
                                }
                            }
                        }
                        if is_valid {
                            props.onreturn.call(v);
                        }
                    },
                    oncursor_update: move |(v,p)| {
                        if let Some(e) = props.oncursor_update.as_ref() {
                            e.call((v,p))
                        }
                        *cursor_position.write_silent() = Some(p)
                    },
                    is_disabled: props.is_disabled,
                    prevent_up_down_arrows: !props.suggestions.is_empty(),
                    onup_down_arrow:
                        move |code| {
                            let amount = match props.suggestions {
                                SuggestionType::None => 0,
                                SuggestionType::Emoji(_, v) => v.len(),
                                SuggestionType::Tag(_, v) => v.len(),
                            };
                            if amount == 0 {
                                *selected_suggestion.write_silent() = None;
                                return;
                            }
                            let current = &mut *selected_suggestion.write();
                            let selected_idx = if code == Code::ArrowDown {
                                match current.as_ref() {
                                    Some(v) => (v + 1) % amount,
                                    None => 0,
                                }
                            } else {
                                match current.as_ref() {
                                    Some(v) => (v + amount - 1) % amount,
                                    None => amount - 1,
                                }
                            };
                            *current = Some(selected_idx);
                            *arrow_selected.write() = true;
                            let _ = eval(&include_str!("./suggestion_scroll.js").replace("$NUM", &selected_idx.to_string()));
                        }
                },
                {is_typing.then(|| {
                    rsx!(MessageTyping {
                        typing_users: props.typing_users.clone()
                    })
                })}
            }
            {props.extensions.as_ref()},
            div {
                class: "controls",
                {props.controls.as_ref()}
            },
            {(!props.suggestions.is_empty() && !*is_suggestion_modal_closed.read()).then(||
                rsx!(SuggestionsMenu {
                suggestions: props.suggestions,
                on_close: move |_| {
                    is_suggestion_modal_closed.with_mut(|i| *i = true);
                    *selected_suggestion.write() = None;
                },
                on_click: move |(emoji, pattern)| {
                    if let Some(e) = props.on_suggestion_click.as_ref() {
                        if let Some(p) = cursor_position.read().as_ref() {
                            e.call((emoji, pattern, *p))
                        }
                    }
                },
                selected: selected_suggestion.clone(),
<<<<<<< HEAD
            }))},
=======
                arrow_selected: arrow_selected.clone(),
            })),
>>>>>>> d668299c
        }
    )
}

<<<<<<< HEAD
#[derive(Props, Clone)]
pub struct SuggestionProps {
    suggestions: SuggestionType,
    on_click: EventHandler<(String, String)>,
    on_close: EventHandler<()>,
    selected: Signal<Option<usize>>,
=======
#[derive(Props)]
pub struct SuggestionProps<'a> {
    suggestions: &'a SuggestionType,
    on_click: EventHandler<'a, (String, String)>,
    on_close: EventHandler<'a, ()>,
    selected: UseRef<Option<usize>>,
    arrow_selected: UseRef<bool>,
>>>>>>> d668299c
}

#[allow(non_snake_case)]
fn SuggestionsMenu(props: SuggestionProps) -> Element {
    if props.selected.read().is_none() {
        *props.selected.write_silent() = Some(0);
    }
<<<<<<< HEAD
    let (label, suggestions): (_, Vec<_>) = match props.suggestions {
        SuggestionType::None => return (),
=======

    let (label, suggestions): (_, Vec<_>) = match cx.props.suggestions {
        SuggestionType::None => return cx.render(rsx!(())),
>>>>>>> d668299c
        SuggestionType::Emoji(pattern, emojis) => {
            let component = emojis.iter().enumerate().map(|(num, (emoji,alias))| {
                rsx!(div {
                    class: format_args!("{} {}", "chatbar-suggestion", match props.selected.read().as_ref() {
                        Some(v) => if *v == num {"chatbar-selected"} else {""},
                        None => "",
                    }),
                    aria_label: {
                        format_args!(
                            "emoji-suggested-{emoji}",
                        )
                    },
                    onclick: move |_| {
                        props.on_click.call((emoji.clone(), pattern.clone()))
                    },
<<<<<<< HEAD
                    {format_args!("{emoji}  :{alias}:")},
=======
                    onmouseover: move |_| {
                        cx.props.arrow_selected.with_mut(|arrow|{
                            if !*arrow {
                                *cx.props.selected.write() = Some(num);
                            }
                            *arrow = false
                        });
                    },
                    format_args!("{emoji}  :{alias}:"),
>>>>>>> d668299c
                })
            }).collect();
            (get_local_text("messages.emoji-suggestion"), component)
        }
        SuggestionType::Tag(pattern, identities) => {
            let component = identities.iter().enumerate().map(|(num, id)| {
                let username = format!("{}#{}", id.username(), id.short_id());
                rsx!(div {
                    class: format_args!("{} {}", "chatbar-suggestion", match props.selected.read().as_ref() {
                        Some(v) => if *v == num {"chatbar-selected"} else {""},
                        None => ""
                    }),
                    aria_label: {
                        format_args!(
                            "username-suggested-{username}",
                        )
                    },
                    onclick: move |_| {
                        props.on_click.call((username.clone(), pattern.clone()))
                    },
                    onmouseover: move |_| {
                        cx.props.arrow_selected.with_mut(|arrow|{
                            if !*arrow {
                                *cx.props.selected.write() = Some(num);
                            }
                            *arrow = false
                        });
                    },
                    div {
                        class: "user-suggestion-profile",
                        UserImage {
                            platform: id.platform().into(),
                            status: id.identity_status().into(),
                            image: id.profile_picture()
                        }
                    }
                    {format_args!("{username}")},
                })
            }).collect();
            (get_local_text("messages.username-suggestion"), component)
        }
    };
<<<<<<< HEAD
    rsx!(div {
        class: "chatbar-suggestions",
        aria_label: "chatbar-suggestions-container",
        onmouseenter: move |_| {
            *props.selected.write() = None;
        },
        onmouseleave: move |_| {
            *props.selected.write() = None;
        },
        Button {
            small: true,
            aria_label: "chatbar-suggestion-close-button".into(),
            appearance: Appearance::Secondary,
            icon: icons::outline::Shape::XMark,
            onpress: move |_| props.on_close.call(()),
=======
    cx.render(rsx!(div {
        id: "chatbar-suggestions",
        aria_label: "chatbar-suggestions-container",
        onmouseenter: move |_| {
            *cx.props.arrow_selected.write() = false;
>>>>>>> d668299c
        },
        div {
            class: "chatbar-suggestions-header",
            Label {
                text: label,
            },
            Button {
                small: true,
                aria_label: "chatbar-suggestion-close-button".into(),
                appearance: Appearance::Secondary,
                icon: icons::outline::Shape::XMark,
                onpress: move |_| cx.props.on_close.call(()),
            },
        }
        div {
            class: "chatbar-suggestion-list",
            suggestions.into_iter()
        }
<<<<<<< HEAD
        {suggestions.into_iter()}
    })
=======
    }))
>>>>>>> d668299c
}<|MERGE_RESOLUTION|>--- conflicted
+++ resolved
@@ -167,23 +167,13 @@
 }
 
 #[allow(non_snake_case)]
-<<<<<<< HEAD
 pub fn Chatbar(props: Props) -> Element {
     let controlled_input_id = &props.id;
     let is_typing = !props.typing_users.is_empty();
     let cursor_position = use_signal(|| None);
     let selected_suggestion: Signal<Option<usize>> = use_signal(|| None);
+    let arrow_selected = use_signal(|| false);
     let is_suggestion_modal_closed: Signal<bool> = use_signal(|| false);
-=======
-pub fn Chatbar<'a>(cx: Scope<'a, Props<'a>>) -> Element<'a> {
-    let controlled_input_id = &cx.props.id;
-    let is_typing = !cx.props.typing_users.is_empty();
-    let cursor_position = use_ref(cx, || None);
-    let selected_suggestion: &UseRef<Option<usize>> = use_ref(cx, || None);
-    let arrow_selected = use_ref(cx, || false);
-    let is_suggestion_modal_closed: &UseRef<bool> = use_ref(cx, || false);
-    let eval = use_eval(cx);
->>>>>>> d668299c
 
     rsx!(
         div {
@@ -204,9 +194,9 @@
                         if !*is_suggestion_modal_closed.read() && (keycode == Code::Escape || keycode == Code::Tab) {
                             if keycode == Code::Tab {
                                 if let Some(i) = selected_suggestion.write_silent().take() {
-                                    if let Some(e) = cx.props.on_suggestion_click.as_ref() {
+                                    if let Some(e) = props.on_suggestion_click.as_ref() {
                                         if let Some(p) = cursor_position.read().as_ref() {
-                                            let (pattern, replacement) = cx.props.suggestions.get_replacement_for_index(i);
+                                            let (pattern, replacement) = props.suggestions.get_replacement_for_index(i);
                                             e.call((replacement, pattern,*p));
                                         }
                                     }
@@ -300,32 +290,19 @@
                     }
                 },
                 selected: selected_suggestion.clone(),
-<<<<<<< HEAD
+                arrow_selected: arrow_selected.clone(),
             }))},
-=======
-                arrow_selected: arrow_selected.clone(),
-            })),
->>>>>>> d668299c
         }
     )
 }
 
-<<<<<<< HEAD
-#[derive(Props, Clone)]
+#[derive(Props, Clone, PartialEq)]
 pub struct SuggestionProps {
     suggestions: SuggestionType,
     on_click: EventHandler<(String, String)>,
     on_close: EventHandler<()>,
     selected: Signal<Option<usize>>,
-=======
-#[derive(Props)]
-pub struct SuggestionProps<'a> {
-    suggestions: &'a SuggestionType,
-    on_click: EventHandler<'a, (String, String)>,
-    on_close: EventHandler<'a, ()>,
-    selected: UseRef<Option<usize>>,
-    arrow_selected: UseRef<bool>,
->>>>>>> d668299c
+    arrow_selected: Signal<bool>,
 }
 
 #[allow(non_snake_case)]
@@ -333,14 +310,8 @@
     if props.selected.read().is_none() {
         *props.selected.write_silent() = Some(0);
     }
-<<<<<<< HEAD
     let (label, suggestions): (_, Vec<_>) = match props.suggestions {
         SuggestionType::None => return (),
-=======
-
-    let (label, suggestions): (_, Vec<_>) = match cx.props.suggestions {
-        SuggestionType::None => return cx.render(rsx!(())),
->>>>>>> d668299c
         SuggestionType::Emoji(pattern, emojis) => {
             let component = emojis.iter().enumerate().map(|(num, (emoji,alias))| {
                 rsx!(div {
@@ -356,19 +327,15 @@
                     onclick: move |_| {
                         props.on_click.call((emoji.clone(), pattern.clone()))
                     },
-<<<<<<< HEAD
-                    {format_args!("{emoji}  :{alias}:")},
-=======
                     onmouseover: move |_| {
-                        cx.props.arrow_selected.with_mut(|arrow|{
+                        props.arrow_selected.with_mut(|arrow|{
                             if !*arrow {
-                                *cx.props.selected.write() = Some(num);
+                                *props.selected.write() = Some(num);
                             }
                             *arrow = false
                         });
                     },
-                    format_args!("{emoji}  :{alias}:"),
->>>>>>> d668299c
+                    {format_args!("{emoji}  :{alias}:")},
                 })
             }).collect();
             (get_local_text("messages.emoji-suggestion"), component)
@@ -411,29 +378,12 @@
             (get_local_text("messages.username-suggestion"), component)
         }
     };
-<<<<<<< HEAD
+
     rsx!(div {
-        class: "chatbar-suggestions",
-        aria_label: "chatbar-suggestions-container",
-        onmouseenter: move |_| {
-            *props.selected.write() = None;
-        },
-        onmouseleave: move |_| {
-            *props.selected.write() = None;
-        },
-        Button {
-            small: true,
-            aria_label: "chatbar-suggestion-close-button".into(),
-            appearance: Appearance::Secondary,
-            icon: icons::outline::Shape::XMark,
-            onpress: move |_| props.on_close.call(()),
-=======
-    cx.render(rsx!(div {
         id: "chatbar-suggestions",
         aria_label: "chatbar-suggestions-container",
         onmouseenter: move |_| {
-            *cx.props.arrow_selected.write() = false;
->>>>>>> d668299c
+            *props.arrow_selected.write() = false;
         },
         div {
             class: "chatbar-suggestions-header",
@@ -445,17 +395,13 @@
                 aria_label: "chatbar-suggestion-close-button".into(),
                 appearance: Appearance::Secondary,
                 icon: icons::outline::Shape::XMark,
-                onpress: move |_| cx.props.on_close.call(()),
+                onpress: move |_| props.on_close.call(()),
             },
         }
         div {
             class: "chatbar-suggestion-list",
-            suggestions.into_iter()
-        }
-<<<<<<< HEAD
-        {suggestions.into_iter()}
+            {suggestions.into_iter()}
+        }
+
     })
-=======
-    }))
->>>>>>> d668299c
 }