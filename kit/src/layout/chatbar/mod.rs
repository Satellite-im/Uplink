use dioxus::prelude::*;

use crate::{
    elements::{button::Button, input::Input, label::Label, Appearance},
    icons::Icon,
};

pub type To = &'static str;

#[derive(Clone, PartialEq)]
pub struct Route {
    pub to: To,
    pub icon: Icon,
    pub name: &'static str,
}

#[derive(Default)]
pub struct ReplyInfo<'a> {
    pub user_image: Element<'a>,
    pub message: String,
}

#[derive(Props)]
pub struct Props<'a> {
    placeholder: String,
    #[props(optional)]
    with_replying_to: Option<Element<'a>>,
    #[props(optional)]
    with_file_upload: Option<Element<'a>>,
    #[props(optional)]
    extensions: Option<Element<'a>>,
    #[props(optional)]
    controls: Option<Element<'a>>,
    #[props(optional)]
    loading: Option<bool>,
    onchange: EventHandler<'a, String>,
    onreturn: EventHandler<'a, String>,
    value: UseRef<String>,
}

#[derive(Props)]
pub struct ReplyProps<'a> {
    label: String,
    #[props(optional)]
    remote: Option<bool>,
    message: String,
    onclose: EventHandler<'a>,
    children: Element<'a>,
}

#[allow(non_snake_case)]
pub fn Reply<'a>(cx: Scope<'a, ReplyProps<'a>>) -> Element<'a> {
    let remote = cx.props.remote.unwrap_or_default();

    cx.render(rsx! (
        div {
            class: "inline-reply",
            Label {
                text: cx.props.label.clone(),
            },
            Button {
                small: true,
                appearance: Appearance::Secondary,
                icon: Icon::XMark,
                onpress: move |_| cx.props.onclose.call(()),
            },
            div {
                class: "content",
                remote.then(|| rsx!(&cx.props.children)),
                p {
                    class: {
                        format_args!("reply-text message {}", if remote { "remote" } else { "" })
                    },
                    "{cx.props.message}"
                }
                (!remote).then(|| rsx!(&cx.props.children)),
            }
        }
    ))
}

#[allow(non_snake_case)]
pub fn Chatbar<'a>(cx: Scope<'a, Props<'a>>) -> Element<'a> {
    cx.render(rsx!(
        div {
            class: "chatbar",
            cx.props.with_replying_to.as_ref(),
            cx.props.with_file_upload.as_ref(),
            Input {
                disabled: cx.props.loading.unwrap_or_default(),
                placeholder: cx.props.placeholder.clone(),
<<<<<<< HEAD
                value: cx.props.value.clone(),
                onchange: move |(v, _)| cx.props.onchange.call(v),
                onreturn: move |(v, _)| cx.props.onreturn.call(v),
=======
>>>>>>> d5c3aeab
            },
            cx.props.extensions.as_ref(),
            div {
                class: "controls",
                cx.props.controls.as_ref()
            }
        }
    ))
}<|MERGE_RESOLUTION|>--- conflicted
+++ resolved
@@ -35,7 +35,6 @@
     loading: Option<bool>,
     onchange: EventHandler<'a, String>,
     onreturn: EventHandler<'a, String>,
-    value: UseRef<String>,
 }
 
 #[derive(Props)]
@@ -89,12 +88,8 @@
             Input {
                 disabled: cx.props.loading.unwrap_or_default(),
                 placeholder: cx.props.placeholder.clone(),
-<<<<<<< HEAD
-                value: cx.props.value.clone(),
                 onchange: move |(v, _)| cx.props.onchange.call(v),
                 onreturn: move |(v, _)| cx.props.onreturn.call(v),
-=======
->>>>>>> d5c3aeab
             },
             cx.props.extensions.as_ref(),
             div {
