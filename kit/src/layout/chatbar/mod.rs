--- conflicted
+++ resolved
@@ -75,20 +75,15 @@
 
 #[allow(non_snake_case)]
 pub fn Chatbar<'a>(cx: Scope<'a, Props<'a>>) -> Element<'a> {
-    let id = &cx.props.id;
+    let controlled_input_id = &cx.props.id;
     cx.render(rsx!(
         div {
             class: "chatbar",
             cx.props.with_replying_to.as_ref(),
             cx.props.with_file_upload.as_ref(),
-<<<<<<< HEAD
             textarea::ControlledInput {
-=======
-            // apologies for the crappy code.
-            textarea::Input {
->>>>>>> d2d06ef9
-                key: "{id}",
-                id: id.clone(),
+                key: "{controlled_input_id}",
+                id: controlled_input_id.clone(),
                 loading: cx.props.loading.unwrap_or_default(),
                 placeholder: cx.props.placeholder.clone(),
                 focus: cx.props.with_replying_to.is_some(),
