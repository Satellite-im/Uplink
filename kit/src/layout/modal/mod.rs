use crate::elements::button::Button;
use crate::elements::label::Label;
use crate::elements::Appearance;
use common::icons::outline::Shape as Icon;

use dioxus::prelude::*;

#[derive(Props)]
pub struct Props<'a> {
    open: bool,
    with_title: Option<String>,
    transparent: bool,
    #[props(optional)]
    dont_pad: Option<bool>,
<<<<<<< HEAD
    show_close_button: Option<bool>,
=======
    close_on_click_inside_modal: Option<bool>,
>>>>>>> 38792814
    children: Element<'a>,
    onclose: EventHandler<'a, ()>,
    class: Option<&'a str>,
}

#[allow(non_snake_case)]
pub fn Modal<'a>(cx: Scope<'a, Props<'a>>) -> Element<'a> {
    let transparent_class = if cx.props.transparent {
        "transparent"
    } else {
        ""
    };
    let no_padding_class = if cx.props.dont_pad.unwrap_or_default() {
        "no-padding"
    } else {
        ""
    };

    let show_close_button = cx.props.show_close_button.unwrap_or(true);

    let title = cx.props.with_title.clone().unwrap_or_default();

    let close_on_click_inside_modal = cx.props.close_on_click_inside_modal.unwrap_or(true);

    cx.render(rsx!(cx.props.open.then(|| rsx!(
        div {
            class: "modal-wrap {transparent_class} {no_padding_class}",
            aria_label: "modal",
            onclick: move |_| {
                if close_on_click_inside_modal {
                    cx.props.onclose.call(());
                }
            },
            div {
                class: "modal {cx.props.class.unwrap_or_default()}",
                (!cx.props.transparent && show_close_button).then(|| rsx!(
                    div {
                        class: "close-btn",
                        z_index: "10",
                        Button {
                            icon: Icon::XMark,
                            appearance: Appearance::Secondary,
                            onpress: move |_| cx.props.onclose.call(()),
                        },
                    }
                )),
                cx.props.with_title.is_some().then(|| rsx!(
                    Label {
                        text: title,
                    }
                )),
                &cx.props.children
            }
        },
    ))))
}<|MERGE_RESOLUTION|>--- conflicted
+++ resolved
@@ -12,11 +12,8 @@
     transparent: bool,
     #[props(optional)]
     dont_pad: Option<bool>,
-<<<<<<< HEAD
     show_close_button: Option<bool>,
-=======
     close_on_click_inside_modal: Option<bool>,
->>>>>>> 38792814
     children: Element<'a>,
     onclose: EventHandler<'a, ()>,
     class: Option<&'a str>,
