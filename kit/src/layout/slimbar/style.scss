.slimbar {
    height: 100%;
    width: calc(var(--height-input) + var(--gap) * 2);
    gap: var(--gap);
    display: inline-flex;
    flex-direction: column;
    border-right: 1px solid var(--border-subtle-color);
    justify-content: space-between;
    background-color: var(--background-color-dark);
    padding: var(--gap);
    padding-bottom: 0;
<<<<<<< HEAD
    position: relative;
    z-index: 1000;
=======
    overflow-x: hidden;

    &::-webkit-scrollbar {
        display: none; 
    }
>>>>>>> 114dfc00

    // TODO: This is really tricky to get to work cleanly.
    // .slimbar-scroll {
    //     flex: 1;
    //     max-height: 100%;
    //     overflow-x: scroll;
    //     width: fit-content;
    //     justify-content: flex-end;
    //     display: inline-flex;
    //     direction: rtl;
    //     margin-left: calc(var(--gap) * -1);
    //     padding-left: var(--gap);

    //     div {
    //         direction: ltr;
    //     }
     
    //     &::-webkit-scrollbar {
    //         width: 4px;
    //         margin-right: -4px;
    //     }
    // }

    .nav-vertical-wrapper {
        .nav {
            flex-direction: column;
            gap: var(--gap);
            padding: var(--padding) 0;
        }
    }

    .slimbar-top {
        padding-bottom: var(--gap);
        border-bottom: 1px solid var(--border-subtle-color);
    }

    .slimbar-spacer {
        min-height: 0;
        flex: 1;
        width: 100%;
    }

    .slimbar-back {
        padding-bottom: var(--gap);
        border-bottom: 1px solid var(--border-subtle-color);
    }
}<|MERGE_RESOLUTION|>--- conflicted
+++ resolved
@@ -9,16 +9,13 @@
     background-color: var(--background-color-dark);
     padding: var(--gap);
     padding-bottom: 0;
-<<<<<<< HEAD
     position: relative;
-    z-index: 1000;
-=======
-    overflow-x: hidden;
+    z-index: 1;
+    // overflow-x: hidden; // TODO: This breaks tooltips.
 
     &::-webkit-scrollbar {
         display: none; 
     }
->>>>>>> 114dfc00
 
     // TODO: This is really tricky to get to work cleanly.
     // .slimbar-scroll {
