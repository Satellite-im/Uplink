.alignment {
  width: var(--icon-label-size-more);
  min-height: 0;
  flex: 1;
  display: inline-flex;
  align-content: center;
  align-self: center;
  cursor: pointer;
  display: inline-flex;
  align-items: center;  
}

.file-embed {
  display: inline-flex;
  gap: var(--gap);
  width: 100%;
  color: var(--text-color);
  align-content: center;
  align-self: flex-end;

  .image-container {
    display: flex;
    position: relative;
    width: fit-content;
    height: fit-content;
    .btn-wrap{
<<<<<<< HEAD
      position: relative;
      left: var(--padding-less);
      top: calc(2*var(--padding-less));
=======
      position: absolute;
      left: var(--gap);
      top: var(--gap);
>>>>>>> d2645937
    }
  }

  .image {
    width: 100%;
    max-width: 350px;
    height: 100%;
    max-height: 350px;
    border-radius: var(--border-radius);
    &.big {
      max-height: 700px;
      max-width: 700px;
    }
  }

  .expandable-image {
    cursor: pointer;
  }

  .meta {
    font-size: var(--text-size-less);
  }
  .btn {
    background-color: var(--primary-light-less);
  }
  .icon {
    svg {
      transition: stroke var(--animation-time);
			fill: transparent;
			stroke: var(--warning-light);
      width: 60px;
      height: 60px;
      margin-top: var(--gap-less);
    }
  }
}
.file-embed:hover {
  cursor: pointer;
}

.icon {
  display: inline-flex;
}
.meta {
  display: inline-flex;
}
.file-embed.remote {
  .meta {
    color: var(--placeholder);
  }
  align-self: flex-start;
}

.upload-bar {
  position: relative;
  margin-top: 5px;
  width: 400px;
  height: 10px;
  background-color: var(--background-dark);
  border-radius: var(--border-radius-more);
  .upload-progress {
    position: absolute;
    top: 0;
    height: 100%;
    background-color: var(--background-light);
    border-radius: var(--border-radius-more);
    transition: 1s;
  }
}

.file-info {
  word-break: break-all;
}

.file-embed-type {
	text-transform: none;
	text-align: center;
  position: relative;
  right: -35px;
  bottom: 25px;
	padding:2px;
	background-color: var(--warning-light);
	border-radius: 4px;
	color: var(--text-color-dark);
	font-size: var(--text-size-less);
}<|MERGE_RESOLUTION|>--- conflicted
+++ resolved
@@ -23,17 +23,6 @@
     position: relative;
     width: fit-content;
     height: fit-content;
-    .btn-wrap{
-<<<<<<< HEAD
-      position: relative;
-      left: var(--padding-less);
-      top: calc(2*var(--padding-less));
-=======
-      position: absolute;
-      left: var(--gap);
-      top: var(--gap);
->>>>>>> d2645937
-    }
   }
 
   .image {
