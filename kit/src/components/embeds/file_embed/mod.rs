--- conflicted
+++ resolved
@@ -60,15 +60,15 @@
     // called shen the icon is clicked
     on_press: EventHandler<'a, Option<PathBuf>>,
 
-<<<<<<< HEAD
     on_resend_msg: Option<EventHandler<'a, ()>>,
 
     on_delete_msg: Option<EventHandler<'a, ()>>,
 
-    progress: Option<&'a Progression>,
-=======
+    on_resend_msg: Option<EventHandler<'a, ()>>,
+
+    on_delete_msg: Option<EventHandler<'a, ()>>,
+
     progress: Option<&'a FileProgression>,
->>>>>>> fe86a43b
 }
 
 #[allow(non_snake_case)]
@@ -138,12 +138,8 @@
                 last_size: _,
                 error,
             } => {
-<<<<<<< HEAD
                 failed = true;
-                file_size_pending.push_str("Failed");
-=======
                 file_size_pending.push_str(&get_upload_error_text(error));
->>>>>>> fe86a43b
                 0
             }
         }
