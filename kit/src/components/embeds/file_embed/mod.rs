use std::ffi::OsStr;
use std::path::PathBuf;

use crate::elements::button::Button;
use crate::elements::Appearance;
use common::icons::outline::Shape as Icon;
use common::icons::Icon as IconElement;
use common::is_file_available_to_preview;
use common::is_video;
use common::return_correct_icon;
use common::state::get_upload_error_text;
use common::state::pending_message::FileProgression;
use common::utils::local_file_path::get_fixed_path_to_load_local_file;
use common::STATIC_ARGS;
use dioxus::prelude::*;
use dioxus_html::input_data::keyboard_types::Modifiers;

use humansize::format_size;
use humansize::DECIMAL;
use mime::IMAGE_JPEG;
use mime::IMAGE_PNG;
use mime::IMAGE_SVG;
<<<<<<< HEAD
use serde::Deserialize;
use serde::Serialize;
use warp::constellation::Progression;
=======
>>>>>>> d668299c

#[derive(Serialize, Deserialize, Debug, Clone, PartialEq)]
#[serde(remote = "Progression")]
pub enum ProgressionDef {
    CurrentProgress {
        /// name of the file
        name: String,

        /// size of the progression
        current: usize,

        /// total size of the file, if any is supplied
        total: Option<usize>,
    },
    ProgressComplete {
        /// name of the file
        name: String,

        /// total size of the file, if any is supplied
        total: Option<usize>,
    },
    ProgressFailed {
        /// name of the file that failed
        name: String,

        /// last known size, if any, of where it failed
        last_size: Option<usize>,

        /// error of why it failed, if any
        error: Option<String>,
    },
}

impl PartialEq for Progression {
    fn eq(&self, other: &Self) -> bool {
        self.0 == other.0 // Assuming ExternalType implements PartialEq
    }
}

#[derive(Props, Clone, PartialEq)]
pub struct Props {
    // The filename of the file
    filename: String,

    // The local filepath of the file
    filepath: Option<PathBuf>,

    // The size of the file in bytes
    filesize: Option<usize>,

    // The type of the file (e.g. "PDF", "JPEG")
    kind: Option<String>,

    // Whether the file is coming from a remote user, or we sent it.
    remote: Option<bool>,

    // The icon to use to represent the file
    attachment_icon: Option<Icon>,

    // used for the button. defaults to a download icon
    button_icon: Option<Icon>,

    // The thumbnail for the file. If existent
    thumbnail: Option<String>,

    // Whether the file is coming from attachments or not
    is_from_attachments: Option<bool>,

    big: Option<bool>,

    // used to show download button, if nothing is passed, button will render
    with_download_button: Option<bool>,

    download_pending: Option<bool>,

    // called shen the icon is clicked
    on_press: EventHandler<Option<PathBuf>>,

<<<<<<< HEAD
    #[serde(with = "ProgressionDef")]
    progress: Option<Progression>,
=======
    progress: Option<&'a FileProgression>,
>>>>>>> d668299c
}

#[allow(non_snake_case)]
pub fn FileEmbedadadada(props: Props) -> Element {
    //log::trace!("rendering file embed: {}", props.filename);
    let file_extension = std::path::Path::new(&props.filename)
        .extension()
        .and_then(OsStr::to_str)
        .map(|s| {
            if s.len() > 6 {
                format!(".{}...", &s[0..4])
            } else {
                format!(".{}", s)
            }
        })
        .unwrap_or_default();
    let file_extension_is_empty = file_extension.is_empty();
    let filename = &props.filename;
    let download_pending = props.download_pending.unwrap_or(false);
    let is_from_attachments = props.is_from_attachments.unwrap_or(false);
    let btn_icon = if !download_pending {
        props.button_icon.unwrap_or(Icon::ArrowDown)
    } else {
        Icon::DocumentArrowDown // TODO: Should this be an animated download icon? What is the purpose of this?
    };

    let with_download_button = if let Some(with_download_button) = props.with_download_button {
        with_download_button
    } else if let Some(is_from_attachments) = props.is_from_attachments {
        is_from_attachments
    } else {
        false
    };

    let is_pending = props.progress.is_some();

    let mut file_size_pending = String::new();

    let perc = if let Some(p) = props.progress {
        match p {
            FileProgression::CurrentProgress {
                name: _,
                current,
                total,
            } => match total {
                Some(size) => {
                    file_size_pending
                        .push_str(&format_args!("{}", format_size(size, DECIMAL)).to_string());
                    if current > 0 && size > 0 {
                        current * 100 / size
                    } else {
                        0
                    }
                }
                None => 0,
            },
            FileProgression::ProgressComplete { name: _, total } => {
                if let Some(size) = total {
                    file_size_pending
                        .push_str(&format_args!("{}", format_size(size, DECIMAL)).to_string());
                };
                100
            }
            FileProgression::ProgressFailed {
                name: _,
                last_size: _,
                error,
            } => {
                file_size_pending.push_str(&get_upload_error_text(error));
                0
            }
        }
    } else {
        0
    };

    // show one of the 3:
    // kind
    // kind - size
    // size
    let file_description = match props.filesize {
        Some(filesize) => {
            let size = format_size(filesize, DECIMAL);
            match props.kind.as_ref() {
                Some(kind) => format!("{kind} - {size}"),
                None => size,
            }
        }
        None => {
            if file_size_pending.is_empty() {
                props.kind.clone().unwrap_or_default()
            } else {
                file_size_pending
            }
        }
    };
    let remote = props.remote.unwrap_or_default();
    let thumbnail = props.thumbnail.clone().unwrap_or_default();
    let has_thumbnail = !thumbnail.is_empty();
    let file_name_with_extension = props.filename.to_string();
    let temp_dir = STATIC_ARGS
        .temp_files
        .join(file_name_with_extension.clone());
    let is_file_available_to_preview = is_file_available_to_preview(&file_name_with_extension);
    let is_video = is_video(&file_name_with_extension);

    rsx! (
        div {
            class: {
                format_args!(
                    "file-embed {} {}",
                    if remote {
                        "remote"
                    } else { "" },
                    if props.big.unwrap_or_default() {
                        "big"
                    } else { "" }
                )
            },
            aria_label: {
                format_args!(
                    "file-embed{}",
                    if remote {
                        "-remote"
                    } else { "" }
                )
            },
                    div {
                        class: format_args!("{}", if has_thumbnail {""} else {"icon"}),
                        aria_label: "file-icon",
                        if has_thumbnail {
                                div {
                                    class: "image-container",
                                    aria_label: "message-image-container",
                                    img {
                                        aria_label: "message-image",
                                        onclick: move |mouse_event_data: Event<MouseData>|
                                        if mouse_event_data.modifiers() != Modifiers::CONTROL && !is_from_attachments {
                                            props.on_press.call(Some(temp_dir.clone()));
                                        },
                                        class: format_args!(
                                            "image {} expandable-image",
                                            if props.big.unwrap_or_default() {
                                                "big"
                                            } else { "" }
                                        ),
                                        src: "{thumbnail}",
                                    },
                                    {show_download_or_minus_button_if_enabled(props, with_download_button, btn_icon)},
                                   }
                        } else if let Some(filepath) = props.filepath.clone() {
                            {let is_image_or_video = is_image(filename.clone()) || is_video;
                            if is_image_or_video && filepath.exists() {
                                let fixed_path = get_fixed_path_to_load_local_file(filepath.clone());
                                rsx!(img {
                                    class: "image-preview-modal",
                                    aria_label: "image-preview-modal",
                                    src: "{fixed_path}",
                                    onclick: move |e| e.stop_propagation(),
                                })
                            } else {
                                rsx!(
                                    div {
                                        height: "60px",
                                        width: "60px",
                                        margin: "30px 0",
                                        IconElement {
                                            icon: props.attachment_icon.unwrap_or(return_correct_icon(&file_name_with_extension.clone()))
                                        }
                                        if !file_extension_is_empty {
                                             label {
                                                class: "file-embed-type",
                                                "{file_extension}"
                                            }
                                        }
                                    }
                                    )
                            }}
                        } else {
                                div {
                                    class: "document-container",
                                    height: "60px",
                                    onclick: move |mouse_event_data: Event<MouseData>| {
                                        if mouse_event_data.modifiers() != Modifiers::CONTROL && is_file_available_to_preview && !is_from_attachments {
                                            props.on_press.call(Some(temp_dir.clone()));
                                        }
                                    },
                                    IconElement {
                                        icon: props.attachment_icon.unwrap_or(return_correct_icon(&file_name_with_extension.clone()))
                                    }
                                    if !file_extension_is_empty {
                                         label {
                                            class: "file-embed-type",
                                            "{file_extension}"
                                        }
                                    }
                                    if !is_from_attachments {
                                        div {
                                            class: "button-position",
                                            {show_download_or_minus_button_if_enabled(props, with_download_button, btn_icon)},
                                        }
                                    }
                                }
                        }
                    }
                    div {
                            class: "file-info",
                            width: "100%",
                            aria_label: "file-info",
                            p {
                                class: "name",
                                aria_label: "file-name",
                                "{filename}"
                            },
                            p {
                                class: "meta",
                                aria_label: "file-meta",
                                "{file_description}"
                            }
                        },
                        if !has_thumbnail && is_from_attachments {
                            {show_download_or_minus_button_if_enabled(props, with_download_button, btn_icon)}
                        }
                    if is_pending {
                        div {
                            class: "upload-bar",
                            div {
                                class: "upload-progress",
                                style: format_args!("width: {}%", perc)
                            }
                        }
                    }
        }
    )
}

fn is_image(filename: String) -> bool {
    let parts_of_filename: Vec<&str> = filename.split('.').collect();
    let mime = match parts_of_filename.last() {
        Some(m) => match *m {
            "png" => IMAGE_PNG.to_string(),
            "jpg" => IMAGE_JPEG.to_string(),
            "jpeg" => IMAGE_JPEG.to_string(),
            "svg" => IMAGE_SVG.to_string(),
            &_ => "".to_string(),
        },
        None => "".to_string(),
    };

    if mime.is_empty() {
        return false;
    }

    true
}

fn show_download_or_minus_button_if_enabled<'a>(
    props: Props,
    with_download_button: bool,
    btn_icon: common::icons::outline::Shape,
) -> Element {
    if with_download_button {
        rsx!(
            div {
                id: "file-embed-action-button",
                Button {
                    icon: btn_icon,
                    appearance: Appearance::Primary,
                    aria_label: "attachment-button".into(),
                    onpress: move |_| props.on_press.call(None),
                }
            }
        )
    } else {
        None
    }
}<|MERGE_RESOLUTION|>--- conflicted
+++ resolved
@@ -20,12 +20,6 @@
 use mime::IMAGE_JPEG;
 use mime::IMAGE_PNG;
 use mime::IMAGE_SVG;
-<<<<<<< HEAD
-use serde::Deserialize;
-use serde::Serialize;
-use warp::constellation::Progression;
-=======
->>>>>>> d668299c
 
 #[derive(Serialize, Deserialize, Debug, Clone, PartialEq)]
 #[serde(remote = "Progression")]
@@ -59,12 +53,6 @@
     },
 }
 
-impl PartialEq for Progression {
-    fn eq(&self, other: &Self) -> bool {
-        self.0 == other.0 // Assuming ExternalType implements PartialEq
-    }
-}
-
 #[derive(Props, Clone, PartialEq)]
 pub struct Props {
     // The filename of the file
@@ -104,12 +92,7 @@
     // called shen the icon is clicked
     on_press: EventHandler<Option<PathBuf>>,
 
-<<<<<<< HEAD
-    #[serde(with = "ProgressionDef")]
-    progress: Option<Progression>,
-=======
     progress: Option<&'a FileProgression>,
->>>>>>> d668299c
 }
 
 #[allow(non_snake_case)]
