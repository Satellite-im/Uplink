//use common::icons::outline::Shape as Icon;
use derive_more::Display;
use dioxus::prelude::*;
use warp::{constellation::file::File, logging::tracing::log};

use crate::{components::file_embed::FileEmbed, elements::textarea};

#[derive(Eq, PartialEq, Clone, Copy, Display)]
pub enum Order {
    #[display(fmt = "message-first")]
    First,

    #[display(fmt = "message-middle")]
    Middle,

    #[display(fmt = "message-last")]
    Last,
}

#[derive(Eq, PartialEq, Clone)]
pub struct ReactionAdapter {
    pub emoji: String,
    pub alt: String,
    pub self_reacted: bool,
    pub reaction_count: usize,
}

#[derive(Props)]
pub struct Props<'a> {
    // Message ID
    id: String,
    // indicates that the message is being edited
    editing: bool,

    // An optional field that, if set to true, will add a CSS class of "loading" to the div element.
    loading: Option<bool>,

    // An optional field that, if set, will be used as the content of a nested div element with a class of "content".
    with_content: Option<Element<'a>>,

    // An optional field that, if set, will be used as the text content of a nested p element with a class of "text".
    with_text: Option<String>,

    reactions: Vec<ReactionAdapter>,

    // An optional field that, if set to true, will add a CSS class of "remote" to the div element.
    remote: Option<bool>,

    // An optional field that, if set, will be used to determine the ordering of the div element relative to other Message elements.
    // The value will be converted to a string using the Order enum's fmt::Display implementation and used as a CSS class of the div element.
    // If not set, the default value of Order::Last will be used.
    order: Option<Order>,

    // available for download
    attachments: Option<Vec<File>>,

    /// called when an attachment is downloaded
    on_download: EventHandler<'a, String>,

    /// called when editing is completed
    on_edit: EventHandler<'a, String>,

<<<<<<< HEAD
    /// If true, the markdown parser will be rendered
    parse_markdown: bool,
=======
    // called when a reaction is clicked
    on_click_reaction: EventHandler<'a, String>,
>>>>>>> 8628575c
}

#[allow(non_snake_case)]
pub fn Message<'a>(cx: Scope<'a, Props<'a>>) -> Element<'a> {
    log::trace!("render Message");
    let text = cx.props.with_text.clone().unwrap_or_default();
    let loading = cx.props.loading.unwrap_or_default();
    let is_remote = cx.props.remote.unwrap_or_default();
    let order = cx.props.order.unwrap_or(Order::Last);

    // note: the class "remote" will display the reaction at flex-start, which starts at the bottom left corner of the message.
    // omitting the class will display the reactions starting from the bottom right corner
    let remote_class = ""; //if is_remote { "remote" } else { "" };
    let reactions_class = format!("message-reactions-container {remote_class}");

    let has_attachments = cx
        .props
        .attachments
        .as_ref()
        .map(|v| !v.is_empty())
        .unwrap_or(false);

    // todo: pick an icon based on the file extension
    // there's some weirdness here to avoid more nesting. this should make the code easier to read overall
    let attachment_list = cx.props.attachments.as_ref().map(|vec| {
        vec.iter().map(|file| {
            let key = file.id();
            let name = file.name();
            rsx!(FileEmbed {
                key: "{key}",
                filename: file.name(),
                filesize: file.size(),
                remote: is_remote,
                on_press: move |_| cx.props.on_download.call(name.clone()),
            })
        })
    });

    // if markdown support is enabled, we will create it, otherwise we will just pass text.
    let formatted_text = if cx.props.parse_markdown {
        let parser = pulldown_cmark::Parser::new(&text);
        // Write to a new String buffer.
        let mut html_output = String::new();
        pulldown_cmark::html::push_html(&mut html_output, parser);
        html_output.replace("<p>", "").replace("</p>", "")
    } else {
        text
    };
    let formatted_text_clone = formatted_text.clone();

    cx.render(rsx! (
        div {
            class: {
                format_args!(
                    "message {} {} {}",
                    if loading {
                        "loading"
                    } else { "" },
                    if is_remote {
                        "remote"
                    } else { "" },
                    if cx.props.order.is_some() {
                        order.to_string()
                    } else { "".into() }
                )
            },
            aria_label: "Message",
            white_space: "pre-wrap",
            (cx.props.with_content.is_some()).then(|| rsx! (
                    div {
                    class: "content",
                    cx.props.with_content.as_ref(),
                },
            )),
            (cx.props.with_text.is_some() && cx.props.editing).then(||
                rsx! (
                    p {
                        class: "text",
                        aria_label: "message-text",
                        rsx! (
                            EditMsg {
                                id: cx.props.id.clone(),
                                text: formatted_text,
                                on_enter: move |update| {
                                    cx.props.on_edit.call(update);
                                }
                            }
                        )
                    }
                )
            ),
            (cx.props.with_text.is_some() && !cx.props.editing).then(|| rsx!(
                p {
                    class: "text",
                    aria_label: "message-text",
                    dangerous_inner_html: "{formatted_text_clone}"
                }
            ))
            has_attachments.then(|| {
                rsx!(
                    div {
                        class: "attachment-list",
                        attachment_list.map(|list| {
                            rsx!( list )
                        })
                    }
                )
            })

        },
        div {
            class: "{reactions_class}",
            cx.props.reactions.iter().map(|reaction| {
                let reaction_count = reaction.reaction_count;
                let emoji = &reaction.emoji;
                let alt = &reaction.alt;

                rsx!(
                    div {
                         alt: "{alt}",
                        class:
                            format_args!("emoji-reaction {}", if reaction.self_reacted {
                            "emoji-reaction-self"
                        } else { "" }),
                        onclick: move |_| {
                            cx.props.on_click_reaction.call(emoji.clone());
                        },
                        "{emoji} {reaction_count}"
                    }
                )
            })
        }
    ))
}

#[derive(Props)]
struct EditProps<'a> {
    id: String,
    text: String,
    on_enter: EventHandler<'a, String>,
}

#[allow(non_snake_case)]
fn EditMsg<'a>(cx: Scope<'a, EditProps<'a>>) -> Element<'a> {
    log::trace!("rendering EditMsg");
    cx.render(rsx!(textarea::Input {
        id: cx.props.id.clone(),
        focus: true,
        value: cx.props.text.clone(),
        onchange: move |_| {},
        onreturn: move |(s, is_valid, _): (String, bool, _)| {
            if is_valid && !s.is_empty() {
                cx.props.on_enter.call(s);
            } else {
                cx.props.on_enter.call(cx.props.text.clone());
            }
        }
    }))
}<|MERGE_RESOLUTION|>--- conflicted
+++ resolved
@@ -60,13 +60,10 @@
     /// called when editing is completed
     on_edit: EventHandler<'a, String>,
 
-<<<<<<< HEAD
     /// If true, the markdown parser will be rendered
     parse_markdown: bool,
-=======
     // called when a reaction is clicked
     on_click_reaction: EventHandler<'a, String>,
->>>>>>> 8628575c
 }
 
 #[allow(non_snake_case)]
