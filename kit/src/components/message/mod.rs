use std::collections::HashSet;

use common::state::pending_message::progress_file;
use common::warp_runner::thumbnail_to_base64;
//use common::icons::outline::Shape as Icon;
use derive_more::Display;
use dioxus::prelude::*;
use linkify::{LinkFinder, LinkKind};
use pulldown_cmark::{CodeBlockKind, Options, Tag};
use warp::{
    constellation::{file::File, Progression},
    logging::tracing::log,
};

use crate::{components::embeds::file_embed::FileEmbed, elements::textarea};

use super::embeds::link_embed::EmbedLinks;

#[derive(Eq, PartialEq, Clone, Copy, Display)]
pub enum Order {
    #[display(fmt = "message-first")]
    First,

    #[display(fmt = "message-middle")]
    Middle,

    #[display(fmt = "message-last")]
    Last,
}

#[derive(Eq, PartialEq, Clone)]
pub struct ReactionAdapter {
    pub emoji: String,
    pub alt: String,
    pub self_reacted: bool,
    pub reaction_count: usize,
}

#[derive(Props)]
pub struct Props<'a> {
    // Message ID
    id: String,
    // indicates that the message is being edited
    editing: bool,

    // An optional field that, if set to true, will add a CSS class of "loading" to the div element.
    loading: Option<bool>,

    // An optional field that, if set, will be used as the content of a nested div element with a class of "content".
    with_content: Option<Element<'a>>,

    // An optional field that, if set, will be used as the text content of a nested p element with a class of "text".
    with_text: Option<String>,

    reactions: Vec<ReactionAdapter>,

    // An optional field that, if set to true, will add a CSS class of "remote" to the div element.
    remote: Option<bool>,

    // An optional field that, if set, will be used to determine the ordering of the div element relative to other Message elements.
    // The value will be converted to a string using the Order enum's fmt::Display implementation and used as a CSS class of the div element.
    // If not set, the default value of Order::Last will be used.
    order: Option<Order>,

    // available for download
    attachments: Option<Vec<File>>,

    // attachments which are being downloaded
    #[props(!optional)]
    attachments_pending_download: Option<HashSet<File>>,

    /// called when an attachment is downloaded
    on_download: EventHandler<'a, File>,

    /// called when editing is completed
    on_edit: EventHandler<'a, String>,

    /// If true, the markdown parser will be rendered
    parse_markdown: bool,
    // called when a reaction is clicked
    on_click_reaction: EventHandler<'a, String>,

    // Indicates whether this message is pending to be uploaded or not
    pending: bool,

    // Progress for attachments which are being uploaded
    attachments_pending_uploads: Option<Vec<Progression>>,
}

fn wrap_links_with_a_tags(text: &str) -> String {
    let re = regex::Regex::new(r#"(?i)\b((?:(?:https?://|www\.)[^\s()<>]+|\(([^\s()<>]+|(\([^\s()<>]+\)))*\))+(?:\(([^\s()<>]+|(\([^\s()<>]+\)))*\)|[^\s`!()\[\]{};:'".,<>?«»“”‘’]))"#).unwrap();

    re.replace_all(text, |caps: &regex::Captures| {
        let url = caps.get(0).unwrap().as_str();
        if url.starts_with("www.") {
            format!("<a href=\"https://{}\">{}</a>", url, url)
        } else {
            format!("<a href=\"{}\">{}</a>", url, url)
        }
    })
    .into_owned()
}

#[allow(non_snake_case)]
pub fn Message<'a>(cx: Scope<'a, Props<'a>>) -> Element<'a> {
    //  log::trace!("render Message");
    let text = cx.props.with_text.clone().unwrap_or_default();
    let loading = cx.props.loading.unwrap_or_default();
    let is_remote = cx.props.remote.unwrap_or_default();
    let order = cx.props.order.unwrap_or(Order::Last);

    // note: the class "remote" will display the reaction at flex-start, which starts at the bottom left corner of the message.
    // omitting the class will display the reactions starting from the bottom right corner
    let remote_class = ""; //if is_remote { "remote" } else { "" };
    let reactions_class = format!("message-reactions-container {remote_class}");

    let has_attachments = cx
        .props
        .attachments
        .as_ref()
        .map(|v| !v.is_empty())
        .unwrap_or(false);

    // todo: pick an icon based on the file extension
    // there's some weirdness here to avoid more nesting. this should make the code easier to read overall
    let attachment_list = cx.props.attachments.as_ref().map(|vec| {
        vec.iter().map(|file| {
            let key = file.id();
            rsx!(FileEmbed {
                key: "{key}",
                filename: file.name(),
                filesize: file.size(),
                thumbnail: thumbnail_to_base64(file),
                big: true,
                remote: is_remote,
                download_pending: cx
                    .props
                    .attachments_pending_download
                    .as_ref()
                    .map(|x| x.contains(file))
                    .unwrap_or(false),
                on_press: move |_| cx.props.on_download.call(file.clone()),
            })
        })
    });

    let pending_attachment_list = cx.props.attachments_pending_uploads.as_ref().map(|vec| {
        vec.iter().map(|prog| {
            let file = progress_file(prog);
            rsx!(FileEmbed {
                key: "{file}",
                filename: file,
                remote: is_remote,
                download_pending: false,
                with_download_button: false,
                progress: prog,
                on_press: move |_| {},
            })
        })
    });

    // if markdown support is enabled, we will create it, otherwise we will just pass text.
    let mut formatted_text = if cx.props.parse_markdown {
        markdown(&text)
    } else {
        text
    };

    formatted_text = wrap_links_with_a_tags(&formatted_text);
    let formatted_text_clone = formatted_text.clone();

    cx.render(rsx! (
        div {
            class: {
                format_args!(
                    "message {} {} {} {}",
                    if loading {
                        "loading"
                    } else { "" },
                    if is_remote {
                        "remote"
                    } else { "" },
                    if cx.props.order.is_some() {
                        order.to_string()
                    } else { "".into() },
                    if cx.props.pending {
                        "message-pending"
                    } else { "" }
                )
            },
            aria_label: {
                format_args!(
                    "message-{}-{}",
                    if is_remote {
                        "remote"
                    } else { "local" },
                    if cx.props.order.is_some() {
                        order.to_string()
                    } else { "".into() }
                )
            },
            white_space: "pre-wrap",
            (cx.props.with_content.is_some()).then(|| rsx! (
                    div {
                    class: "content",
                    cx.props.with_content.as_ref(),
                },
            )),
            (cx.props.with_text.is_some() && cx.props.editing).then(||
                rsx! (
                    p {
                        class: "text",
                        aria_label: "message-text",
                        rsx! (
                            EditMsg {
                                id: cx.props.id.clone(),
                                text: formatted_text,
                                on_enter: move |update| {
                                    cx.props.on_edit.call(update);
                                }
                            }
                        )
                    }
                )
            ),
            (cx.props.with_text.is_some() && !cx.props.editing).then(|| rsx!(
                ChatText {
                    text: formatted_text_clone,
                    remote: is_remote,
                    pending: cx.props.pending,
                }
            )),
            has_attachments.then(|| {
                rsx!(
                    div {
                        class: "attachment-list",
                        attachment_list.map(|list| {
                            rsx!( list )
                        })
                    }
                )
            })
            pending_attachment_list.map(|node| {
                rsx!(node)
            })
        },
        div {
            class: "{reactions_class}",
            aria_label: "message-reaction-container",
            cx.props.reactions.iter().map(|reaction| {
                let reaction_count = reaction.reaction_count;
                let emoji = &reaction.emoji;
                let alt = &reaction.alt;

                rsx!(
                    div {
                         alt: "{alt}",
                        class:
                            format_args!("emoji-reaction {}", if reaction.self_reacted {
                            "emoji-reaction-self"
                        } else { "" }),
                        aria_label: {
                            format_args!(
                                "emoji-reaction-{}",
                                if reaction.self_reacted {
                                    "self"
                                } else { "remote" }
                            )
                        },
                        onclick: move |_| {
                            cx.props.on_click_reaction.call(emoji.clone());
                        },
                        "{emoji} {reaction_count}"
                    }
                )
            })
        }
    ))
}

#[derive(Props)]
struct EditProps<'a> {
    id: String,
    text: String,
    on_enter: EventHandler<'a, String>,
}

#[allow(non_snake_case)]
fn EditMsg<'a>(cx: Scope<'a, EditProps<'a>>) -> Element<'a> {
    log::trace!("rendering EditMsg");
    let mut input = cx.props.text.clone();
    let length = input.len();
    if input.ends_with('\n') {
        input.truncate(length - 1);
    }

    cx.render(rsx!(textarea::Input {
        id: cx.props.id.clone(),
        ignore_focus: false,
        value: input,
        onchange: move |_| {},
        onreturn: move |(s, is_valid, _): (String, bool, _)| {
            if is_valid && !s.is_empty() {
                cx.props.on_enter.call(s);
            } else {
                cx.props.on_enter.call(cx.props.text.clone());
            }
        }
    }))
}

#[derive(Props, PartialEq)]
struct ChatMessageProps {
    text: String,
    remote: bool,
    pending: bool,
}

#[allow(non_snake_case)]
fn ChatText(cx: Scope<ChatMessageProps>) -> Element {
    let finder = LinkFinder::new();
    let links: Vec<String> = finder
        .spans(&cx.props.text)
        .filter(|e| matches!(e.kind(), Some(LinkKind::Url)))
        .map(|e| e.as_str().to_string())
        .collect();

    // this is broken. may be fixed later.
    let _texts = finder.spans(&cx.props.text).map(|e| match e.kind() {
        Some(LinkKind::Url) => {
            rsx!(
                a {
                    href: e.as_str(),
                    e.as_str()
                }
            )
        }
        _ => rsx!(e.as_str()),
    });

    // not really
    let dangerous_text = cx.props.text.clone();

    cx.render(rsx!(
        div {
            class: format_args!(
                "{}",
                if cx.props.pending {
                    "pending-text"
                } else { "text" }
            ),
            p {
                class: format_args!(
                    "{}",
                    if cx.props.pending {
                        "pending-text"
                    } else { "text" }
                ),
                aria_label: "message-text",
                dangerous_inner_html: "{dangerous_text}",
            },
            links.first().and_then(|l| cx.render(rsx!(
                EmbedLinks {
                link: l.to_string()
                remote: cx.props.remote
            })))
        }
    ))
}

pub fn markdown(text: &str) -> String {
<<<<<<< HEAD
    let txt = text.trim().replace(' ', "&nbsp;"); // need to do this else leading whitespaces are ignored

    let mut options = Options::empty();
    options.insert(Options::ENABLE_STRIKETHROUGH);

    let mut text_lines: Vec<&str> = txt.split('\n').collect();
=======
    // TODO: This does not work with code or pre elements.
    //let txt = text.trim().replace(' ', "&nbsp;"); // need to do this else leading whitespaces are ignored
    let parser = pulldown_cmark::Parser::new(text);
    // Write to a new String buffer.
>>>>>>> 504ad8a1
    let mut html_output = String::new();
    let mut in_paragraph = false;
    let mut in_code_block = false;
    let mut add_text_language = true;

    for line in &mut text_lines {
        let parser = pulldown_cmark::Parser::new_ext(line, options);
        if line.trim() == "```" && add_text_language {
            *line = "```text";
            add_text_language = false;
        }
        for event in parser {
            match event {
                pulldown_cmark::Event::Start(Tag::Paragraph) => {
                    in_paragraph = true;
                    html_output.push_str("<p>");
                }
                pulldown_cmark::Event::End(Tag::Paragraph) => {
                    in_paragraph = false;
                }
                pulldown_cmark::Event::Text(t) => {
                    let txt: pulldown_cmark::CowStr<'_> = if in_paragraph {
                        t.replace("\n\n", "<br/>").into()
                    } else {
                        t
                    };
                    pulldown_cmark::html::push_html(
                        &mut html_output,
                        std::iter::once(pulldown_cmark::Event::Text(txt)),
                    );
                }
                pulldown_cmark::Event::Start(pulldown_cmark::Tag::CodeBlock(code_block_kind)) => {
                    add_text_language = false;
                    in_code_block = true;
                    match code_block_kind {
                        CodeBlockKind::Fenced(language) => {
                            let language = if language.is_empty() {
                                "text"
                            } else {
                                &language
                            };

                            html_output
                                .push_str(&format!("<pre><code class=\"language-{}\">", language))
                        }
                        _ => html_output.push_str("<pre><code class=\"language-text\">"),
                    }
                }
                pulldown_cmark::Event::End(pulldown_cmark::Tag::CodeBlock(_)) => {
                    let line_trim = line.trim();
                    if in_code_block && line_trim == "```" {
                        in_code_block = false;
                        add_text_language = true;
                        // HACK: To close block code is necessary to push tags 2 times
                        html_output.push_str("</code></pre>");
                        html_output.push_str("</code></pre>");
                    }
                }
                _ => pulldown_cmark::html::push_html(&mut html_output, std::iter::once(event)),
            }
        }

        html_output.push('\n');
    }

    html_output
}<|MERGE_RESOLUTION|>--- conflicted
+++ resolved
@@ -369,19 +369,12 @@
 }
 
 pub fn markdown(text: &str) -> String {
-<<<<<<< HEAD
-    let txt = text.trim().replace(' ', "&nbsp;"); // need to do this else leading whitespaces are ignored
+    let txt = text.trim(); // need to do this else leading whitespaces are ignored
 
     let mut options = Options::empty();
     options.insert(Options::ENABLE_STRIKETHROUGH);
 
     let mut text_lines: Vec<&str> = txt.split('\n').collect();
-=======
-    // TODO: This does not work with code or pre elements.
-    //let txt = text.trim().replace(' ', "&nbsp;"); // need to do this else leading whitespaces are ignored
-    let parser = pulldown_cmark::Parser::new(text);
-    // Write to a new String buffer.
->>>>>>> 504ad8a1
     let mut html_output = String::new();
     let mut in_paragraph = false;
     let mut in_code_block = false;
