--- conflicted
+++ resolved
@@ -20,13 +20,9 @@
     #[props(optional)]
     with_username: Option<String>,
     #[props(optional)]
-<<<<<<< HEAD
-    onpress: Option<EventHandler<'a, MouseEvent>>,
+    on_press: Option<EventHandler<'a, MouseEvent>>,
     #[props(optional)]
     oncontextmenu: Option<EventHandler<'a, MouseEvent>>,
-=======
-    on_press: Option<EventHandler<'a, MouseEvent>>,
->>>>>>> d0cf22c5
     status: Status,
     platform: Platform,
 }
