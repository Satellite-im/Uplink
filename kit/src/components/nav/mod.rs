use dioxus::prelude::*;
use uuid::Uuid;

use crate::{
    components::context_menu::ContextMenu,
    elements::{
        button::Button,
        tooltip::{ArrowPosition, Tooltip},
        Appearance,
    },
};
use common::icons::outline::Shape as Icon;
pub type To = &'static str;

#[derive(Clone)]
pub struct Route {
    pub to: To,
    pub icon: Icon,
    pub name: String,
    pub with_badge: Option<String>,
    pub progress_bar: Option<i8>,
    pub loading: Option<bool>,
    pub child: Option<Element>,
    pub context_items: Option<Element>,
}

impl Default for Route {
    fn default() -> Self {
        Self {
            to: "",
            icon: Icon::QuestionMarkCircle,
            name: "Default".to_owned(),
            with_badge: None,
            progress_bar: None,
            loading: None,
            child: None,
            context_items: None,
        }
    }
}

#[derive(Props, Clone)]
pub struct Props {
    #[props(optional)]
    onnavigate: Option<EventHandler<To>>,
    routes: Vec<Route>,
    #[props(optional)]
    active: Option<To>,
    #[props(optional)]
    bubble: Option<bool>,
    pub tooltip_direction: Option<ArrowPosition>,
}

/// Tells the parent the nav was interacted with.
pub fn emit(props: Props, to: &To) {
    match &props.onnavigate {
        Some(f) => f.call(to.to_owned()),
        None => {}
    }
}

/// Gets the appearance for a nav button based on the active route
pub fn get_appearance(active_route: To, route: To) -> Appearance {
    if active_route == route {
        Appearance::Primary
    } else {
        Appearance::Transparent
    }
}

/// Generates the an optional badge value
pub fn get_badge(route: &Route) -> String {
    route.with_badge.clone().unwrap_or_default()
}

/// Gets the active route, or returns a void one
pub fn get_active(props: Props) -> To {
    props.active.unwrap_or("!void")
}

/// Returns a nav component generated based on given props.
///
/// # Examples
/// //```no_run
/// use dioxus::prelude::*;
/// use kit::{elements::{Icon, IconElement}, components::nav::{Nav, Route}};
///
/// let home = Route { to: "/fake/home", name: "Home", icon: Icon::HomeModern };
/// let routes = vec![
///     home,
///     Route { to: "/fake/chat", name: "Chat", icon: Icon::ChatBubbleBottomCenter },
///     Route { to: "/fake/friends", name: "Friends", icon: Icon::Users },
///     Route { to: "/fake/settings", name: "Settings", icon: Icon::Cog6Tooth },
/// ];
/// let active = routes[0].clone();
///
/// rsx! (
///     Nav {
///        routes: routes,
///        active: active
///    }
/// )
/// ```
#[allow(non_snake_case)]
pub fn Nav(props: Props) -> Element {
    let active = use_signal(|| get_active(props));
    let bubble = props.bubble.unwrap_or_default();
    let tooltip_direction = props.tooltip_direction.unwrap_or(ArrowPosition::Bottom);
    let routes_in_app = props.routes.clone();
    // For some reason if you dont do this the first render will not have a context menu
    let uuid = use_signal(|| Uuid::new_v4().to_string());
    rsx!(
        div {
            aria_label: "button-nav",
            class: {
                format_args!("nav disable-select {}", if bubble { "bubble" } else { "" })
            },
            {routes_in_app.iter().map(|route| {
                let badge = get_badge(route);
                let key: String = route.name.clone();
                let name: String = route.name.clone();
                let name2: String = name.to_lowercase();
                let aria_label: String = route.name.clone();
                // todo: don't show the tooltip if bubble is true
                let tooltip = if props.bubble.is_some() {
                    rsx!("")
                } else {
                    rsx!(Tooltip {
                        arrow_position: tooltip_direction,
                        text: route.name.clone(),
                    })
                };

                let btn = rsx!(
                    div {
                        position: "relative",
                        display: "inline-grid",
                        key: "{key}",
                        Button {
                            aria_label: aria_label.to_lowercase() + "-button",
                            icon: route.icon,
                            onpress: move |_| {
                                active.set(route.to);
                                emit(props, &route.to)
                            },
                            text: {
                                if bubble { name } else { "".into() }
                            },
                            with_badge: badge,
                            tooltip: tooltip,
                            appearance: get_appearance(active, route.to),
                            with_progress: route.progress_bar.unwrap_or(-1)
                        },
<<<<<<< HEAD
                        {route.child.as_ref()}
=======
                        route.child.as_ref(),
>>>>>>> d668299c
                    }
                );
                match route.context_items.as_ref() {
                    None => btn,
                    Some(items) => {
                        rsx!(ContextMenu{
                            id: format!("route-{}-{}", name2, uuid.read()),
                            key: "{name2}-{uuid.read()}",
                            items: items.clone(),
                            btn
                        })
                    }
                }
            })}
        }
    )
}<|MERGE_RESOLUTION|>--- conflicted
+++ resolved
@@ -151,11 +151,7 @@
                             appearance: get_appearance(active, route.to),
                             with_progress: route.progress_bar.unwrap_or(-1)
                         },
-<<<<<<< HEAD
                         {route.child.as_ref()}
-=======
-                        route.child.as_ref(),
->>>>>>> d668299c
                     }
                 );
                 match route.context_items.as_ref() {
