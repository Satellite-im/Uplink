/***
    The new CSS reset - version 1.7.3 (last updated 7.8.2022)
    GitHub page: https://github.com/elad2412/the-new-css-reset
***/

/*
    Remove all the styles of the "User-Agent-Stylesheet", except for the 'display' property
    - The "symbol *" part is to solve Firefox SVG sprite bug
 */
 *:where(:not(html, iframe, canvas, img, svg, video, audio):not(svg *, symbol *)) {
    all: unset;
    display: revert;
}

/* Preferred box-sizing value */
*,
*::before,
*::after {
    box-sizing: border-box;
}
p, label {
    cursor: default;
}
/* Reapply the pointer cursor for anchor tags */
a {
    cursor: revert;
}

button {
	cursor: pointer;
}

/* Remove list styles (bullets/numbers) */
ol, ul, menu {
    list-style: none;
}

/* For images to not be able to exceed their container */
img {
    max-width: 100%;
}

/* removes spacing between cells in tables */
table {
    border-collapse: collapse;
}

/* Safari - solving issue when using user-select:none on the <body> text input doesn't working */
input, textarea {
    -webkit-user-select: auto;
    user-select: none;
}

/* revert the 'white-space' property for textarea elements on Safari */
textarea {
    white-space: revert;
}

/* minimum style to allow to style meter element */
meter {
    -webkit-appearance: revert;
    appearance: revert;
}

/* reset default text opacity of input placeholder */
::placeholder {
    color: unset;
}

/* fix the feature of 'hidden' attribute.
   display:revert; revert to element instead of attribute */
:where([hidden]) {
    display: none;
}

/* revert for bug in Chromium browsers
   - fix for the content editable attribute will work properly.
   - webkit-user-select: auto; added for Safari in case of using user-select:none on wrapper element*/
:where([contenteditable]:not([contenteditable="false"])) {
    -moz-user-modify: read-write;
    -webkit-user-modify: read-write;
    overflow-wrap: break-word;
    -webkit-line-break: after-white-space;
    line-break: after-white-space;
    -webkit-user-select: auto;
    user-select: none;
}

/* apply back the draggable feature - exist only in Chromium and Safari */
:where([draggable="true"]) {
    -webkit-user-drag: element;
}


@font-face {
    font-family: Noto;
    font-weight: normal;
    src: url('./fonts/NotoSans-Regular.ttf');
}

@font-face {
    font-family: Noto;
    font-weight: bold;
    src: url('./fonts/NotoSans-Bold.ttf');
}

@font-face {
    font-family: Noto;
    font-weight: lighter;
    src: url('./fonts/NotoSans-Light.ttf');
}


body, html {
    font-size: var(--text-size);
    font-family: 'Noto', sans-serif;
    background-color: transparent;
}



.noselect {
    -webkit-touch-callout: none; /* iOS Safari */
      -webkit-user-select: none; /* Safari */
       -khtml-user-select: none; /* Konqueror HTML */
         -moz-user-select: none; /* Old versions of Firefox */
          -ms-user-select: none; /* Internet Explorer/Edge */
              user-select: none; /* Non-prefixed version, currently
                                    supported by Chrome, Edge, Opera and Firefox */
}

.defaultcursor {
    cursor: default;
}
  
:root {
    --animation-time: 0.2s;

    --text-size: 1rem;
    --text-size-less: 0.75rem;
    --text-size-more: 1.25rem;
  
    --gap: 0.65rem;
    --gap-less: 0.25rem;
    --files-grid-gap: 1.5rem;

    --padding: 1.2rem;
    --padding-more: 2rem;
    --padding-less: 0.75rem;

    --height-input: 38px;
<<<<<<< HEAD
    --height-input-less: 40px;
    --width-sidebar: 300px;
=======
    --height-input-less: 36px;
>>>>>>> 516f4b90

    --icon-size-more: 50px;
    --icon-label-size-vertical: 40px;
    --icon-label-size-horizontal: 80px;

    --width-sidebar: 300px;

    --border-radius: 4px;
    --border-radius-less: 2px;
    --border-radius-more: 20px;

    --border-color: #141414;

    --text-color: rgb(247, 247, 253);
    --text-color-muted: #a3a3c7;
    --text-color-dark: #676795;
    --text-color-bright: #dfdff7;

    --placeholder: #aaaac9;

    --primary: #4D4DFF;
    --primary-dark: #4343fa;
    --primary-light: #6868fa;

    --secondary: #1d1d21;
    --secondary-light: #8686a3;
    --secondary-dark: #151518;

    --background: #000000;
    --background-light: var(--secondary-light);
    --background-dark: #000000;

    --success: #1dd1a1;
    --success-light: #00c29c;

    --warning: #f5af19;
    --warning-light: #feca57;

    --danger: #F93854;
    --danger-light: #fa4662;
    
}


::selection {
    background: var(--text-color-bright); /* WebKit/Blink Browsers */
}
::-moz-selection {
    background: var(--text-color-bright); /* Gecko Browsers */
}

.skeletal {
    background: var(--secondary);
    animation: skeletal 1s infinite;
}

.skeletal-inline {
    width: 100%;
    display: inline-flex;
    gap: var(--gap-less);
}


.skeletal-svg {
    svg {
        animation: skeletal 1s infinite;
        stroke: var(--secondary) !important;
    }
}
.skeletal-bars {
    flex: 1;
    width: 100%;
    display: inline-flex;
    flex-direction: column;
    gap: var(--gap-less);
}

.skeletal-bar {
    width: 100%;
    height: var(--text-size);
    border-radius: var(--border-radius-less);

    &.thick {
        height: calc(var(--text-size) * 2);
    }

    &.seventy-five {
        max-width: 75% !important;
    }

    &.flex {
        flex: 1;
    }
    
}


.visible {
    opacity: 1;
}

.hidden {
    opacity: 0;
}

p {
    font-size: var(--text-size);
}

.disabled {
    cursor: not-allowed;
    opacity: 0.5;
}


@keyframes pulse {
    0% {
        background: var(--text-color-bright);
    }
    25% {
        background: var(--text-color-bright);
    }
    75% {
        background: var(--secondary);
    }
    100% {
        background: var(--text-color-bright);
    }
}

@keyframes skeletal {
    0% {
        opacity: 0.75;
    }
    50% {
        opacity: 1;
    }
    100% {
        opacity: 0.75;
    }
}

.full-width {
    width: 100%;
}

// // Do this only on larger screens
// @media only screen and (min-width: 601px) {
// 	// hide nav on body of files and friends
// 	.friends-body > .nav,
//     #chat-layout > .sidebar > .children > #welcome {
// 		display: none;
// 	}
// }
// @media only screen and (max-width: 600px) {
//     // In desktop mode/in the chat-layout welcome inherits 100% width/height from the parent container. 
//     // This is used to fill the sidebar in mobile view if there are no conversations
//     #welcome {
//         height: 100%;
//         width: 100%;
//     }

//     // Welcome is shown in place of the messages/chat layout, this hides it when it's mobile in favor of
//     //  the welcome screen in the sidebar
//     #chat-layout > #welcome {
//         display: none;
//     }

//     .full-width-on-mobile > * {
//         width: 100%;
//         height: 100%;
//         position: absolute;
//         z-index: 1001;
//         background: var(--background);
//     }

// 	// #settings-layout > #content {
//     //     display: none;
//     // }

//     #files-layout, #friends-layout {
//         padding-top: 1.5rem;
//     }

//   }<|MERGE_RESOLUTION|>--- conflicted
+++ resolved
@@ -149,12 +149,8 @@
     --padding-less: 0.75rem;
 
     --height-input: 38px;
-<<<<<<< HEAD
     --height-input-less: 40px;
     --width-sidebar: 300px;
-=======
-    --height-input-less: 36px;
->>>>>>> 516f4b90
 
     --icon-size-more: 50px;
     --icon-label-size-vertical: 40px;
