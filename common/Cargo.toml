--- conflicted
+++ resolved
@@ -40,17 +40,11 @@
 mime.workspace = true
 tempfile.workspace = true
 
-<<<<<<< HEAD
 warp.workspace = true
 warp-mp-ipfs.workspace = true
 warp-rg-ipfs.workspace = true
 warp-fs-ipfs.workspace = true
-=======
-warp = { git = "https://github.com/Satellite-im/Warp", rev = "6e50802ba6e4d5c1ad10969d9a3a8aa176d47432" }
-warp-mp-ipfs = { git = "https://github.com/Satellite-im/Warp", rev = "6e50802ba6e4d5c1ad10969d9a3a8aa176d47432" }
-warp-rg-ipfs = { git = "https://github.com/Satellite-im/Warp", rev = "6e50802ba6e4d5c1ad10969d9a3a8aa176d47432" }
-warp-fs-ipfs = { git = "https://github.com/Satellite-im/Warp", rev = "6e50802ba6e4d5c1ad10969d9a3a8aa176d47432" }
->>>>>>> ca54333e
+
 
 dioxus.workspace = true
 dioxus-desktop = { workspace = true, features = [
