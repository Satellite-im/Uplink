--- conflicted
+++ resolved
@@ -28,14 +28,9 @@
 titlecase.workspace = true
 substring = "1.4.5"
 icons = { path = "../icons" }
-<<<<<<< HEAD
-humansize = "2.0.0"
+humansize.workspace = true
 zip = "0.6.4"
-walkdir = "2.3.2"
-=======
-humansize.workspace = true
->>>>>>> 3f72a796
-
+walkdir.workspace = true
 extensions.workspace = true
 
 futures.workspace = true
