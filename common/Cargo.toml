[package]
name = "common"
version = { workspace = true }
rust-version = { workspace = true }
edition = "2021"

# See more keys and their definitions at https://doc.rust-lang.org/cargo/reference/manifest.html

[dependencies]
<<<<<<< HEAD
anyhow = "1.0.70"
bitflags = "2.4.2"
unic-langid = "0.9.1"
fluent-templates = "0.8.0"
=======
anyhow = "1.0.80"
unic-langid = "0.9.4"
fluent-templates = "0.9.1"
>>>>>>> d668299c
notify = { workspace = true }
serde = { workspace = true }
serde_json = { workspace = true }
once_cell = { workspace = true }
clap = { workspace = true }
rodio = "0.17.3"
uuid = { workspace = true }
notify-rust = { workspace = true }
dirs = { workspace = true }
base64 = { workspace = true }
lipsum = "0.9.0"
chrono = { workspace = true }
rand = { workspace = true }
image = { workspace = true }
names = "0.14.0"
titlecase = { workspace = true }
substring = "1.4.5"
plot_icon = "0.3.0"
tracing.workspace = true
parking_lot.workspace = true
icons = { workspace = true }
humansize = { workspace = true }
zip = "0.6.6"
walkdir = { workspace = true }
extensions = { workspace = true }
regex = { workspace = true }

futures = { workspace = true }
# do we really want to pull in all of tokio?
tokio = { workspace = true }

tempfile = { workspace = true }

warp = { workspace = true }
warp-ipfs = { workspace = true }
warp-blink-wrtc = { workspace = true }


dioxus = { workspace = true }
dioxus-desktop = { workspace = true, features = ["transparent"] }
derive_more = { workspace = true }
either = { workspace = true }

[target.'cfg(target_os = "macos")'.dependencies]
cocoa = "0.25.0"
objc = "0.2.7"
core-foundation = "0.9.4"
mac-notification-sys = "0.6.1"

[target.'cfg(target_env = "msvc")'.dependencies.windows]
version = "0.54.0"
features = [
    "Win32_Foundation",
    "Foundation_Collections",
    "Win32_System_SystemInformation",
    "Data_Xml_Dom",
    "UI_Notifications",
]

[target.'cfg(target_env = "gnu")'.dependencies.windows]
version = "0.54.0"
features = [
    "Win32_Foundation",
    "Foundation_Collections",
    "Win32_System_SystemInformation",
    "Win32_System_LibraryLoader",
    "Data_Xml_Dom",
    "UI_Notifications",
]

[features]
production_mode = []<|MERGE_RESOLUTION|>--- conflicted
+++ resolved
@@ -7,16 +7,9 @@
 # See more keys and their definitions at https://doc.rust-lang.org/cargo/reference/manifest.html
 
 [dependencies]
-<<<<<<< HEAD
-anyhow = "1.0.70"
-bitflags = "2.4.2"
-unic-langid = "0.9.1"
-fluent-templates = "0.8.0"
-=======
 anyhow = "1.0.80"
 unic-langid = "0.9.4"
 fluent-templates = "0.9.1"
->>>>>>> d668299c
 notify = { workspace = true }
 serde = { workspace = true }
 serde_json = { workspace = true }
