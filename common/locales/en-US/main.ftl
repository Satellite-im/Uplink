--- conflicted
+++ resolved
@@ -89,7 +89,6 @@
     .users-typing = { $users } are typing
     .users-multiple-typing = Multiple users are typing
     .maximum-amount-files-per-message = You reached { $amount } files per message limit
-<<<<<<< HEAD
     .pin = Pin Message
     .unpin = Unpin Message
     .pin-view = Pinned Messages
@@ -97,11 +96,8 @@
     .pin-button-unpin = Unpin
     .pinned-none = There are no pinned messages in this chat
     .pinned-max = You reached the maximum amount of pinned messages for this chat
-
-=======
     .missing-emoji-picker = Emoji extension is disabled
     
->>>>>>> e36046b5
 favorites = Favorites
     .favorites = Favorites
     .add = Add to Favorites
