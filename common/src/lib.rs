pub mod language;
pub mod notifications;
pub mod sounds;
pub mod state;
pub mod testing;
pub mod upload_file_channel;
pub mod warp_runner;

use anyhow::bail;
use clap::Parser;
// export icons crate
pub use icons;
use once_cell::sync::Lazy;
use std::{
    path::{Path, PathBuf},
    sync::Arc,
};
use tokio::sync::Mutex;
use warp_runner::{WarpCmdChannels, WarpEventChannels};

use fluent_templates::static_loader;

static_loader! {
    static LOCALES = {
        locales: "./locales",
        fallback_language: "en-US",
        // Removes unicode isolating marks around arguments, you typically
        // should only set to false when testing.
        customise: |bundle| bundle.set_use_isolating(false),
    };
}

// note that Trace and Trace2 are both LevelFilter::Trace. higher trace levels like Trace2
// enable tracing from modules besides Uplink
#[derive(clap::Subcommand, Debug)]
pub enum LogProfile {
    /// normal operation
    Normal,
    /// print everything but tracing logs to the terminal
    Debug,
    /// print everything including tracing logs to the terminal
    Trace,
    /// like trace but include warp logs
    Trace2,
}

#[derive(Debug, Parser)]
#[clap(name = "")]
pub struct Args {
    /// The location to store the .uplink directory, within which a .warp, state.json, and other useful logs will be located
    #[clap(long)]
    path: Option<PathBuf>,
    #[clap(long)]
    experimental_node: bool,
    #[cfg(debug_assertions)]
    #[clap(long, default_value_t = false)]
    with_mock: bool,
    /// tells the app that it was installed via an installer, not built locally. Uplink will look for an `extra.zip` file based on
    /// the platform-specific installer.
    #[clap(long, default_value_t = false)]
    production_mode: bool,
    /// configures log output
    #[command(subcommand)]
    pub profile: Option<LogProfile>,
}

#[derive(Debug)]
pub struct StaticArgs {
    /// ~/.uplink
    /// contains the following: extra (folder), extensions (folder), themes (folder), fonts (folder), .user
    pub dot_uplink: PathBuf,
    /// ~/.uplink/.user
    /// contains the following: warp (folder), state.json, debug.log
    pub uplink_path: PathBuf,
    /// custom themes for the user
    pub themes_path: PathBuf,
    /// custom fonts for the user
    pub fonts_path: PathBuf,
    /// state.json: a serialized version of State which gets saved every time state is modified
    pub cache_path: PathBuf,
    /// a fake tesseract_path to prevent anything from mutating the tesseract keypair after it has been created (probably not necessary)
    pub mock_cache_path: PathBuf,
    /// houses warp specific data
    pub warp_path: PathBuf,
    /// a debug log which is only written to when the settings are enabled. otherwise logs are only sent to stdout
    pub logger_path: PathBuf,
    /// contains the keypair used for IPFS
    pub tesseract_path: PathBuf,
    /// the unlock and auth pages don't have access to State but need to know if they should play a notification.
    /// part of state is serialized and saved here
    pub login_config_path: PathBuf,
    /// todo: document
    pub extensions_path: PathBuf,
    /// crash logs
    pub crash_logs: PathBuf,
    /// seconds
    pub typing_indicator_refresh: u64,
    /// seconds
    pub typing_indicator_timeout: u64,
    /// used only for testing the UI. generates fake friends, conversations, and messages
    pub use_mock: bool,
    /// Uses experimental configuration
    pub experimental: bool,
    // some features aren't ready for release. This field is used to disable such features.
    pub production_mode: bool,
}
pub static STATIC_ARGS: Lazy<StaticArgs> = Lazy::new(|| {
    let args = Args::parse();
    #[allow(unused_mut)]
    #[allow(unused_assignments)]
    let mut use_mock = false;
    #[cfg(debug_assertions)]
    {
        use_mock = args.with_mock;
    }

    let uplink_container = match args.path {
        Some(path) => path,
        _ => dirs::home_dir().unwrap_or_default().join(".uplink"),
    };

    let uplink_path = uplink_container.join(".user");
    let warp_path = uplink_path.join("warp");
    StaticArgs {
        dot_uplink: uplink_container.clone(),
        uplink_path: uplink_path.clone(), // TODO: Should this be "User path" instead?
        themes_path: uplink_container.join("themes"),
        fonts_path: uplink_container.join("fonts"),
        cache_path: uplink_path.join("state.json"),
        extensions_path: uplink_container.join("extensions"),
        crash_logs: uplink_container.join("crash-logs"),
        mock_cache_path: uplink_path.join("mock-state.json"),
        warp_path: warp_path.clone(),
        logger_path: uplink_path.join("debug.log"),
        typing_indicator_refresh: 5,
        typing_indicator_timeout: 6,
        tesseract_path: warp_path.join("tesseract.json"),
        login_config_path: uplink_path.join("login_config.json"),
        use_mock,
        experimental: args.experimental_node,
        production_mode: cfg!(feature = "production_mode"),
    }
});

// allows the UI to send commands to Warp
pub static WARP_CMD_CH: Lazy<WarpCmdChannels> = Lazy::new(|| {
    let (tx, rx) = tokio::sync::mpsc::unbounded_channel();
    WarpCmdChannels {
        tx,
        rx: Arc::new(Mutex::new(rx)),
    }
});

// allows the UI to receive events to Warp
// pretty sure the rx channel needs to be in a mutex in order for it to be a static mutable variable
pub static WARP_EVENT_CH: Lazy<WarpEventChannels> = Lazy::new(|| {
    let (tx, rx) = tokio::sync::mpsc::unbounded_channel();
    WarpEventChannels {
        tx,
        rx: Arc::new(Mutex::new(rx)),
    }
});

pub const MAX_FILES_PER_MESSAGE: usize = 8;

<<<<<<< HEAD
pub const ROOT_DIR_NAME: &str = "root";

=======
>>>>>>> fc8497f8
pub const VIDEO_FILE_EXTENSIONS: &[&str] = &[
    ".mp4", ".mov", ".mkv", ".avi", ".flv", ".wmv", ".m4v", ".3gp",
];

pub const DOC_EXTENSIONS: &[&str] = &[".doc", ".docx", ".pdf", ".txt"];

pub fn get_images_dir() -> anyhow::Result<PathBuf> {
    if !cfg!(feature = "production_mode") {
        return Ok(Path::new("ui").join("extra").join("images"));
    };

    if cfg!(target_os = "windows") {
        Ok(PathBuf::from(r"..\extra\images"))
    } else {
        Ok(get_extras_dir()?.join("images"))
    }
}

pub fn get_extras_dir() -> anyhow::Result<PathBuf> {
    if !cfg!(feature = "production_mode") {
        return Ok(Path::new("ui").join("extra"));
    };

    let assets_path = if cfg!(target_os = "windows") {
        let exe_path = std::env::current_exe()?;
        exe_path
            .parent()
            .and_then(|x| x.parent())
            .map(|x| x.join("extra"))
            .ok_or(anyhow::format_err!("failed to get Windows extra dir"))?
    } else if cfg!(target_os = "linux") {
        PathBuf::from("/opt/im.satellite/extra")
    } else if cfg!(target_os = "macos") {
        let exe_path = std::env::current_exe()?;
        exe_path
            .parent()
            .and_then(|x| x.parent())
            .map(|x| x.join("Resources"))
            .ok_or(anyhow::format_err!("failed to get MacOs resources dir"))?
    } else {
        bail!("unknown OS type. failed to copy assets");
    };

    Ok(assets_path)
}

pub fn get_extensions_dir() -> anyhow::Result<PathBuf> {
    let extensions_path = if cfg!(target_os = "windows") {
        let exe_path = std::env::current_exe()?;
        exe_path
            .parent()
            .and_then(|x| x.parent())
            .map(|x| x.join("extensions"))
            .ok_or(anyhow::format_err!("failed to get Windows extensions dir"))?
    } else if cfg!(target_os = "linux") {
        PathBuf::from("/opt/im.satellite/extensions")
    } else if cfg!(target_os = "macos") {
        let exe_path = std::env::current_exe()?;
        exe_path
            .parent()
            .and_then(|x| x.parent())
            .map(|x| x.join("Frameworks"))
            .ok_or(anyhow::format_err!("failed to get MacOs extensions dir"))?
    } else {
        bail!("unknown OS type. failed to copy assets");
    };

    Ok(extensions_path)
}<|MERGE_RESOLUTION|>--- conflicted
+++ resolved
@@ -163,11 +163,8 @@
 
 pub const MAX_FILES_PER_MESSAGE: usize = 8;
 
-<<<<<<< HEAD
 pub const ROOT_DIR_NAME: &str = "root";
 
-=======
->>>>>>> fc8497f8
 pub const VIDEO_FILE_EXTENSIONS: &[&str] = &[
     ".mp4", ".mov", ".mkv", ".avi", ".flv", ".wmv", ".m4v", ".3gp",
 ];
