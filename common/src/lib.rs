pub mod language;
pub mod notifications;
pub mod sounds;
pub mod state;
pub mod testing;
pub mod upload_file_channel;
pub mod warp_runner;

use anyhow::bail;
use clap::Parser;
// export icons crate
pub use icons;
use once_cell::sync::Lazy;
use std::{
    path::{Path, PathBuf},
    sync::Arc,
};
use tokio::sync::{broadcast, Mutex};
use warp_runner::{WarpCmdChannels, WarpEventChannels};

use fluent_templates::static_loader;

static_loader! {
    static LOCALES = {
        locales: "./locales",
        fallback_language: "en-US",
        // Removes unicode isolating marks around arguments, you typically
        // should only set to false when testing.
        customise: |bundle| bundle.set_use_isolating(false),
    };
}

// note that Trace and Trace2 are both LevelFilter::Trace. higher trace levels like Trace2
// enable tracing from modules besides Uplink
#[derive(clap::Subcommand, Debug)]
pub enum LogProfile {
    /// normal operation
    Normal,
    /// print everything but tracing logs to the terminal
    Debug,
    /// print everything including tracing logs to the terminal
    Trace,
    /// like trace but include warp logs
    TraceWarp,
<<<<<<< HEAD
    /// like trace but include dioxus logs
    TraceDioxus,
=======
    /// trace dioxus
    TraceDioxus,
    /// Logs debug level from all crates to a file
    DebugAll,
    /// Logs trace level from all crates to a file
    TraceAll,
>>>>>>> a2b24ab2
}

#[derive(Debug, Parser)]
#[clap(name = "")]
pub struct Args {
    /// The location to store the .uplink directory, within which a .warp, state.json, and other useful logs will be located
    #[clap(long)]
    path: Option<PathBuf>,
    #[clap(long)]
    no_discovery: bool,
    #[clap(long)]
    discovery_point: Option<String>,
    #[cfg(debug_assertions)]
    #[clap(long, default_value_t = false)]
    with_mock: bool,
    /// tells the app that it was installed via an installer, not built locally. Uplink will look for an `extra.zip` file based on
    /// the platform-specific installer.
    #[clap(long, default_value_t = false)]
    production_mode: bool,
    /// configures log output
    #[command(subcommand)]
    pub profile: Option<LogProfile>,
}

#[derive(Debug)]
pub struct StaticArgs {
    /// ~/.uplink
    /// contains the following: extra (folder), extensions (folder), themes (folder), fonts (folder), .user
    pub dot_uplink: PathBuf,
    /// ~/.uplink/.user
    /// contains the following: warp (folder), state.json, debug.log
    pub uplink_path: PathBuf,
    /// custom themes for the user
    pub themes_path: PathBuf,
    /// custom fonts for the user
    pub fonts_path: PathBuf,
    /// state.json: a serialized version of State which gets saved every time state is modified
    pub cache_path: PathBuf,
    /// a fake tesseract_path to prevent anything from mutating the tesseract keypair after it has been created (probably not necessary)
    pub mock_cache_path: PathBuf,
    /// houses warp specific data
    pub warp_path: PathBuf,
    /// a debug log which is only written to when the settings are enabled. otherwise logs are only sent to stdout
    pub logger_path: PathBuf,
    /// contains the keypair used for IPFS
    pub tesseract_path: PathBuf,
    /// the unlock and auth pages don't have access to State but need to know if they should play a notification.
    /// part of state is serialized and saved here
    pub login_config_path: PathBuf,
    /// todo: document
    pub extensions_path: PathBuf,
    /// crash logs
    pub crash_logs: PathBuf,
    /// recordings
    pub recordings: PathBuf,
    /// seconds
    pub typing_indicator_refresh: u64,
    /// seconds
    pub typing_indicator_timeout: u64,
    /// used only for testing the UI. generates fake friends, conversations, and messages
    pub use_mock: bool,
    /// Disable discovery
    pub no_discovery: bool,
    // some features aren't ready for release. This field is used to disable such features.
    pub production_mode: bool,
}
pub static STATIC_ARGS: Lazy<StaticArgs> = Lazy::new(|| {
    let args = Args::parse();
    #[allow(unused_mut)]
    #[allow(unused_assignments)]
    let mut use_mock = false;
    #[cfg(debug_assertions)]
    {
        use_mock = args.with_mock;
    }

    let uplink_container = match args.path {
        Some(path) => path,
        _ => dirs::home_dir().unwrap_or_default().join(".uplink"),
    };

    let uplink_path = uplink_container.join(".user");
    let warp_path = uplink_path.join("warp");
    StaticArgs {
        dot_uplink: uplink_container.clone(),
        uplink_path: uplink_path.clone(), // TODO: Should this be "User path" instead?
        themes_path: uplink_container.join("themes"),
        fonts_path: uplink_container.join("fonts"),
        cache_path: uplink_path.join("state.json"),
        extensions_path: uplink_container.join("extensions"),
        crash_logs: uplink_container.join("crash-logs"),
        recordings: uplink_container.join("recordings"),
        mock_cache_path: uplink_path.join("mock-state.json"),
        warp_path: warp_path.clone(),
        logger_path: uplink_path.join("debug.log"),
        typing_indicator_refresh: 5,
        typing_indicator_timeout: 6,
        tesseract_path: warp_path.join("tesseract.json"),
        login_config_path: uplink_path.join("login_config.json"),
        use_mock,
        no_discovery: args.no_discovery,
        production_mode: cfg!(feature = "production_mode"),
    }
});

// allows the UI to send commands to Warp
pub static WARP_CMD_CH: Lazy<WarpCmdChannels> = Lazy::new(|| {
    let (tx, rx) = tokio::sync::mpsc::unbounded_channel();
    WarpCmdChannels {
        tx,
        rx: Arc::new(Mutex::new(rx)),
    }
});

// allows the UI to receive events to Warp
// pretty sure the rx channel needs to be in a mutex in order for it to be a static mutable variable
pub static WARP_EVENT_CH: Lazy<WarpEventChannels> = Lazy::new(|| {
    let (tx, _) = broadcast::channel(128);
    WarpEventChannels { tx }
});

pub const MAX_FILES_PER_MESSAGE: usize = 8;

pub const ROOT_DIR_NAME: &str = "root";

pub const VIDEO_FILE_EXTENSIONS: &[&str] = &[
    ".mp4", ".mov", ".mkv", ".avi", ".flv", ".wmv", ".m4v", ".3gp",
];

pub const DOC_EXTENSIONS: &[&str] = &[".doc", ".docx", ".pdf", ".txt"];

pub fn get_images_dir() -> anyhow::Result<PathBuf> {
    if !cfg!(feature = "production_mode") {
        return Ok(Path::new("ui").join("extra").join("images"));
    };

    if cfg!(target_os = "windows") {
        Ok(PathBuf::from(r"..\extra\images"))
    } else {
        Ok(get_extras_dir()?.join("images"))
    }
}

pub fn get_extras_dir() -> anyhow::Result<PathBuf> {
    if !cfg!(feature = "production_mode") {
        return Ok(Path::new("ui").join("extra"));
    };

    let assets_path = if cfg!(target_os = "windows") {
        let exe_path = std::env::current_exe()?;
        exe_path
            .parent()
            .and_then(|x| x.parent())
            .map(|x| x.join("extra"))
            .ok_or(anyhow::format_err!("failed to get Windows extra dir"))?
    } else if cfg!(target_os = "linux") {
        PathBuf::from("/opt/im.satellite/extra")
    } else if cfg!(target_os = "macos") {
        let exe_path = std::env::current_exe()?;
        exe_path
            .parent()
            .and_then(|x| x.parent())
            .map(|x| x.join("Resources"))
            .ok_or(anyhow::format_err!("failed to get MacOs resources dir"))?
    } else {
        bail!("unknown OS type. failed to copy assets");
    };

    Ok(assets_path)
}

pub fn get_extensions_dir() -> anyhow::Result<PathBuf> {
    let extensions_path = if cfg!(target_os = "windows") {
        let exe_path = std::env::current_exe()?;
        exe_path
            .parent()
            .and_then(|x| x.parent())
            .map(|x| x.join("extensions"))
            .ok_or(anyhow::format_err!("failed to get Windows extensions dir"))?
    } else if cfg!(target_os = "linux") {
        PathBuf::from("/opt/im.satellite/extensions")
    } else if cfg!(target_os = "macos") {
        let exe_path = std::env::current_exe()?;
        exe_path
            .parent()
            .and_then(|x| x.parent())
            .map(|x| x.join("Frameworks"))
            .ok_or(anyhow::format_err!("failed to get MacOs extensions dir"))?
    } else {
        bail!("unknown OS type. failed to copy assets");
    };

    Ok(extensions_path)
}<|MERGE_RESOLUTION|>--- conflicted
+++ resolved
@@ -42,17 +42,12 @@
     Trace,
     /// like trace but include warp logs
     TraceWarp,
-<<<<<<< HEAD
-    /// like trace but include dioxus logs
-    TraceDioxus,
-=======
     /// trace dioxus
     TraceDioxus,
     /// Logs debug level from all crates to a file
     DebugAll,
     /// Logs trace level from all crates to a file
     TraceAll,
->>>>>>> a2b24ab2
 }
 
 #[derive(Debug, Parser)]
