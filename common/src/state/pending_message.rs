--- conflicted
+++ resolved
@@ -29,27 +29,6 @@
         PendingMessage {
             attachments: attachments
                 .iter()
-<<<<<<< HEAD
-                .map(|p| match p {
-                    Location::Disk { path } => {
-                        if let Some(name) = path
-                            .file_name()
-                            .map(|ostr| ostr.to_str().unwrap_or_default())
-                        {
-                            return name.to_string();
-                        }
-                        String::new()
-                    }
-                    Location::Constellation { path } => {
-                        if let Some(name) = PathBuf::from(path)
-                            .file_name()
-                            .map(|ostr| ostr.to_str().unwrap_or_default())
-                        {
-                            return name.to_string();
-                        }
-                        String::new()
-                    }
-=======
                 .filter_map(|p| {
                     let path = match p {
                         Location::Disk { path } => path.clone(),
@@ -57,7 +36,6 @@
                     };
 
                     path.file_name().and_then(OsStr::to_str).map(str::to_string)
->>>>>>> b6fce482
                 })
                 .collect::<Vec<_>>(),
             attachments_progress: HashMap::new(),
