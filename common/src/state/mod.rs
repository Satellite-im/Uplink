--- conflicted
+++ resolved
@@ -289,36 +289,9 @@
                     1,
                 ));
 
-<<<<<<< HEAD
-    /// Sets the draft on a given chat to some contents.
-    fn set_chat_draft(&mut self, chat_id: &Uuid, value: String) {
-        if let Some(mut c) = self.chats.all.get_mut(&chat_id) {
-            c.draft = Some(value);
-        }
-    }
-
-    /// Clears the given chats draft message
-    fn clear_chat_draft(&mut self, chat_id: &Uuid) {
-        if let Some(mut c) = self.chats.all.get_mut(&chat_id) {
-            c.draft = None;
-        }
-    }
-
-    /// Cancels a reply within a given chat on `State` struct.
-    ///
-    /// # Arguments
-    ///
-    /// * `chat` - The chat to stop replying to.
-    fn cancel_reply(&mut self, chat_id: Uuid) {
-        if let Some(mut c) = self.chats.all.get_mut(&chat_id) {
-            c.replying_to = None;
-        }
-    }
-=======
                 // TODO: Get state available in this scope.
                 // Dispatch notifications only when we're not already focused on the application.
                 let notifications_enabled = self.configuration.notifications.friends_notifications;
->>>>>>> ca54333e
 
                 if !self.ui.metadata.focused && notifications_enabled {
                     crate::notifications::push_notification(
