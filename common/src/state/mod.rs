--- conflicted
+++ resolved
@@ -886,11 +886,8 @@
                 conversation_id,
                 message,
             } => {
-<<<<<<< HEAD
                 self.update_identity_status_hack(&message.inner.sender());
-=======
                 let id = self.identities.get(&message.inner.sender()).cloned();
->>>>>>> 17eb3223
                 // todo: don't load all the messages by default. if the user scrolled up, for example, this incoming message may not need to be fetched yet.
                 self.add_msg_to_chat(conversation_id, message);
 
