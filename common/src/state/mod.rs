--- conflicted
+++ resolved
@@ -46,11 +46,7 @@
 };
 
 use self::storage::Storage;
-<<<<<<< HEAD
 use self::ui::Call;
-=======
-use self::{action::ActionHook, ui::Call};
->>>>>>> 787173df
 
 // todo: create an Identity cache and only store UUID in state.friends and state.chats
 // store the following information in the cache: key: DID, value: { Identity, HashSet<UUID of conversations this identity is participating in> }
@@ -179,13 +175,7 @@
             Action::ChatWith(chat, should_move_to_top) => {
                 // warning: ensure that warp is used to get/create the chat which is passed in here
                 //todo: check if (for the side which created the conversation) a warp event comes in and consider using that instead
-<<<<<<< HEAD
-                self.set_active_chat(chat);
-=======
-                self.set_active_chat(&chat, should_move_to_top);
-                let chat = self.chats.all.entry(chat.id).or_insert(chat);
-                chat.unreads = 0;
->>>>>>> 787173df
+                self.set_active_chat(chat, should_move_to_top);
             }
             Action::ClearActiveChat => {
                 self.clear_active_chat();
@@ -337,18 +327,7 @@
                 // todo: don't load all the messages by default. if the user scrolled up, for example, this incoming message may not need to be fetched yet.
                 self.add_msg_to_chat(conversation_id, message);
 
-<<<<<<< HEAD
-                if self
-                    .chats
-                    .active
-                    .as_ref()
-                    .map(|x| x != &conversation_id)
-                    .unwrap_or(true)
-                    && self.chats.in_sidebar.contains(&conversation_id)
-                {
-=======
                 if self.chats.in_sidebar.contains(&conversation_id) {
->>>>>>> 787173df
                     self.send_chat_to_top_of_sidebar(conversation_id);
                 }
 
@@ -769,24 +748,18 @@
     /// # Arguments
     ///
     /// * `chat` - The chat to set as the active chat.
-<<<<<<< HEAD
-    fn set_active_chat(&mut self, chat: &Uuid) {
+    fn set_active_chat(&mut self, chat: &Uuid, should_move_to_top: bool) {
         self.chats.active = Some(*chat);
-        if !self.chats.in_sidebar.contains(chat) {
+        if should_move_to_top {
+            self.send_chat_to_top_of_sidebar(*chat);
+        } else if !self.chats.in_sidebar.contains(chat) {
             self.chats.in_sidebar.push_front(*chat);
         }
         if let Some(chat) = self.chats.all.get_mut(chat) {
             chat.unreads = 0;
-=======
-    fn set_active_chat(&mut self, chat: &Chat, should_move_to_top: bool) {
-        self.chats.active = Some(chat.id);
-        if should_move_to_top {
-            self.send_chat_to_top_of_sidebar(chat.id);
-        } else if !self.chats.in_sidebar.contains(&chat.id) {
-            self.chats.in_sidebar.push_front(chat.id);
->>>>>>> 787173df
-        }
-    }
+        }
+    }
+
     fn send_chat_to_top_of_sidebar(&mut self, chat_id: Uuid) {
         self.chats.in_sidebar.retain(|id| id != &chat_id);
         self.chats.in_sidebar.push_front(chat_id);
