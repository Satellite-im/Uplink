--- conflicted
+++ resolved
@@ -530,25 +530,8 @@
                 // can't have 2 mutable borrows
                 let mut should_decrement_notifications = false;
                 if let Some(chat) = self.chats.all.get_mut(&conversation_id) {
-<<<<<<< HEAD
-                    // can't fetch the deleted message from RayGun because it no longer exists there.
-                    // Not going to ask that the RayGun event be updated at this time because having this
-                    // information doesn't guarantee we can determine if the deleted message was unread.
-                    // Knowing this basically requires that RayGun  or warp_runner knows how many
-                    // unread messages there are. But that information is in State.
-                    if let Some(msg) = chat
-                        .messages
-                        .iter()
-                        .find(|msg| msg.read().inner.id() == message_id)
-                    {
-                        if chat.is_msg_unread(msg.read().inner.date()) {
-                            chat.unreads = chat.unreads.saturating_sub(1);
-                            should_decrement_notifications = true;
-                        }
-=======
                     if chat.remove_unread(&message_id) {
                         should_decrement_notifications = true;
->>>>>>> 8e10aa94
                     }
                     chat.messages
                         .retain(|msg| msg.read().inner.id() != message_id);
