--- conflicted
+++ resolved
@@ -485,13 +485,6 @@
         identities.insert(my_id.did_key(), my_id);
         Self {
             id,
-<<<<<<< HEAD
-            settings: Settings {
-                language: "English (USA)".into(),
-                ..Default::default()
-            },
-=======
->>>>>>> 28155fdb
             route: Route { active: "/".into() },
             storage,
             chats,
