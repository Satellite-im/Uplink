--- conflicted
+++ resolved
@@ -1261,25 +1261,19 @@
         &mut self,
         conv_id: Uuid,
         msg: PendingMessage,
-<<<<<<< HEAD
         progress: FileProgression,
-    ) {
-=======
-        progress: Progression,
     ) -> bool {
         let mut update = false;
-        if let Progression::ProgressFailed {
+        if let FileProgression::ProgressFailed {
             name,
             last_size: _,
             error,
         } = &progress
         {
-            let err = match error.as_ref() {
-                Some(err) => {
-                    get_local_text_with_args("messages.attachments-fail-msg", vec![("reason", err)])
-                }
-                None => get_local_text("messages.attachments-fail"),
-            };
+            let err = get_local_text_with_args(
+                "messages.attachments-fail-msg",
+                vec![("reason", error.to_string())],
+            );
             self.mutate(Action::AddToastNotification(ToastNotification::init(
                 name.clone(),
                 err,
@@ -1288,7 +1282,6 @@
             )));
             update = true;
         }
->>>>>>> 6d37e554
         if let Some(chat) = self.chats.all.get_mut(&conv_id) {
             chat.update_pending_msg(msg, progress);
         }
