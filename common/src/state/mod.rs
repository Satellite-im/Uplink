--- conflicted
+++ resolved
@@ -587,11 +587,8 @@
         for (id, chat) in chats {
             if let Some(conv) = self.chats.all.get_mut(&id) {
                 conv.messages = chat.messages;
-<<<<<<< HEAD
                 conv.conversation_type = chat.conversation_type;
-=======
-                conv.has_more_messages = chat.has_more_messages
->>>>>>> 99e84804
+                conv.has_more_messages = chat.has_more_messages;
             } else {
                 self.chats.all.insert(id, chat);
             }
