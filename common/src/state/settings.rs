--- conflicted
+++ resolved
@@ -8,14 +8,6 @@
     pub language: String,
 }
 
-<<<<<<< HEAD
-impl Settings {
-    pub fn new() -> Self {
-        Settings {
-            language: String::from("English (USA)"),
-        }
-    }
-=======
 impl Default for Settings {
     fn default() -> Self {
         Settings {
@@ -26,5 +18,4 @@
 
 fn default_lang() -> String {
     US_ENGLISH.1.to_string()
->>>>>>> bf98246c
 }