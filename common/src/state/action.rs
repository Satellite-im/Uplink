use std::{collections::HashMap, rc::Weak};

use derive_more::Display;

use dioxus_desktop::{tao::window::WindowId, DesktopContext};
<<<<<<< HEAD
use either::Either;
use extensions::UplinkExtension;
=======
use extensions::ExtensionProxy;
>>>>>>> b9562e6a
use uuid::Uuid;
use warp::crypto::DID;
use wry::webview::WebView;

use crate::warp_runner::ui_adapter;

use super::{
    chats::Chat,
    identity::Identity,
    notifications::NotificationKind,
    route::To,
    ui::{Theme, ToastNotification, WindowMeta},
};

/// used exclusively by State::mutate
#[derive(Display)]
pub enum Action<'a> {
    // Extensions
    #[display(fmt = "RegisterExtensions")]
    RegisterExtensions(HashMap<String, UplinkExtension>),
    #[display(fmt = "SetExtensionEnabled")]
    SetExtensionEnabled(String, bool),
    // UI
    #[display(fmt = "WindowMeta")]
    SetMeta(WindowMeta),
    // hang up for the active media stream
    #[display(fmt = "DisableMedia")]
    DisableMedia,
    #[display(fmt = "ToggleSilence")]
    ToggleSilence,
    #[display(fmt = "ToggleMute")]
    ToggleMute,
    #[display(fmt = "SidebarHidden: {_0}")]
    SidebarHidden(bool),
    #[display(fmt = "SetOverlay")]
    SetOverlay(bool),
    #[display(fmt = "AddToastNotification")]
    AddToastNotification(ToastNotification),
    #[display(fmt = "SetTheme")]
    SetTheme(Theme),
    #[display(fmt = "ClearTheme")]
    ClearTheme,
    // RemoveToastNotification,
    /// sets the active media to the corresponding conversation uuid
    #[display(fmt = "SetActiveMedia")]
    SetActiveMedia(Uuid),
    // Account
    /// Sets the ID for the user.
    #[display(fmt = "SetId")]
    SetId(Identity),
    /// adds an overlay. currently only used for demonstration purposes
    #[display(fmt = "AddOverlay")]
    AddOverlay(Weak<WebView>),
    /// used for the popout player or media player
    #[display(fmt = "SetPopout")]
    SetPopout(WindowId),
    #[display(fmt = "ClearPopout")]
    ClearPopout(DesktopContext),
    #[display(fmt = "SetDebugLogger")]
    SetDebugLogger(WindowId),
    #[display(fmt = "ClearDebugLogger")]
    ClearDebugLogger(DesktopContext),

    // Notifications
    #[display(fmt = "AddNotification")]
    AddNotification(NotificationKind, u32),
    #[display(fmt = "RemoveNotification")]
    RemoveNotification(NotificationKind, u32),
    #[display(fmt = "ClearNotification")]
    ClearNotification(NotificationKind),
    #[display(fmt = "ClearAllNotifications")]
    ClearAllNotifications,
    // Settings
    /// Sets the selected language.
    #[display(fmt = "SetLanguage")]
    SetLanguage(String),

    // Routes
    /// Set the active route
    #[display(fmt = "Navigate")]
    Navigate(To),
    // Requests
    /// Send a new friend request
    #[display(fmt = "SendRequest")]
    SendRequest(Identity),
    /// To be fired when a friend request you sent is accepted
    #[display(fmt = "RequestAccepted")]
    RequestAccepted(Identity),
    /// Cancel an outgoing request
    #[display(fmt = "CancelRequest")]
    CancelRequest(&'a DID),

    /// Accept an incoming friend request
    #[display(fmt = "AcceptRequest")]
    AcceptRequest(&'a Identity),
    /// Deny a incoming friend request
    #[display(fmt = "DenyRequest")]
    DenyRequest(&'a DID),

    // Friends
    #[display(fmt = "RemoveFriend")]
    RemoveFriend(&'a DID),
    #[display(fmt = "Block")]
    Block(&'a DID),
    #[display(fmt = "Unblock")]
    Unblock(&'a DID),
    /// Handles the display of "favorite" chats
    #[display(fmt = "Favorite")]
    Favorite(Uuid),
    #[display(fmt = "UnFavorite")]
    UnFavorite(Uuid),
    /// Sets the active chat to a given chat
    /// chat, should_move_to_top
    #[display(fmt = "ChatWith")]
    ChatWith(&'a Uuid, bool),
    /// Removes the active chat
    #[display(fmt = "ClearActiveChat")]
    ClearActiveChat,
    /// Removes a chat from the sidebar, also removes the active chat if the chat being removed matches
    #[display(fmt = "RemoveFromSidebar")]
    RemoveFromSidebar(Uuid),
    /// Adds or removes a chat from the favorites page
    #[display(fmt = "ToggleFavorite")]
    ToggleFavorite(&'a Uuid),

    // Messaging
    /// React to a given message by ID
    /// conversation id, message id, reaction
    #[display(fmt = "AddReaction")]
    AddReaction(Uuid, Uuid, String),
    /// conversation id, message id, reaction
    #[display(fmt = "RemoveReaction")]
    RemoveReaction(Uuid, Uuid, String),
    /// chat id, message id
    #[display(fmt = "StartReplying")]
<<<<<<< HEAD
    StartReplying(Chat, Message),
    /// Sets a draft message for the chatbar for a given chat.
    #[display(fmt = "SetChatDraft")]
    SetChatDraft(Uuid, String),
    /// Clears a drafted message from a given chat.
    #[display(fmt = "ClearChatDraft")]
    ClearChatDraft(Uuid),
=======
    StartReplying(&'a Uuid, &'a ui_adapter::Message),
>>>>>>> b9562e6a
    /// Clears the reply for a given chat
    #[display(fmt = "CancelReply")]
    CancelReply(Uuid),
    /// fakes sending a message to the specified chat
    /// for normal operation, warp sends a message, Uplink receives an event when that message was sent, and state is updated accordingly.
    /// for mock data, warp is not used and this is needed to fake sending a message
    /// (Conversation Id, message)
    #[display(fmt = "MockSend")]
    MockSend(Uuid, Vec<String>),
    #[display(fmt = "ClearUnreads")]
    ClearUnreads(Chat),
    #[display(fmt = "ClearActiveUnreads")]
    ClearActiveUnreads,
    #[display(fmt = "Config {_0}")]
    Config(ConfigAction),
}

#[derive(Display)]
pub enum ConfigAction {
    #[display(fmt = "SetNotificationsEnabled {_0}")]
    SetNotificationsEnabled(bool),
    #[display(fmt = "SetTheme {_0}")]
    SetTheme(String),
    #[display(fmt = "SetOverlayEnabled {_0}")]
    SetOverlayEnabled(bool),
    #[display(fmt = "SetDevModeEnabled {_0}")]
    SetDevModeEnabled(bool),
    #[display(fmt = "SetInterfaceSoundsEnabled {_0}")]
    SetInterfaceSoundsEnabled(bool),
    #[display(fmt = "SetMediaSoundsEnabled {_0}")]
    SetMediaSoundsEnabled(bool),
    #[display(fmt = "SetMessageSoundsEnabled {_0}")]
    SetMessageSoundsEnabled(bool),
    #[display(fmt = "SetFriendsNotificationsEnabled {_0}")]
    SetFriendsNotificationsEnabled(bool),
    #[display(fmt = "SetMessagesNotificationsEnabled {_0}")]
    SetMessagesNotificationsEnabled(bool),
    #[display(fmt = "SetSettingsNotificationsEnabled {_0}")]
    SetSettingsNotificationsEnabled(bool),
    #[display(fmt = "SetAutoEnableExtensions {_0}")]
    SetAutoEnableExtensions(bool),
}<|MERGE_RESOLUTION|>--- conflicted
+++ resolved
@@ -3,12 +3,7 @@
 use derive_more::Display;
 
 use dioxus_desktop::{tao::window::WindowId, DesktopContext};
-<<<<<<< HEAD
-use either::Either;
 use extensions::UplinkExtension;
-=======
-use extensions::ExtensionProxy;
->>>>>>> b9562e6a
 use uuid::Uuid;
 use warp::crypto::DID;
 use wry::webview::WebView;
@@ -144,17 +139,13 @@
     RemoveReaction(Uuid, Uuid, String),
     /// chat id, message id
     #[display(fmt = "StartReplying")]
-<<<<<<< HEAD
-    StartReplying(Chat, Message),
+    StartReplying(&'a Uuid, &'a ui_adapter::Message),
     /// Sets a draft message for the chatbar for a given chat.
     #[display(fmt = "SetChatDraft")]
     SetChatDraft(Uuid, String),
     /// Clears a drafted message from a given chat.
     #[display(fmt = "ClearChatDraft")]
     ClearChatDraft(Uuid),
-=======
-    StartReplying(&'a Uuid, &'a ui_adapter::Message),
->>>>>>> b9562e6a
     /// Clears the reply for a given chat
     #[display(fmt = "CancelReply")]
     CancelReply(Uuid),
