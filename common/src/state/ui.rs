--- conflicted
+++ resolved
@@ -59,15 +59,10 @@
     // overlays or other windows are created via DesktopContext::new_window. they are stored here so they can be closed later.
     #[serde(skip)]
     pub overlays: Vec<Weak<WebView>>,
-<<<<<<< HEAD
     #[serde(default)]
     pub extensions: Extensions,
-=======
     #[serde(skip)]
     pub file_previews: HashMap<Uuid, WindowId>,
-    #[serde(skip)]
-    pub extensions: HashMap<String, ExtensionProxy>,
->>>>>>> 7b7ca809
     #[serde(default = "bool_true")]
     pub show_settings_welcome: bool,
 }
