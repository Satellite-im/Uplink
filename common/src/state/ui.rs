--- conflicted
+++ resolved
@@ -51,7 +51,6 @@
     ])
 }
 
-<<<<<<< HEAD
 /// Used to determine where the Emoji should be routed.
 #[derive(Debug, Clone, Deserialize, Serialize, Eq, PartialEq)]
 pub enum EmojiDestination {
@@ -66,9 +65,6 @@
 }
 
 #[derive(Deserialize, Serialize)]
-=======
-#[derive(Default, Deserialize, Serialize)]
->>>>>>> 2e942e2f
 pub struct UI {
     pub notifications: Notifications,
     // stores information related to the current call
@@ -94,10 +90,7 @@
     pub metadata: WindowMeta,
     #[serde(default = "default_emojis")]
     pub emoji_list: EmojiList,
-<<<<<<< HEAD
     pub emoji_destination: EmojiDestination,
-=======
->>>>>>> 2e942e2f
     #[serde(skip)]
     pub current_layout: Layout,
     // overlays or other windows are created via DesktopContext::new_window. they are stored here so they can be closed later.
@@ -192,20 +185,12 @@
     }
 
     pub fn get_emoji_sorted_by_usage(&self) -> EmojiList {
-<<<<<<< HEAD
-        let emojis = self.emoji_list.clone();
-
-        // emojis.sort_by(|a, b| b.1.cmp(&a.1));
-
-        emojis
-=======
         // let emojis = self.emoji_list.clone();
 
         // // emojis.sort_by(|a, b| b.1.cmp(&a.1));
 
         // emojis
         self.emoji_list.clone()
->>>>>>> 2e942e2f
     }
 
     pub fn get_meta(&self) -> WindowMeta {
