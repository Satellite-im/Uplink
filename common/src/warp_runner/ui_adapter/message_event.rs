use derive_more::Display;
use futures::{stream::FuturesOrdered, FutureExt, StreamExt};
use uuid::Uuid;
use warp::{
    crypto::DID,
    error::Error,
    raygun::{self, MessageEventKind, MessageOptions},
};

use super::Message;
use crate::{
<<<<<<< HEAD
    state::{self},
=======
    state::{
        self,
        pending_message::{FileProgression, PendingMessage},
    },
>>>>>>> 4c690902
    warp_runner::{
        ui_adapter::{convert_raygun_message, did_to_identity},
        Messaging,
    },
};

#[derive(Display, Clone)]
#[allow(clippy::large_enum_variant)]
pub enum MessageEvent {
    #[display(fmt = "Received")]
    Received {
        conversation_id: Uuid,
        message: Message,
    },
    #[display(fmt = "Sent")]
    Sent {
        conversation_id: Uuid,
        message: Message,
    },
    #[display(fmt = "Edited")]
    Edited {
        conversation_id: Uuid,
        message: Message,
    },
    #[display(fmt = "Deleted")]
    Deleted {
        conversation_id: Uuid,
        message_id: Uuid,
        // this makes it easy to keep the sidebar up to date with the most recent message
        most_recent_message: Option<Message>,
    },
    #[display(fmt = "MessagePinned")]
    MessagePinned { message: warp::raygun::Message },
    #[display(fmt = "MessageUnpinned")]
    MessageUnpinned { message: warp::raygun::Message },
    #[display(fmt = "MessageReactionAdded")]
    MessageReactionAdded { message: warp::raygun::Message },
    #[display(fmt = "MessageReactionRemoved")]
    MessageReactionRemoved { message: warp::raygun::Message },
    #[display(fmt = "TypingIndicator")]
    TypingIndicator {
        conversation_id: Uuid,
        participant: DID,
    },
    #[display(fmt = "RecipientAdded")]
    RecipientAdded {
        conversation: raygun::Conversation,
        identity: state::Identity,
    },
    #[display(fmt = "RecipientRemoved")]
    RecipientRemoved { conversation: raygun::Conversation },
    #[display(fmt = "ConversationNameUpdated")]
    ConversationNameUpdated { conversation: raygun::Conversation },
    #[display(fmt = "ConversationNameUpdated")]
    ConversationSettingsUpdated {
        conversation: raygun::Conversation,
        settings: raygun::ConversationSettings,
    },
    #[display(fmt = "AttachmentProgress")]
    AttachmentProgress {
        progress: FileProgression,
        conversation_id: Uuid,
        msg: Uuid,
    },
}

pub async fn convert_message_event(
    event: warp::raygun::MessageEventKind,
    account: &mut super::super::Account,
    messaging: &mut super::super::Messaging,
) -> Result<MessageEvent, Error> {
    let evt = match event {
        MessageEventKind::MessageReceived {
            conversation_id,
            message_id,
        } => {
            let message = messaging.get_message(conversation_id, message_id).await?;

            // Return the event.
            MessageEvent::Received {
                conversation_id,
                message: convert_raygun_message(messaging, &message).await,
            }
        }
        MessageEventKind::MessageSent {
            conversation_id,
            message_id,
        } => {
            let message = messaging.get_message(conversation_id, message_id).await?;
            MessageEvent::Sent {
                conversation_id,
                message: convert_raygun_message(messaging, &message).await,
            }
        }
        MessageEventKind::MessageDeleted {
            conversation_id,
            message_id,
        } => MessageEvent::Deleted {
            conversation_id,
            message_id,
            most_recent_message: fetch_latest(messaging, conversation_id).await,
        },
        MessageEventKind::MessageReactionAdded {
            conversation_id,
            message_id,
            ..
        } => MessageEvent::MessageReactionAdded {
            message: messaging.get_message(conversation_id, message_id).await?,
        },
        MessageEventKind::MessageReactionRemoved {
            conversation_id,
            message_id,
            ..
        } => MessageEvent::MessageReactionRemoved {
            message: messaging.get_message(conversation_id, message_id).await?,
        },
        MessageEventKind::EventReceived {
            conversation_id,
            did_key,
            event,
        } => match event {
            raygun::MessageEvent::Typing => MessageEvent::TypingIndicator {
                conversation_id,
                participant: did_key,
            },
        },
        MessageEventKind::MessageEdited {
            conversation_id,
            message_id,
        } => {
            let message = messaging.get_message(conversation_id, message_id).await?;
            MessageEvent::Edited {
                conversation_id,
                message: convert_raygun_message(messaging, &message).await,
            }
        }
        MessageEventKind::RecipientAdded {
            conversation_id,
            recipient,
        } => MessageEvent::RecipientAdded {
            identity: did_to_identity(&recipient, account).await?,
            conversation: messaging.get_conversation(conversation_id).await?,
        },
        MessageEventKind::RecipientRemoved {
            conversation_id, ..
        } => MessageEvent::RecipientRemoved {
            conversation: messaging.get_conversation(conversation_id).await?,
        },
        MessageEventKind::ConversationNameUpdated {
            conversation_id, ..
        } => MessageEvent::ConversationNameUpdated {
            conversation: messaging.get_conversation(conversation_id).await?,
        },
        MessageEventKind::MessagePinned {
            conversation_id,
            message_id,
        } => MessageEvent::MessagePinned {
            message: messaging.get_message(conversation_id, message_id).await?,
        },
        MessageEventKind::MessageUnpinned {
            conversation_id,
            message_id,
        } => MessageEvent::MessageUnpinned {
            message: messaging.get_message(conversation_id, message_id).await?,
        },
        MessageEventKind::EventCancelled { .. } => {
            todo!("Handle EventCancelled");
        }
        MessageEventKind::ConversationSettingsUpdated {
            conversation_id,
            settings,
        } => MessageEvent::ConversationSettingsUpdated {
            conversation: messaging.get_conversation(conversation_id).await?,
            settings,
        },
    };

    Ok(evt)
}

async fn fetch_latest(messaging: &mut Messaging, conv_id: Uuid) -> Option<Message> {
    let total_messages = messaging.get_message_count(conv_id).await.ok()?;
    let messages = messaging
        .get_messages(
            conv_id,
            MessageOptions::default().set_range(total_messages.saturating_sub(1)..total_messages),
        )
        .await
        .and_then(Vec::<_>::try_from)
        .ok()?;

    let mut messages: Vec<_> = FuturesOrdered::from_iter(
        messages
            .iter()
            .map(|message| convert_raygun_message(messaging, message).boxed()),
    )
    .collect()
    .await;

    messages.pop()
}<|MERGE_RESOLUTION|>--- conflicted
+++ resolved
@@ -9,14 +9,7 @@
 
 use super::Message;
 use crate::{
-<<<<<<< HEAD
-    state::{self},
-=======
-    state::{
-        self,
-        pending_message::{FileProgression, PendingMessage},
-    },
->>>>>>> 4c690902
+    state::{self, pending_message::FileProgression},
     warp_runner::{
         ui_adapter::{convert_raygun_message, did_to_identity},
         Messaging,
