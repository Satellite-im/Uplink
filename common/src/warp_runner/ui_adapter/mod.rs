//! an event from Warp isn't necessarily what the UI needs to display. and the UI doesn't have access to RayGun, MultiPass, etc. As a result,
//! a translation must be performed by WarpRunner.
//!

mod message_event;
mod multipass_event;
mod raygun_event;

use chrono::{DateTime, Utc};
pub use message_event::{convert_message_event, MessageEvent};
pub use multipass_event::{convert_multipass_event, MultiPassEvent};
pub use raygun_event::{convert_raygun_event, RayGunEvent};
use uuid::Uuid;

use crate::state::{self, chats, MAX_PINNED_MESSAGES};
use futures::{stream::FuturesOrdered, FutureExt, StreamExt};
use serde::{Deserialize, Serialize};
use std::{
    collections::{HashSet, VecDeque},
    ops::Range,
};
use warp::{
    constellation::file::File,
    crypto::DID,
    error::Error,
    logging::tracing::log,
    multipass::identity::{Identifier, Identity, Platform},
    raygun::{self, Conversation, MessageOptions},
};

/// the UI needs additional information for message replies, namely the text of the message being replied to.
/// fetch that before sending the message to the UI.
#[derive(Clone, Debug, PartialEq, Eq, Serialize, Deserialize)]
pub struct Message {
    pub inner: warp::raygun::Message,
    pub in_reply_to: Option<(String, Vec<File>, DID)>,
    /// this field exists so that the UI can tell Dioxus when a message has been edited and thus
    /// needs to be re-rendered. Before the addition of this field, the compose view was
    /// using the message Uuid, but this doesn't change when a message is edited.
    pub key: String,
}

pub struct ChatAdapter {
    pub inner: chats::SendableChat,
    pub identities: HashSet<state::identity::Identity>,
}

/// if a raygun::Message is in reply to another message, attempt to fetch part of the message text
pub async fn convert_raygun_message(
    messaging: &super::Messaging,
    msg: &raygun::Message,
) -> Message {
    let reply: Option<raygun::Message> = match msg.replied() {
        Some(id) => messaging.get_message(msg.conversation_id(), id).await.ok(),
        None => None,
    };

    Message {
        inner: msg.clone(),
        in_reply_to: reply.map(|msg: raygun::Message| {
            (
                msg.value().first().cloned().unwrap_or_default(),
                msg.attachments(),
                msg.sender(),
            )
        }),
        key: Uuid::new_v4().to_string(),
    }
}

pub fn get_uninitialized_identity(did: &DID) -> Result<state::Identity, Error> {
    let mut default: Identity = Default::default();
    default.set_did_key(did.clone());
    let did_str = &did.to_string();
    // warning: assumes DIDs are very long. this can cause a panic if that ever changes
    let start = did_str
        .get(8..=10)
        .ok_or(Error::OtherWithContext("DID too short".into()))?;
    let len = did_str.len();
    let end = did_str
        .get(len - 3..)
        .ok_or(Error::OtherWithContext("DID too short".into()))?;
    default.set_username(&format!("{start}...{end}"));
    Ok(state::Identity::from(default))
}

// this function is used in response to warp events. assuming that the DID from these events is valid.
// Warp sends the Identity over. if the Identity has not been received yet, get_identity will fail for
// a valid DID.
pub async fn did_to_identity(
    did: &DID,
    account: &super::Account,
) -> Result<state::Identity, Error> {
    let identity = match account.get_identity(did.clone().into()).await {
        Ok(list) => list.first().cloned(),
        Err(e) => {
            log::warn!("multipass couldn't find identity {}: {}", did, e);
            None
        }
    };
    let identity = match identity {
        Some(id) => {
            let status = account
                .identity_status(&id.did_key())
                .await
                .unwrap_or(warp::multipass::identity::IdentityStatus::Offline);
            let platform = account
                .identity_platform(&id.did_key())
                .await
                .unwrap_or(Platform::Unknown);
            let mut id = state::Identity::new(id, status, platform);

            if let Ok(picture) = account.identity_picture(&id.did_key()).await {
                id.set_profile_picture(&picture);
            }

            if let Ok(banner) = account.identity_banner(&id.did_key()).await {
                id.set_profile_banner(&banner);
            }

            id
        }
        None => get_uninitialized_identity(did)?,
    };
    Ok(identity)
}

pub async fn dids_to_identity(
    identifier: Identifier,
    account: &super::Account,
) -> Result<Vec<state::Identity>, Error> {
    let mut identities = account.get_identity(identifier).await?;
    let ids = identities.drain(..).map(|id| async {
        let status = account
            .identity_status(&id.did_key())
            .await
            .unwrap_or(warp::multipass::identity::IdentityStatus::Offline);
        let platform = account
            .identity_platform(&id.did_key())
            .await
            .unwrap_or(Platform::Unknown);
        let mut id = state::Identity::new(id, status, platform);

        if let Ok(picture) = account.identity_picture(&id.did_key()).await {
            id.set_profile_picture(&picture);
        }

        if let Ok(banner) = account.identity_banner(&id.did_key()).await {
            id.set_profile_banner(&banner);
        }

        id
    });
    let converted_ids = FuturesOrdered::from_iter(ids).collect().await;
    Ok(converted_ids)
}

pub async fn fetch_messages_from_chat(
    conv_id: Uuid,
    messaging: &mut super::Messaging,
    to_take: usize,
) -> Result<(Vec<Message>, bool), Error> {
    let total_messages = messaging.get_message_count(conv_id).await?;
    let to_take = std::cmp::min(total_messages, to_take);
    let to_skip = total_messages.saturating_sub(to_take + 1);

    let messages = messaging
        .get_messages(
            conv_id,
            MessageOptions::default().set_range(to_skip..total_messages),
        )
        .await
        .and_then(Vec::<_>::try_from)?;

    let messages: Vec<_> = FuturesOrdered::from_iter(
        messages
            .iter()
            .map(|message| convert_raygun_message(messaging, message).boxed()),
    )
    .collect()
    .await;

    let has_more = to_skip > 0;
    // log::debug!(
    //     "fetched messages. total: {}, num taken: {}, has_more: {}",
    //     total_messages,
    //     to_take,
    //     has_more
    // );
    Ok((messages, has_more))
}

pub async fn fetch_messages_between(
    conv_id: Uuid,
    messaging: &mut super::Messaging,
    date_range: Range<DateTime<Utc>>,
) -> Result<(Vec<Message>, bool), Error> {
    let total_messages = messaging.get_message_count(conv_id).await?;

    let messages = messaging
        .get_messages(
            conv_id,
            MessageOptions::default().set_date_range(date_range),
        )
        .await
        .and_then(Vec::<_>::try_from)?;

    let messages: Vec<_> = FuturesOrdered::from_iter(
        messages
            .iter()
            .map(|message| convert_raygun_message(messaging, message).boxed()),
    )
    .collect()
    .await;
    let has_more = messages.len() < total_messages;
    Ok((messages, has_more))
}

pub async fn fetch_pinned_messages_from_chat(
    conv_id: Uuid,
    messaging: &mut super::Messaging,
) -> Result<Vec<Message>, Error> {
    let messages = messaging
        .get_messages(
            conv_id,
            MessageOptions::default()
                .set_reverse()
                .set_limit(MAX_PINNED_MESSAGES as i64)
                .set_pinned(),
        )
        .await
        .and_then(Vec::<_>::try_from)?;

    let messages: Vec<_> = FuturesOrdered::from_iter(
        messages
            .iter()
            .map(|message| convert_raygun_message(messaging, message).boxed()),
    )
    .collect()
    .await;
    Ok(messages)
}

pub async fn conversation_to_chat(
    conv: &Conversation,
    messaging: &super::Messaging,
) -> Result<chats::SendableChat, Error> {
    // todo: warp doesn't support paging yet. it also doesn't check the range bounds
    let total_messages = messaging.get_message_count(conv.id()).await?;
    let to_take = std::cmp::min(total_messages, 20);
    let to_skip = total_messages.saturating_sub(to_take + 1);

    let messages = messaging
        .get_messages(
            conv.id(),
            MessageOptions::default().set_range(to_skip..total_messages),
        )
        .await
        .and_then(Vec::<_>::try_from)?;

    let messages: VecDeque<_> = FuturesOrdered::from_iter(
        messages
            .iter()
            .map(|message| convert_raygun_message(messaging, message).boxed()),
    )
    .collect()
    .await;

    // todo: perhaps add pagination, but do this separately from the pagination for the chats page
    let pinned_messages = messaging
        .get_messages(
            conv.id(),
            MessageOptions::default()
                .set_reverse()
                .set_limit(MAX_PINNED_MESSAGES as i64)
                .set_pinned(),
        )
        .await
        .and_then(Vec::<_>::try_from)?;

    let has_more_messages = total_messages > to_take;
<<<<<<< HEAD
    Ok(chats::SendableChat {
        id: conv.id(),
        conversation_type: conv.conversation_type(),
        conversation_name: conv.name(),
        participants: HashSet::from_iter(conv.recipients()),
        creator: conv.creator(),
=======
    let mut chat = chats::Chat::new(
        conv.id(),
        HashSet::from_iter(conv.recipients()),
        conv.conversation_type(),
        conv.name(),
        conv.creator(),
>>>>>>> 8e10aa94
        messages,
        pinned_messages,
    );
    chat.has_more_messages = has_more_messages;
    Ok(chat)
}

pub async fn init_conversation(
    conv: &Conversation,
    account: &super::Account,
    messaging: &mut super::Messaging,
) -> Result<ChatAdapter, Error> {
    // todo: should Chat::participants include self?
    let identities = dids_to_identity(conv.recipients().into(), account).await?;
    let identities = HashSet::from_iter(identities.iter().cloned());

    let inner = conversation_to_chat(conv, messaging).await?;
    Ok(ChatAdapter { inner, identities })
}<|MERGE_RESOLUTION|>--- conflicted
+++ resolved
@@ -279,21 +279,12 @@
         .and_then(Vec::<_>::try_from)?;
 
     let has_more_messages = total_messages > to_take;
-<<<<<<< HEAD
-    Ok(chats::SendableChat {
-        id: conv.id(),
-        conversation_type: conv.conversation_type(),
-        conversation_name: conv.name(),
-        participants: HashSet::from_iter(conv.recipients()),
-        creator: conv.creator(),
-=======
-    let mut chat = chats::Chat::new(
+    let mut chat = chats::SendableChat::new(
         conv.id(),
         HashSet::from_iter(conv.recipients()),
         conv.conversation_type(),
         conv.name(),
         conv.creator(),
->>>>>>> 8e10aa94
         messages,
         pinned_messages,
     );
