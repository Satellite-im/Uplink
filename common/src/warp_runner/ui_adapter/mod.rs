--- conflicted
+++ resolved
@@ -11,13 +11,7 @@
 pub use raygun_event::{convert_raygun_event, RayGunEvent};
 
 use crate::state::{self, chats};
-<<<<<<< HEAD
-use async_stream::stream;
-use futures::pin_mut;
-use futures_util::stream::StreamExt;
-=======
 use futures::{stream::FuturesOrdered, FutureExt, StreamExt};
->>>>>>> c6e2cd85
 use serde::{Deserialize, Serialize};
 use std::collections::HashMap;
 use warp::{
@@ -118,15 +112,6 @@
         .get_messages(conv.id(), MessageOptions::default().set_range(0..unreads))
         .await?;
 
-<<<<<<< HEAD
-    let s = stream! {
-        for msg in  messages.iter() {
-           yield convert_raygun_message(messaging, msg).await;
-        }
-    };
-    pin_mut!(s);
-    let messages = s.collect().await;
-=======
     let messages = FuturesOrdered::from_iter(
         messages
             .iter()
@@ -134,7 +119,6 @@
     )
     .collect()
     .await;
->>>>>>> c6e2cd85
 
     Ok(chats::Chat {
         id: conv.id(),
