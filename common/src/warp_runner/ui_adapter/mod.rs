--- conflicted
+++ resolved
@@ -189,10 +189,7 @@
         typing_indicator: HashMap::new(),
         draft: None,
         has_more_messages,
-<<<<<<< HEAD
-=======
         pending_outgoing_messages: 0,
->>>>>>> ba819c80
     })
 }
 
