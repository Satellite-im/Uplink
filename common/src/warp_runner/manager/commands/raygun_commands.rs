use chrono::{DateTime, Utc};
use derive_more::Display;
use futures::channel::oneshot;
use std::{
    collections::{HashMap, HashSet},
    ops::Range,
    path::PathBuf,
};
use uuid::Uuid;
use warp::{
    constellation::ConstellationProgressStream,
    crypto::DID,
    error::Error,
    logging::tracing::log,
<<<<<<< HEAD
    raygun::{self, AttachmentEventStream, ConversationType, Location, PinState, ReactionState},
=======
    raygun::{
        self, AttachmentKind, ConversationType, GroupSettings, Location, PinState, ReactionState,
    },
>>>>>>> 86fe2561
};

use crate::{
    state::{chats, identity, Friends},
    warp_runner::{
        conv_stream,
        ui_adapter::{
            self, conversation_to_chat, dids_to_identity, fetch_messages2, fetch_messages_between,
            fetch_messages_from_chat, fetch_pinned_messages_from_chat, get_uninitialized_identity,
        },
        Account, FetchMessagesConfig, FetchMessagesResponse, Messaging,
    },
};

#[allow(clippy::large_enum_variant)]
#[derive(Display)]
pub enum RayGunCmd {
    #[display(fmt = "InitializeWarp")]
    InitializeWarp {
        // need to send over own identity because 'State' sets it to default
        rsp: oneshot::Sender<Result<WarpInit, warp::error::Error>>,
    },
    #[display(fmt = "CreateConversation")]
    CreateConversation {
        recipient: DID,
        rsp: oneshot::Sender<Result<Uuid, warp::error::Error>>,
    },
    #[display(fmt = "CreateGroupConversation")]
    CreateGroupConversation {
        recipients: Vec<DID>,
        group_name: Option<String>,
        rsp: oneshot::Sender<Result<Uuid, warp::error::Error>>,
    },
    #[display(fmt = "AddGroupParticipants")]
    AddGroupParticipants {
        conv_id: Uuid,
        recipients: Vec<DID>,
        rsp: oneshot::Sender<Result<Uuid, warp::error::Error>>,
    },
    #[display(fmt = "RemoveGroupParticipants")]
    RemoveGroupParticipants {
        conv_id: Uuid,
        recipients: Vec<DID>,
        rsp: oneshot::Sender<Result<Uuid, warp::error::Error>>,
    },
    #[display(fmt = "UpdateConversationName")]
    UpdateConversationName {
        conv_id: Uuid,
        new_conversation_name: String,
        rsp: oneshot::Sender<Result<Uuid, warp::error::Error>>,
    },
    #[display(fmt = "DeleteConversation")]
    DeleteConversation {
        conv_id: Uuid,
        rsp: oneshot::Sender<Result<Uuid, warp::error::Error>>,
    },
    #[display(fmt = "FetchMessages")]
    FetchMessages {
        conv_id: Uuid,
        // if None, will start from the beginning of the conversation.
        config: FetchMessagesConfig,
        rsp: oneshot::Sender<Result<FetchMessagesResponse, warp::error::Error>>,
    },
    #[display(fmt = "FetchMessages {{ req: {to_fetch}, current_len: {current_len} }} ")]
    FetchMessagesDeprecated {
        conv_id: Uuid,
        // the total number of messages that should be in the conversation
        to_fetch: usize,
        // the current size of the conversation
        current_len: usize,
        rsp: oneshot::Sender<Result<(Vec<ui_adapter::Message>, bool), warp::error::Error>>,
    },
    #[display(fmt = "FetchMessagesBetween {{ range: {date_range:?} }} ")]
    FetchMessagesBetween {
        conv_id: Uuid,
        // time range to fetch messages from
        date_range: Range<DateTime<Utc>>,
        rsp: oneshot::Sender<Result<(Vec<ui_adapter::Message>, bool), warp::error::Error>>,
    },
    #[display(fmt = "FetchPinnedMessages")]
    FetchPinnedMessages {
        conv_id: Uuid,
        rsp: oneshot::Sender<Result<Vec<ui_adapter::Message>, warp::error::Error>>,
    },
    #[display(fmt = "SendMessage")]
    SendMessage {
        conv_id: Uuid,
        msg: Vec<String>,
        attachments: Vec<Location>,
        rsp: oneshot::Sender<Result<Option<AttachmentEventStream>, warp::error::Error>>,
    },
    #[display(fmt = "SendMessageForSeveralChats")]
    SendMessageForSeveralChats {
        convs_id: Vec<Uuid>,
        msg: Vec<String>,
        attachments: Vec<Location>,
        rsp: oneshot::Sender<Result<Vec<(Uuid, AttachmentEventStream)>, warp::error::Error>>,
    },
    #[display(fmt = "EditMessage")]
    EditMessage {
        conv_id: Uuid,
        msg_id: Uuid,
        msg: Vec<String>,
        rsp: oneshot::Sender<Result<(), warp::error::Error>>,
    },
    #[display(fmt = "DownloadAttachment")]
    DownloadAttachment {
        conv_id: Uuid,
        msg_id: Uuid,
        file_name: String,
        file_path_to_download: PathBuf,
        rsp: oneshot::Sender<Result<ConstellationProgressStream, warp::error::Error>>,
    },
    #[display(fmt = "DeleteMessage")]
    DeleteMessage {
        conv_id: Uuid,
        msg_id: Uuid,
        rsp: oneshot::Sender<Result<(), warp::error::Error>>,
    },
    #[display(fmt = "Reply")]
    Reply {
        conv_id: Uuid,
        reply_to: Uuid,
        msg: Vec<String>,
        attachments: Vec<Location>,
        rsp: oneshot::Sender<Result<Option<AttachmentEventStream>, warp::error::Error>>,
    },
    // removes all direct conversations involving the recipient
    #[display(fmt = "RemoveDirectConvs")]
    RemoveDirectConvs {
        recipient: DID,
        rsp: oneshot::Sender<Result<(), warp::error::Error>>,
    },
    #[display(fmt = "React")]
    React {
        conversation_id: Uuid,
        message_id: Uuid,
        reaction_state: ReactionState,
        emoji: String,
        rsp: oneshot::Sender<Result<(), warp::error::Error>>,
    },
    #[display(fmt = "Pin {{ pin: {pinstate:?} }} ")]
    Pin {
        conversation_id: Uuid,
        message_id: Uuid,
        pinstate: PinState,
        rsp: oneshot::Sender<Result<(), warp::error::Error>>,
    },
    #[display(fmt = "SendEvent")]
    SendEvent {
        conv_id: Uuid,
        event: raygun::MessageEvent,
        rsp: oneshot::Sender<Result<(), warp::error::Error>>,
    },
}

impl std::fmt::Debug for RayGunCmd {
    fn fmt(&self, f: &mut std::fmt::Formatter<'_>) -> std::fmt::Result {
        write!(f, "{self}")
    }
}

pub async fn handle_raygun_cmd(
    cmd: RayGunCmd,
    stream_manager: &mut conv_stream::Manager,
    account: &mut Account,
    messaging: &mut Messaging,
) {
    match cmd {
        RayGunCmd::InitializeWarp { rsp } => {
            let r = init_warp(stream_manager, account, messaging).await;
            let _ = rsp.send(r);
        }
        RayGunCmd::CreateConversation { recipient, rsp } => {
            let r = match messaging.create_conversation(&recipient).await {
                Ok(conv) | Err(Error::ConversationExist { conversation: conv }) => Ok(conv.id()),
                Err(e) => Err(e),
            };
            let _ = rsp.send(r);
        }
        RayGunCmd::DeleteConversation { conv_id, rsp } => {
            let r = match messaging.delete(conv_id, None).await {
                Ok(_) => Ok(conv_id),
                Err(e) => Err(e),
            };
            let _ = rsp.send(r);
        }
        RayGunCmd::CreateGroupConversation {
            recipients,
            group_name,
            rsp,
        } => {
            let r = raygun_create_group_conversation(messaging, recipients, group_name).await;
            let _ = rsp.send(r);
        }
        RayGunCmd::AddGroupParticipants {
            conv_id,
            recipients,
            rsp,
        } => {
            let r = raygun_add_recipients_to_a_group(conv_id, recipients, messaging).await;
            let _ = rsp.send(r);
        }
        RayGunCmd::RemoveGroupParticipants {
            conv_id,
            recipients,
            rsp,
        } => {
            let r = raygun_remove_recipients_from_a_group(conv_id, recipients, messaging).await;
            let _ = rsp.send(r);
        }
        RayGunCmd::UpdateConversationName {
            conv_id,
            new_conversation_name,
            rsp,
        } => {
            let r = messaging
                .update_conversation_name(conv_id, &new_conversation_name)
                .await
                .map(|_| conv_id);
            let _ = rsp.send(r);
        }
        RayGunCmd::FetchMessages {
            conv_id,
            config,
            rsp,
        } => {
            let r = fetch_messages2(conv_id, messaging, config).await;
            let _ = rsp.send(r);
        }
        RayGunCmd::FetchMessagesDeprecated {
            conv_id,
            to_fetch,
            current_len,
            rsp,
        } => {
            let r = fetch_messages_from_chat(conv_id, messaging, to_fetch + current_len).await;
            let _ = rsp.send(r);
        }
        RayGunCmd::FetchMessagesBetween {
            conv_id,
            date_range,
            rsp,
        } => {
            let r = fetch_messages_between(conv_id, messaging, date_range).await;
            let _ = rsp.send(r);
        }
        RayGunCmd::FetchPinnedMessages { conv_id, rsp } => {
            let r = fetch_pinned_messages_from_chat(conv_id, messaging).await;
            let _ = rsp.send(r);
        }
        RayGunCmd::SendMessage {
            conv_id,
            msg,
            attachments,
            rsp,
        } => {
            let r = if attachments.is_empty() {
                messaging.send(conv_id, msg).await.map(|_| None)
            } else {
                //TODO: Pass stream off to attachment events
                match messaging
                    .attach(conv_id, None, attachments.clone(), msg.clone())
                    .await
                {
                    Ok(stream) => Result::Ok(Some(stream)),
                    Err(e) => Err(e),
                }
            };

            let _ = rsp.send(r);
        }
        RayGunCmd::SendMessageForSeveralChats {
            convs_id,
            msg,
            attachments,
            rsp,
        } => {
            let mut streams = vec![];
            for chat_id in convs_id {
                if attachments.is_empty() {
                    let _ = messaging.send(chat_id, msg.clone()).await;
                } else {
                    //TODO: Pass stream off to attachment events
                    match messaging
                        .attach(chat_id, None, attachments.clone(), msg.clone())
                        .await
                    {
                        Ok(stream) => streams.push((chat_id, stream)),
                        Err(e) => {
                            log::error!("Raygun: Send files to several chats: {}", e);
                        }
                    }
                };
            }

            let _ = rsp.send(Ok(streams));
        }
        RayGunCmd::EditMessage {
            conv_id,
            msg_id,
            msg,
            rsp,
        } => {
            let r = messaging.edit(conv_id, msg_id, msg).await;
            let _ = rsp.send(r);
        }
        RayGunCmd::DownloadAttachment {
            conv_id,
            msg_id,
            file_name,
            file_path_to_download,
            rsp,
        } => {
            let r = messaging
                .download(conv_id, msg_id, file_name, file_path_to_download)
                .await;
            let _ = rsp.send(r);
        }
        RayGunCmd::DeleteMessage {
            conv_id,
            msg_id,
            rsp,
        } => {
            let r = messaging.delete(conv_id, Some(msg_id)).await;
            let _ = rsp.send(r);
        }
        RayGunCmd::Reply {
            conv_id,
            reply_to,
            msg,
            attachments,
            rsp,
        } => {
            let r = if attachments.is_empty() {
                messaging.reply(conv_id, reply_to, msg).await.map(|_| None)
            } else {
                match messaging
                    .attach(conv_id, Some(reply_to), attachments, msg)
                    .await
                {
                    Ok(stream) => Result::Ok(Some(stream)),
                    Err(e) => Err(e),
                }
            };

            let _ = rsp.send(r);
        }
        RayGunCmd::RemoveDirectConvs { recipient, rsp } => {
            let r = raygun_remove_direct_convs(recipient, messaging).await;
            let _ = rsp.send(r);
        }
        RayGunCmd::React {
            conversation_id,
            message_id,
            reaction_state,
            emoji,
            rsp,
        } => {
            let r = messaging
                .react(conversation_id, message_id, reaction_state, emoji)
                .await;
            let _ = rsp.send(r);
        }
        RayGunCmd::Pin {
            conversation_id,
            message_id,
            pinstate,
            rsp,
        } => {
            let r = messaging.pin(conversation_id, message_id, pinstate).await;
            let _ = rsp.send(r);
        }
        RayGunCmd::SendEvent {
            conv_id,
            event,
            rsp,
        } => {
            let r = messaging.send_event(conv_id, event).await;
            let _ = rsp.send(r);
        }
    }
}

pub struct WarpInit {
    pub friends: Friends,
    // at some point we may want to initialize identities on demand, such as only initialize the ones needed for the chats sidebar
    //all_identities: HashSet<DID>,
    pub converted_identities: HashMap<DID, identity::Identity>,
    // todo: don't init all conversations at once. instead, store list of all conv ids
    // and initialized conversations separately
    //all_conv_ids: HashSet<Uuid>,
    pub chats: HashMap<Uuid, chats::Chat>,
}

// init friends, chats, and identities all at once
async fn init_warp(
    stream_manager: &mut conv_stream::Manager,
    account: &mut Account,
    messaging: &mut Messaging,
) -> Result<WarpInit, Error> {
    log::trace!("init_warp starting");
    let conversations = messaging.list_conversations().await?;
    //let mut all_conv_ids = HashSet::new();
    let mut all_identities = HashSet::new();
    let friends = Friends {
        all: HashSet::from_iter(account.list_friends().await?),
        blocked: HashSet::from_iter(account.block_list().await?),
        incoming_requests: HashSet::from_iter(account.list_incoming_request().await?),
        outgoing_requests: HashSet::from_iter(account.list_outgoing_request().await?),
    };
    all_identities.extend(friends.all.iter().cloned());
    all_identities.extend(friends.blocked.iter().cloned());
    all_identities.extend(friends.incoming_requests.iter().cloned());
    all_identities.extend(friends.outgoing_requests.iter().cloned());

    let mut chats = HashMap::new();
    for conv in conversations {
        all_identities.extend(conv.recipients());
        //all_conv_ids.insert(conv.id());

        if let Err(e) = stream_manager.add_stream(conv.id(), messaging).await {
            log::error!(
                "failed to open conversation stream for conv {}: {}",
                conv.id(),
                e
            );
        }
        match conversation_to_chat(&conv, messaging).await {
            Ok(chat) => {
                chats.insert(conv.id(), chat);
            }
            Err(e) => {
                log::error!("failed to convert conversation to chat: {e}");
            }
        };
    }

    // ensure that own identity gets fetched
    let own_id = account.get_own_identity().await?;
    all_identities.insert(own_id.did_key());

    let identifier_vec = Vec::from_iter(all_identities.iter().cloned());
    let mut converted_identities = HashMap::new();
    for identity in dids_to_identity(identifier_vec.into(), account)
        .await?
        .drain(..)
    {
        converted_identities.insert(identity.did_key(), identity);
    }

    // dids_to_identity won't return an Identity if it couldn't be retrieved from MultiPass.
    for identity in all_identities {
        // using Entry::Vacant makes clippy happy
        if let std::collections::hash_map::Entry::Vacant(e) =
            converted_identities.entry(identity.clone())
        {
            let uninit_id = get_uninitialized_identity(&identity)?;
            e.insert(uninit_id);
        }
    }

    log::trace!(
        "init warp with {} friends and {} conversations",
        friends.all.len(),
        chats.len()
    );
    Ok(WarpInit {
        friends,
        converted_identities,
        chats,
    })
}

async fn raygun_add_recipients_to_a_group(
    conv_id: Uuid,
    recipients: Vec<DID>,
    messaging: &mut Messaging,
) -> Result<Uuid, Error> {
    for recipient in recipients {
        if let Err(e) = messaging.add_recipient(conv_id, &recipient).await {
            log::error!(
                "failed to add {} to group conv: {}. Error: {}",
                recipient,
                conv_id,
                e
            );
        }
    }
    Ok(conv_id)
}

async fn raygun_remove_recipients_from_a_group(
    conv_id: Uuid,
    recipients: Vec<DID>,
    messaging: &mut Messaging,
) -> Result<Uuid, Error> {
    for recipient in recipients {
        if let Err(e) = messaging.remove_recipient(conv_id, &recipient).await {
            log::error!(
                "failed to remove {} from group conv: {}. Error: {}",
                recipient,
                conv_id,
                e
            );
        }
    }
    Ok(conv_id)
}

async fn raygun_remove_direct_convs(
    recipient: DID,
    messaging: &mut Messaging,
) -> Result<(), Error> {
    match messaging.list_conversations().await {
        Ok(convs) => {
            for conv in convs {
                // check if conversation should be deleted
                // only consider conversations with 2 participants
                if conv.conversation_type() == ConversationType::Direct
                    && conv.recipients().contains(&recipient)
                {
                    messaging.delete(conv.id(), None).await?;
                }
            }
            Ok(())
        }
        Err(e) => Err(e),
    }
}

async fn raygun_create_group_conversation(
    messaging: &mut Messaging,
    recipients: Vec<DID>,
    group_name: Option<String>,
) -> Result<Uuid, Error> {
    match messaging
        .create_group_conversation(group_name, recipients, GroupSettings::default())
        .await
    {
        Ok(conv) | Err(Error::ConversationExist { conversation: conv }) => Ok(conv.id()),
        Err(e) => Err(e),
    }
}<|MERGE_RESOLUTION|>--- conflicted
+++ resolved
@@ -12,13 +12,10 @@
     crypto::DID,
     error::Error,
     logging::tracing::log,
-<<<<<<< HEAD
-    raygun::{self, AttachmentEventStream, ConversationType, Location, PinState, ReactionState},
-=======
     raygun::{
-        self, AttachmentKind, ConversationType, GroupSettings, Location, PinState, ReactionState,
-    },
->>>>>>> 86fe2561
+        self, AttachmentEventStream, ConversationType, GroupSettings, Location, PinState,
+        ReactionState,
+    },
 };
 
 use crate::{
