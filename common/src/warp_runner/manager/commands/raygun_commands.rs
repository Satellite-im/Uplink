use chrono::{DateTime, Utc};
use derive_more::Display;
use futures::channel::oneshot;
use std::{
    collections::{HashMap, HashSet},
    ops::Range,
    path::PathBuf,
};
use uuid::Uuid;
use warp::{
    constellation::ConstellationProgressStream,
    crypto::DID,
    error::Error,
    logging::tracing::log,
    raygun::{
<<<<<<< HEAD
        self, AttachmentKind, ConversationSettings, ConversationType, GroupSettings, Location,
        PinState, ReactionState,
=======
        self, AttachmentEventStream, ConversationType, GroupSettings, Location, PinState,
        ReactionState,
>>>>>>> 7853af5f
    },
};

use crate::{
    state::{chats, identity, Friends},
    warp_runner::{
        conv_stream,
        ui_adapter::{
            self, conversation_to_chat, dids_to_identity, fetch_messages2, fetch_messages_between,
            fetch_messages_from_chat, fetch_pinned_messages_from_chat, get_uninitialized_identity,
        },
        Account, FetchMessagesConfig, FetchMessagesResponse, Messaging,
    },
};

#[allow(clippy::large_enum_variant)]
#[derive(Display)]
pub enum RayGunCmd {
    #[display(fmt = "InitializeWarp")]
    InitializeWarp {
        // need to send over own identity because 'State' sets it to default
        rsp: oneshot::Sender<Result<WarpInit, warp::error::Error>>,
    },
    #[display(fmt = "CreateConversation")]
    CreateConversation {
        recipient: DID,
        rsp: oneshot::Sender<Result<Uuid, warp::error::Error>>,
    },
    #[display(fmt = "CreateGroupConversation")]
    CreateGroupConversation {
        recipients: Vec<DID>,
        group_name: Option<String>,
        settings: GroupSettings,
        rsp: oneshot::Sender<Result<Uuid, warp::error::Error>>,
    },
    #[display(fmt = "AddGroupParticipants")]
    AddGroupParticipants {
        conv_id: Uuid,
        recipients: Vec<DID>,
        rsp: oneshot::Sender<Result<Uuid, warp::error::Error>>,
    },
    #[display(fmt = "RemoveGroupParticipants")]
    RemoveGroupParticipants {
        conv_id: Uuid,
        recipients: Vec<DID>,
        rsp: oneshot::Sender<Result<Uuid, warp::error::Error>>,
    },
    #[display(fmt = "UpdateConversationName")]
    UpdateConversationName {
        conv_id: Uuid,
        new_conversation_name: String,
        rsp: oneshot::Sender<Result<Uuid, warp::error::Error>>,
    },
    #[display(fmt = "DeleteConversation")]
    DeleteConversation {
        conv_id: Uuid,
        rsp: oneshot::Sender<Result<Uuid, warp::error::Error>>,
    },
    #[display(fmt = "UpdateConversationSettings")]
    UpdateConversationSettings {
        conv_id: Uuid,
        settings: ConversationSettings,
        rsp: oneshot::Sender<Result<Uuid, warp::error::Error>>,
    },
    #[display(fmt = "FetchMessages")]
    FetchMessages {
        conv_id: Uuid,
        // if None, will start from the beginning of the conversation.
        config: FetchMessagesConfig,
        rsp: oneshot::Sender<Result<FetchMessagesResponse, warp::error::Error>>,
    },
    #[display(fmt = "FetchMessages {{ req: {to_fetch}, current_len: {current_len} }} ")]
    FetchMessagesDeprecated {
        conv_id: Uuid,
        // the total number of messages that should be in the conversation
        to_fetch: usize,
        // the current size of the conversation
        current_len: usize,
        rsp: oneshot::Sender<Result<(Vec<ui_adapter::Message>, bool), warp::error::Error>>,
    },
    #[display(fmt = "FetchMessagesBetween {{ range: {date_range:?} }} ")]
    FetchMessagesBetween {
        conv_id: Uuid,
        // time range to fetch messages from
        date_range: Range<DateTime<Utc>>,
        rsp: oneshot::Sender<Result<(Vec<ui_adapter::Message>, bool), warp::error::Error>>,
    },
    #[display(fmt = "FetchPinnedMessages")]
    FetchPinnedMessages {
        conv_id: Uuid,
        rsp: oneshot::Sender<Result<Vec<ui_adapter::Message>, warp::error::Error>>,
    },
    #[display(fmt = "SendMessage")]
    SendMessage {
        conv_id: Uuid,
        msg: Vec<String>,
        attachments: Vec<Location>,
        rsp: oneshot::Sender<Result<Option<AttachmentEventStream>, warp::error::Error>>,
    },
    #[display(fmt = "SendMessageForSeveralChats")]
    SendMessageForSeveralChats {
        convs_id: Vec<Uuid>,
        msg: Vec<String>,
        attachments: Vec<Location>,
        rsp: oneshot::Sender<Result<Vec<(Uuid, AttachmentEventStream)>, warp::error::Error>>,
    },
    #[display(fmt = "EditMessage")]
    EditMessage {
        conv_id: Uuid,
        msg_id: Uuid,
        msg: Vec<String>,
        rsp: oneshot::Sender<Result<(), warp::error::Error>>,
    },
    #[display(fmt = "DownloadAttachment")]
    DownloadAttachment {
        conv_id: Uuid,
        msg_id: Uuid,
        file_name: String,
        file_path_to_download: PathBuf,
        rsp: oneshot::Sender<Result<ConstellationProgressStream, warp::error::Error>>,
    },
    #[display(fmt = "DeleteMessage")]
    DeleteMessage {
        conv_id: Uuid,
        msg_id: Uuid,
        rsp: oneshot::Sender<Result<(), warp::error::Error>>,
    },
    #[display(fmt = "Reply")]
    Reply {
        conv_id: Uuid,
        reply_to: Uuid,
        msg: Vec<String>,
        attachments: Vec<Location>,
        rsp: oneshot::Sender<Result<Option<AttachmentEventStream>, warp::error::Error>>,
    },
    // removes all direct conversations involving the recipient
    #[display(fmt = "RemoveDirectConvs")]
    RemoveDirectConvs {
        recipient: DID,
        rsp: oneshot::Sender<Result<(), warp::error::Error>>,
    },
    #[display(fmt = "React")]
    React {
        conversation_id: Uuid,
        message_id: Uuid,
        reaction_state: ReactionState,
        emoji: String,
        rsp: oneshot::Sender<Result<(), warp::error::Error>>,
    },
    #[display(fmt = "Pin {{ pin: {pinstate:?} }} ")]
    Pin {
        conversation_id: Uuid,
        message_id: Uuid,
        pinstate: PinState,
        rsp: oneshot::Sender<Result<(), warp::error::Error>>,
    },
    #[display(fmt = "SendEvent")]
    SendEvent {
        conv_id: Uuid,
        event: raygun::MessageEvent,
        rsp: oneshot::Sender<Result<(), warp::error::Error>>,
    },
}

impl std::fmt::Debug for RayGunCmd {
    fn fmt(&self, f: &mut std::fmt::Formatter<'_>) -> std::fmt::Result {
        write!(f, "{self}")
    }
}

pub async fn handle_raygun_cmd(
    cmd: RayGunCmd,
    stream_manager: &mut conv_stream::Manager,
    account: &mut Account,
    messaging: &mut Messaging,
) {
    match cmd {
        RayGunCmd::InitializeWarp { rsp } => {
            let r = init_warp(stream_manager, account, messaging).await;
            let _ = rsp.send(r);
        }
        RayGunCmd::CreateConversation { recipient, rsp } => {
            let r = match messaging.create_conversation(&recipient).await {
                Ok(conv) | Err(Error::ConversationExist { conversation: conv }) => Ok(conv.id()),
                Err(e) => Err(e),
            };
            let _ = rsp.send(r);
        }
        RayGunCmd::DeleteConversation { conv_id, rsp } => {
            let r = match messaging.delete(conv_id, None).await {
                Ok(_) => Ok(conv_id),
                Err(e) => Err(e),
            };
            let _ = rsp.send(r);
        }
        RayGunCmd::CreateGroupConversation {
            recipients,
            group_name,
            settings,
            rsp,
        } => {
            let r =
                raygun_create_group_conversation(messaging, recipients, group_name, settings).await;
            let _ = rsp.send(r);
        }
        RayGunCmd::AddGroupParticipants {
            conv_id,
            recipients,
            rsp,
        } => {
            let r = raygun_add_recipients_to_a_group(conv_id, recipients, messaging).await;
            let _ = rsp.send(r);
        }
        RayGunCmd::RemoveGroupParticipants {
            conv_id,
            recipients,
            rsp,
        } => {
            let r = raygun_remove_recipients_from_a_group(conv_id, recipients, messaging).await;
            let _ = rsp.send(r);
        }
        RayGunCmd::UpdateConversationName {
            conv_id,
            new_conversation_name,
            rsp,
        } => {
            let r = messaging
                .update_conversation_name(conv_id, &new_conversation_name)
                .await
                .map(|_| conv_id);
            let _ = rsp.send(r);
        }
        RayGunCmd::UpdateConversationSettings {
            conv_id,
            settings,
            rsp,
        } => {
            let r = messaging
                .update_conversation_settings(conv_id, settings)
                .await
                .map(|_| conv_id);
            let _ = rsp.send(r);
        }
        RayGunCmd::FetchMessages {
            conv_id,
            config,
            rsp,
        } => {
            let r = fetch_messages2(conv_id, messaging, config).await;
            let _ = rsp.send(r);
        }
        RayGunCmd::FetchMessagesDeprecated {
            conv_id,
            to_fetch,
            current_len,
            rsp,
        } => {
            let r = fetch_messages_from_chat(conv_id, messaging, to_fetch + current_len).await;
            let _ = rsp.send(r);
        }
        RayGunCmd::FetchMessagesBetween {
            conv_id,
            date_range,
            rsp,
        } => {
            let r = fetch_messages_between(conv_id, messaging, date_range).await;
            let _ = rsp.send(r);
        }
        RayGunCmd::FetchPinnedMessages { conv_id, rsp } => {
            let r = fetch_pinned_messages_from_chat(conv_id, messaging).await;
            let _ = rsp.send(r);
        }
        RayGunCmd::SendMessage {
            conv_id,
            msg,
            attachments,
            rsp,
        } => {
            let r = if attachments.is_empty() {
                messaging.send(conv_id, msg).await.map(|_| None)
            } else {
                //TODO: Pass stream off to attachment events
                match messaging
                    .attach(conv_id, None, attachments.clone(), msg.clone())
                    .await
                {
                    Ok(stream) => Result::Ok(Some(stream)),
                    Err(e) => Err(e),
                }
            };

            let _ = rsp.send(r);
        }
        RayGunCmd::SendMessageForSeveralChats {
            convs_id,
            msg,
            attachments,
            rsp,
        } => {
            let mut streams = vec![];
            for chat_id in convs_id {
                if attachments.is_empty() {
                    let _ = messaging.send(chat_id, msg.clone()).await;
                } else {
                    //TODO: Pass stream off to attachment events
                    match messaging
                        .attach(chat_id, None, attachments.clone(), msg.clone())
                        .await
                    {
                        Ok(stream) => streams.push((chat_id, stream)),
                        Err(e) => {
                            log::error!("Raygun: Send files to several chats: {}", e);
                        }
                    }
                };
            }

            let _ = rsp.send(Ok(streams));
        }
        RayGunCmd::EditMessage {
            conv_id,
            msg_id,
            msg,
            rsp,
        } => {
            let r = messaging.edit(conv_id, msg_id, msg).await;
            let _ = rsp.send(r);
        }
        RayGunCmd::DownloadAttachment {
            conv_id,
            msg_id,
            file_name,
            file_path_to_download,
            rsp,
        } => {
            let r = messaging
                .download(conv_id, msg_id, file_name, file_path_to_download)
                .await;
            let _ = rsp.send(r);
        }
        RayGunCmd::DeleteMessage {
            conv_id,
            msg_id,
            rsp,
        } => {
            let r = messaging.delete(conv_id, Some(msg_id)).await;
            let _ = rsp.send(r);
        }
        RayGunCmd::Reply {
            conv_id,
            reply_to,
            msg,
            attachments,
            rsp,
        } => {
            let r = if attachments.is_empty() {
                messaging.reply(conv_id, reply_to, msg).await.map(|_| None)
            } else {
                match messaging
                    .attach(conv_id, Some(reply_to), attachments, msg)
                    .await
                {
                    Ok(stream) => Result::Ok(Some(stream)),
                    Err(e) => Err(e),
                }
            };

            let _ = rsp.send(r);
        }
        RayGunCmd::RemoveDirectConvs { recipient, rsp } => {
            let r = raygun_remove_direct_convs(recipient, messaging).await;
            let _ = rsp.send(r);
        }
        RayGunCmd::React {
            conversation_id,
            message_id,
            reaction_state,
            emoji,
            rsp,
        } => {
            let r = messaging
                .react(conversation_id, message_id, reaction_state, emoji)
                .await;
            let _ = rsp.send(r);
        }
        RayGunCmd::Pin {
            conversation_id,
            message_id,
            pinstate,
            rsp,
        } => {
            let r = messaging.pin(conversation_id, message_id, pinstate).await;
            let _ = rsp.send(r);
        }
        RayGunCmd::SendEvent {
            conv_id,
            event,
            rsp,
        } => {
            let r = messaging.send_event(conv_id, event).await;
            let _ = rsp.send(r);
        }
    }
}

pub struct WarpInit {
    pub friends: Friends,
    // at some point we may want to initialize identities on demand, such as only initialize the ones needed for the chats sidebar
    //all_identities: HashSet<DID>,
    pub converted_identities: HashMap<DID, identity::Identity>,
    // todo: don't init all conversations at once. instead, store list of all conv ids
    // and initialized conversations separately
    //all_conv_ids: HashSet<Uuid>,
    pub chats: HashMap<Uuid, chats::Chat>,
}

// init friends, chats, and identities all at once
async fn init_warp(
    stream_manager: &mut conv_stream::Manager,
    account: &mut Account,
    messaging: &mut Messaging,
) -> Result<WarpInit, Error> {
    log::trace!("init_warp starting");
    let conversations = messaging.list_conversations().await?;
    //let mut all_conv_ids = HashSet::new();
    let mut all_identities = HashSet::new();
    let friends = Friends {
        all: HashSet::from_iter(account.list_friends().await?),
        blocked: HashSet::from_iter(account.block_list().await?),
        incoming_requests: HashSet::from_iter(account.list_incoming_request().await?),
        outgoing_requests: HashSet::from_iter(account.list_outgoing_request().await?),
    };
    all_identities.extend(friends.all.iter().cloned());
    all_identities.extend(friends.blocked.iter().cloned());
    all_identities.extend(friends.incoming_requests.iter().cloned());
    all_identities.extend(friends.outgoing_requests.iter().cloned());

    let mut chats = HashMap::new();
    for conv in conversations {
        all_identities.extend(conv.recipients());
        //all_conv_ids.insert(conv.id());

        if let Err(e) = stream_manager.add_stream(conv.id(), messaging).await {
            log::error!(
                "failed to open conversation stream for conv {}: {}",
                conv.id(),
                e
            );
        }
        match conversation_to_chat(&conv, messaging).await {
            Ok(chat) => {
                chats.insert(conv.id(), chat);
            }
            Err(e) => {
                log::error!("failed to convert conversation to chat: {e}");
            }
        };
    }

    // ensure that own identity gets fetched
    let own_id = account.get_own_identity().await?;
    all_identities.insert(own_id.did_key());

    let identifier_vec = Vec::from_iter(all_identities.iter().cloned());
    let mut converted_identities = HashMap::new();
    for identity in dids_to_identity(identifier_vec.into(), account)
        .await?
        .drain(..)
    {
        converted_identities.insert(identity.did_key(), identity);
    }

    // dids_to_identity won't return an Identity if it couldn't be retrieved from MultiPass.
    for identity in all_identities {
        // using Entry::Vacant makes clippy happy
        if let std::collections::hash_map::Entry::Vacant(e) =
            converted_identities.entry(identity.clone())
        {
            let uninit_id = get_uninitialized_identity(&identity)?;
            e.insert(uninit_id);
        }
    }

    log::trace!(
        "init warp with {} friends and {} conversations",
        friends.all.len(),
        chats.len()
    );
    Ok(WarpInit {
        friends,
        converted_identities,
        chats,
    })
}

async fn raygun_add_recipients_to_a_group(
    conv_id: Uuid,
    recipients: Vec<DID>,
    messaging: &mut Messaging,
) -> Result<Uuid, Error> {
    for recipient in recipients {
        if let Err(e) = messaging.add_recipient(conv_id, &recipient).await {
            log::error!(
                "failed to add {} to group conv: {}. Error: {}",
                recipient,
                conv_id,
                e
            );
        }
    }
    Ok(conv_id)
}

async fn raygun_remove_recipients_from_a_group(
    conv_id: Uuid,
    recipients: Vec<DID>,
    messaging: &mut Messaging,
) -> Result<Uuid, Error> {
    for recipient in recipients {
        if let Err(e) = messaging.remove_recipient(conv_id, &recipient).await {
            log::error!(
                "failed to remove {} from group conv: {}. Error: {}",
                recipient,
                conv_id,
                e
            );
        }
    }
    Ok(conv_id)
}

async fn raygun_remove_direct_convs(
    recipient: DID,
    messaging: &mut Messaging,
) -> Result<(), Error> {
    match messaging.list_conversations().await {
        Ok(convs) => {
            for conv in convs {
                // check if conversation should be deleted
                // only consider conversations with 2 participants
                if conv.conversation_type() == ConversationType::Direct
                    && conv.recipients().contains(&recipient)
                {
                    messaging.delete(conv.id(), None).await?;
                }
            }
            Ok(())
        }
        Err(e) => Err(e),
    }
}

async fn raygun_create_group_conversation(
    messaging: &mut Messaging,
    recipients: Vec<DID>,
    group_name: Option<String>,
    settings: GroupSettings,
) -> Result<Uuid, Error> {
    match messaging
        .create_group_conversation(group_name, recipients, settings)
        .await
    {
        Ok(conv) | Err(Error::ConversationExist { conversation: conv }) => Ok(conv.id()),
        Err(e) => Err(e),
    }
}<|MERGE_RESOLUTION|>--- conflicted
+++ resolved
@@ -13,13 +13,8 @@
     error::Error,
     logging::tracing::log,
     raygun::{
-<<<<<<< HEAD
-        self, AttachmentKind, ConversationSettings, ConversationType, GroupSettings, Location,
-        PinState, ReactionState,
-=======
         self, AttachmentEventStream, ConversationType, GroupSettings, Location, PinState,
         ReactionState,
->>>>>>> 7853af5f
     },
 };
 
