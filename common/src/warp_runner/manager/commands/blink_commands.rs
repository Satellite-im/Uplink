--- conflicted
+++ resolved
@@ -125,28 +125,6 @@
         BlinkCmd::AdjustVolume { user, volume, rsp } => {
             let _ = rsp.send(blink.set_peer_audio_gain(user, volume).await);
         }
-<<<<<<< HEAD
-        BlinkCmd::SetMicrophone { device_name, rsp } => {
-            let result = match blink.get_audio_device_config().await {
-                Ok(mut audio_config) => {
-                    audio_config.set_microphone(&device_name);
-                    blink.set_audio_device_config(audio_config).await
-                }
-                Err(e) => Err(e),
-            };
-            let _ = rsp.send(result);
-        }
-        BlinkCmd::SetSpeaker { device_name, rsp } => {
-            let result = match blink.get_audio_device_config().await {
-                Ok(mut audio_config) => {
-                    audio_config.set_speaker(&device_name);
-                    blink.set_audio_device_config(audio_config).await
-                }
-                Err(e) => Err(e),
-            };
-            let _ = rsp.send(result);
-        }
-=======
         BlinkCmd::SetMicrophone { device_name, rsp } => match blink.get_audio_device_config().await
         {
             Ok(mut audio_config) => {
@@ -166,7 +144,6 @@
                 let _ = rsp.send(Err(e));
             }
         },
->>>>>>> 3a851066
         BlinkCmd::StartRecording { output_dir, rsp } => {
             let _ = rsp.send(blink.record_call(&output_dir).await);
         }
