--- conflicted
+++ resolved
@@ -1,22 +1,9 @@
-<<<<<<< HEAD
 // use derive_more::Display;
 // use futures::channel::oneshot;
 // use uuid::Uuid;
-// use warp::crypto::DID;
-=======
-use derive_more::Display;
-use futures::channel::oneshot;
-use uuid::Uuid;
-use warp::{blink::AudioDeviceConfig, crypto::DID};
->>>>>>> 7bf7bbe5
+// use warp::{blink::AudioDeviceConfig, crypto::DID};
 
 // // use crate::warp_runner::Calling;
-
-<<<<<<< HEAD
-// pub struct Devices {
-//     pub available_devices: Vec<String>,
-//     pub selected: Option<String>,
-// }
 
 // #[derive(Display)]
 // pub enum BlinkCmd {
@@ -48,24 +35,24 @@
 //     UnmuteSelf {
 //         rsp: oneshot::Sender<Result<(), warp::error::Error>>,
 //     },
+//     #[display(fmt = "SilenceCall")]
+//     SilenceCall {
+//         rsp: oneshot::Sender<Result<(), warp::error::Error>>,
+//     },
+//     #[display(fmt = "UnsilenceCall")]
+//     UnsilenceCall {
+//         rsp: oneshot::Sender<Result<(), warp::error::Error>>,
+//     },
 //     #[display(fmt = "AdjustVolume")]
 //     AdjustVolume {
 //         user: DID,
 //         volume: f32,
 //         rsp: oneshot::Sender<Result<(), warp::error::Error>>,
 //     },
-//     #[display(fmt = "GetAllMicrophones")]
-//     GetAllMicrophones {
-//         rsp: oneshot::Sender<Result<Devices, warp::error::Error>>,
-//     },
 //     #[display(fmt = "SetMicrophone")]
 //     SetMicrophone {
 //         device_name: String,
 //         rsp: oneshot::Sender<Result<(), warp::error::Error>>,
-//     },
-//     #[display(fmt = "GetAllSpeakers")]
-//     GetAllSpeakers {
-//         rsp: oneshot::Sender<Result<Devices, warp::error::Error>>,
 //     },
 //     #[display(fmt = "SetSpeaker")]
 //     SetSpeaker {
@@ -79,6 +66,15 @@
 //     },
 //     #[display(fmt = "StopRecording")]
 //     StopRecording {
+//         rsp: oneshot::Sender<Result<(), warp::error::Error>>,
+//     },
+//     #[display(fmt = "GetAudioDeviceConfig")]
+//     GetAudioDeviceConfig {
+//         rsp: oneshot::Sender<Box<dyn AudioDeviceConfig>>,
+//     },
+//     #[display(fmt = "SetEchoCancellation")]
+//     SetEchoCancellation {
+//         flag: bool,
 //         rsp: oneshot::Sender<Result<(), warp::error::Error>>,
 //     },
 // }
@@ -107,37 +103,19 @@
 //         BlinkCmd::UnmuteSelf { rsp } => {
 //             let _ = rsp.send(blink.unmute_self().await);
 //         }
+//         BlinkCmd::SilenceCall { rsp } => {
+//             let _ = rsp.send(blink.silence_call().await);
+//         }
+//         BlinkCmd::UnsilenceCall { rsp } => {
+//             let _ = rsp.send(blink.unsilence_call().await);
+//         }
 //         BlinkCmd::AdjustVolume { user, volume, rsp } => {
 //             let _ = rsp.send(blink.set_peer_audio_gain(user, volume).await);
-//         }
-//         BlinkCmd::GetAllMicrophones { rsp } => {
-//             let audio_config = blink.get_audio_device_config().await;
-//             let selected = audio_config.microphone_device_name();
-//             let result = audio_config
-//                 .get_available_microphones()
-//                 .map(|available_devices| Devices {
-//                     available_devices,
-//                     selected,
-//                 })
-//                 .map_err(warp::error::Error::from);
-//             let _ = rsp.send(result);
 //         }
 //         BlinkCmd::SetMicrophone { device_name, rsp } => {
 //             let mut audio_config = blink.get_audio_device_config().await;
 //             audio_config.set_microphone(&device_name);
 //             let _ = rsp.send(blink.set_audio_device_config(audio_config).await);
-//         }
-//         BlinkCmd::GetAllSpeakers { rsp } => {
-//             let audio_config = blink.get_audio_device_config().await;
-//             let selected = audio_config.speaker_device_name();
-//             let result = audio_config
-//                 .get_available_speakers()
-//                 .map(|available_devices| Devices {
-//                     available_devices,
-//                     selected,
-//                 })
-//                 .map_err(warp::error::Error::from);
-//             let _ = rsp.send(result);
 //         }
 //         BlinkCmd::SetSpeaker { device_name, rsp } => {
 //             let mut audio_config = blink.get_audio_device_config().await;
@@ -150,142 +128,15 @@
 //         BlinkCmd::StopRecording { rsp } => {
 //             let _ = rsp.send(blink.stop_recording().await);
 //         }
+//         BlinkCmd::GetAudioDeviceConfig { rsp } => {
+//             let _ = rsp.send(blink.get_audio_device_config().await);
+//         }
+//         BlinkCmd::SetEchoCancellation { flag, rsp } => {
+//             if flag {
+//                 let _ = rsp.send(blink.enable_automute());
+//             } else {
+//                 let _ = rsp.send(blink.disable_automute());
+//             }
+//         }
 //     }
-// }
-=======
-#[derive(Display)]
-pub enum BlinkCmd {
-    #[display(fmt = "OfferCall")]
-    OfferCall {
-        conversation_id: Uuid,
-        participants: Vec<DID>,
-        rsp: oneshot::Sender<Result<Uuid, warp::error::Error>>,
-    },
-    #[display(fmt = "AnswerCall")]
-    AnswerCall {
-        call_id: Uuid,
-        rsp: oneshot::Sender<Result<(), warp::error::Error>>,
-    },
-    #[display(fmt = "RejectCall")]
-    RejectCall {
-        call_id: Uuid,
-        rsp: oneshot::Sender<Result<(), warp::error::Error>>,
-    },
-    #[display(fmt = "LeaveCall")]
-    LeaveCall {
-        rsp: oneshot::Sender<Result<(), warp::error::Error>>,
-    },
-    #[display(fmt = "MuteSelf")]
-    MuteSelf {
-        rsp: oneshot::Sender<Result<(), warp::error::Error>>,
-    },
-    #[display(fmt = "UnmuteSelf")]
-    UnmuteSelf {
-        rsp: oneshot::Sender<Result<(), warp::error::Error>>,
-    },
-    #[display(fmt = "SilenceCall")]
-    SilenceCall {
-        rsp: oneshot::Sender<Result<(), warp::error::Error>>,
-    },
-    #[display(fmt = "UnsilenceCall")]
-    UnsilenceCall {
-        rsp: oneshot::Sender<Result<(), warp::error::Error>>,
-    },
-    #[display(fmt = "AdjustVolume")]
-    AdjustVolume {
-        user: DID,
-        volume: f32,
-        rsp: oneshot::Sender<Result<(), warp::error::Error>>,
-    },
-    #[display(fmt = "SetMicrophone")]
-    SetMicrophone {
-        device_name: String,
-        rsp: oneshot::Sender<Result<(), warp::error::Error>>,
-    },
-    #[display(fmt = "SetSpeaker")]
-    SetSpeaker {
-        device_name: String,
-        rsp: oneshot::Sender<Result<(), warp::error::Error>>,
-    },
-    #[display(fmt = "StartRecording")]
-    StartRecording {
-        output_dir: String,
-        rsp: oneshot::Sender<Result<(), warp::error::Error>>,
-    },
-    #[display(fmt = "StopRecording")]
-    StopRecording {
-        rsp: oneshot::Sender<Result<(), warp::error::Error>>,
-    },
-    #[display(fmt = "GetAudioDeviceConfig")]
-    GetAudioDeviceConfig {
-        rsp: oneshot::Sender<Box<dyn AudioDeviceConfig>>,
-    },
-    #[display(fmt = "SetEchoCancellation")]
-    SetEchoCancellation {
-        flag: bool,
-        rsp: oneshot::Sender<Result<(), warp::error::Error>>,
-    },
-}
-
-pub async fn handle_blink_cmd(cmd: BlinkCmd, blink: &mut Calling) {
-    match cmd {
-        BlinkCmd::OfferCall {
-            conversation_id,
-            participants,
-            rsp,
-        } => {
-            let _ = rsp.send(blink.offer_call(Some(conversation_id), participants).await);
-        }
-        BlinkCmd::AnswerCall { call_id, rsp } => {
-            let _ = rsp.send(blink.answer_call(call_id).await);
-        }
-        BlinkCmd::RejectCall { call_id, rsp } => {
-            let _ = rsp.send(blink.reject_call(call_id).await);
-        }
-        BlinkCmd::LeaveCall { rsp } => {
-            let _ = rsp.send(blink.leave_call().await);
-        }
-        BlinkCmd::MuteSelf { rsp } => {
-            let _ = rsp.send(blink.mute_self().await);
-        }
-        BlinkCmd::UnmuteSelf { rsp } => {
-            let _ = rsp.send(blink.unmute_self().await);
-        }
-        BlinkCmd::SilenceCall { rsp } => {
-            let _ = rsp.send(blink.silence_call().await);
-        }
-        BlinkCmd::UnsilenceCall { rsp } => {
-            let _ = rsp.send(blink.unsilence_call().await);
-        }
-        BlinkCmd::AdjustVolume { user, volume, rsp } => {
-            let _ = rsp.send(blink.set_peer_audio_gain(user, volume).await);
-        }
-        BlinkCmd::SetMicrophone { device_name, rsp } => {
-            let mut audio_config = blink.get_audio_device_config().await;
-            audio_config.set_microphone(&device_name);
-            let _ = rsp.send(blink.set_audio_device_config(audio_config).await);
-        }
-        BlinkCmd::SetSpeaker { device_name, rsp } => {
-            let mut audio_config = blink.get_audio_device_config().await;
-            audio_config.set_speaker(&device_name);
-            let _ = rsp.send(blink.set_audio_device_config(audio_config).await);
-        }
-        BlinkCmd::StartRecording { output_dir, rsp } => {
-            let _ = rsp.send(blink.record_call(&output_dir).await);
-        }
-        BlinkCmd::StopRecording { rsp } => {
-            let _ = rsp.send(blink.stop_recording().await);
-        }
-        BlinkCmd::GetAudioDeviceConfig { rsp } => {
-            let _ = rsp.send(blink.get_audio_device_config().await);
-        }
-        BlinkCmd::SetEchoCancellation { flag, rsp } => {
-            if flag {
-                let _ = rsp.send(blink.enable_automute());
-            } else {
-                let _ = rsp.send(blink.disable_automute());
-            }
-        }
-    }
-}
->>>>>>> 7bf7bbe5
+// }