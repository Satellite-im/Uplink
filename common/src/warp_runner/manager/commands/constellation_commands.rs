--- conflicted
+++ resolved
@@ -59,7 +59,6 @@
         new_name: String,
         rsp: oneshot::Sender<Result<uplink_storage, warp::error::Error>>,
     },
-<<<<<<< HEAD
     #[display(
         fmt = "DownloadItems {{ file_name: {file_name:?}, local_path_to_save_file: {local_path_to_save_file:?} }} "
     )]
@@ -68,8 +67,6 @@
         local_path_to_save_file: PathBuf,
         rsp: oneshot::Sender<Result<(), warp::error::Error>>,
     },
-=======
->>>>>>> 6ad1c83e
 }
 
 pub async fn handle_constellation_cmd(cmd: ConstellationCmd, warp_storage: &mut warp_storage) {
@@ -100,7 +97,6 @@
             let r = upload_files(warp_storage, files_path).await;
             let _ = rsp.send(r);
         }
-<<<<<<< HEAD
         ConstellationCmd::DownloadFile {
             file_name,
             local_path_to_save_file,
@@ -109,8 +105,6 @@
             let r = download_file(warp_storage, file_name, local_path_to_save_file).await;
             let _ = rsp.send(r);
         }
-=======
->>>>>>> 6ad1c83e
         ConstellationCmd::RenameItem {
             old_name,
             new_name,
@@ -119,22 +113,7 @@
             let r = rename_item(old_name, new_name, warp_storage).await;
             let _ = rsp.send(r);
         }
-<<<<<<< HEAD
-=======
-    }
-}
-
-async fn rename_item(
-    old_name: String,
-    new_name: String,
-    warp_storage: &mut warp_storage,
-) -> Result<uplink_storage, Error> {
-    if let Err(error) = warp_storage.rename(&old_name, &new_name).await {
-        log::error!("Failed to rename item: {error}");
->>>>>>> 6ad1c83e
-    }
-
-    get_items_from_current_directory(warp_storage)
+    }
 }
 
 async fn rename_item(
@@ -515,6 +494,6 @@
     warp_storage
         .get(&file_name, &local_path_to_save_file.to_string_lossy())
         .await?;
-    log::info!("{file_name} downloaded.");
+    log::info!("{file_name} downloaded");
     Ok(())
 }