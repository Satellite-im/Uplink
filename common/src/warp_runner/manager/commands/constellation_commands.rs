--- conflicted
+++ resolved
@@ -20,6 +20,7 @@
     language::get_local_text,
     state::{
         data_transfer::{TransferState, TransferStates},
+        pending_message::FileProgression,
         storage::Storage as uplink_storage,
     },
     upload_file_channel::{UploadFileAction, UPLOAD_FILE_LISTENER},
@@ -472,7 +473,7 @@
 
 async fn handle_upload_progress(
     warp_storage: &mut warp_storage,
-    mut upload_progress: ConstellationProgressStream,
+    upload_progress: ConstellationProgressStream,
     filename: String,
     file_id: Uuid,
     file_state: TransferState,
@@ -483,6 +484,8 @@
     let mut upload_process_started = false;
     let mut last_progress = None;
     let mut paused = false;
+
+    let mut upload_progress = upload_progress.map(FileProgression::from);
 
     loop {
         tokio::select! {
@@ -508,7 +511,7 @@
                 last_progress = Some(upload_progress.clone());
                 let current_progress = upload_progress.clone();
                 match upload_progress {
-                    Progression::CurrentProgress {
+                    FileProgression::CurrentProgress {
                         name,
                         current,
                         total,
@@ -547,7 +550,7 @@
                             }
                         }
                     }
-                    Progression::ProgressComplete { name, total } => {
+                    FileProgression::ProgressComplete { name, total } => {
                         let total = total.unwrap_or_default();
                         let readable_total = format_size(total, DECIMAL);
                         let _ = tx_upload_file.send(UploadFileAction::Uploading((
@@ -557,7 +560,7 @@
                         )));
                         log::info!("{name} has been uploaded with {}", readable_total);
                     }
-                    Progression::ProgressFailed {
+                    FileProgression::ProgressFailed {
                         name,
                         last_size,
                         error,
@@ -565,7 +568,7 @@
                         log::info!(
                             "{name} failed to upload at {} MB due to: {}",
                             last_size.unwrap_or_default(),
-                            error.unwrap_or_default()
+                            error
                         );
                         let _ = tx_upload_file.send(UploadFileAction::Error(
                             Some(file_path.clone()),
@@ -577,32 +580,6 @@
                     }
                 }
             }
-<<<<<<< HEAD
-            Progression::ProgressComplete { name, total } => {
-                let total = total.unwrap_or_default();
-                let readable_total = format_size(total, DECIMAL);
-                let _ = tx_upload_file.send(UploadFileAction::Uploading((
-                    "100%".into(),
-                    get_local_text("files.uploading-file"),
-                    filename.clone(),
-                )));
-                log::info!("{name} has been uploaded with {}", readable_total);
-            }
-            Progression::ProgressFailed {
-                name,
-                last_size,
-                error,
-            } => {
-                log::info!(
-                    "{name} failed to upload at {} MB due to: {}",
-                    last_size.unwrap_or_default(),
-                    error
-                );
-                let _ = tx_upload_file.send(UploadFileAction::Error);
-                break;
-            }
-=======
->>>>>>> d1d8ed84
         }
     }
 
