use std::{
    collections::{HashMap, HashSet, VecDeque},
    io::{BufWriter, Write},
};

use base64::encode;
use chrono::{Duration, Utc};
use image::{ImageBuffer, Rgb, RgbImage};
use lipsum::lipsum;
use names::Generator;
use rand::{seq::SliceRandom, Rng};
use substring::Substring;
use titlecase::titlecase;
use uuid::Uuid;
use warp::{
    constellation::{directory::Directory, file::File},
    crypto::DID,
    multipass::identity::{IdentityStatus, Platform},
    raygun::{ConversationType, Message},
};

use crate::state::{storage::Storage, Chat, Chats, Friends, Identity, State, ToastNotification};

use crate::warp_runner::ui_adapter;

const FRIEND_COUNT: usize = 20;

pub fn generate_mock() -> State {
    let me = &generate_random_identities(1)[0];
    let identities = generate_random_identities(FRIEND_COUNT);
    let blocked_identities = generate_random_identities(3);
    let incoming_requests = generate_random_identities(2);
    let outgoing_requests = generate_random_identities(1);

    let mut all_chats: HashMap<Uuid, Chat> = HashMap::new();

    for ident in identities.iter() {
        let chat = generate_random_chat(me.clone(), &vec![ident.clone()]);
        all_chats.insert(chat.id, chat);
    }

    // let group_chat = generate_random_chat(me.clone(), &identities);
    // let group_chat_sidebar = group_chat.clone();

    // all_chats.insert(group_chat.id, group_chat);

    let in_sidebar = VecDeque::new();
    // in_sidebar.push(group_chat_sidebar.id);
    let mut toast_notifications = HashMap::new();
    toast_notifications.insert(
        Uuid::new_v4(),
        ToastNotification::init("title1".into(), "content1".into(), None, 5),
    );
    toast_notifications.insert(
        Uuid::new_v4(),
        ToastNotification::init("title2".into(), "content2".into(), None, 10),
    );
    // comment this out to test toast notifications
    toast_notifications.clear();

    let storage = generate_fake_storage();
    let mut id_map: HashMap<DID, Identity> = HashMap::new();
    for ident in identities.iter().cloned() {
        id_map.insert(ident.did_key(), ident);
    }
    for ident in blocked_identities.iter().cloned() {
        id_map.insert(ident.did_key(), ident);
    }
    for ident in incoming_requests.iter().cloned() {
        id_map.insert(ident.did_key(), ident);
    }
    for ident in outgoing_requests.iter().cloned() {
        id_map.insert(ident.did_key(), ident);
    }

    let chats = Chats {
        all: all_chats.clone(),
        active: None,
        active_media: None,
        in_sidebar,
        favorites: vec![],
    };
    let friends = Friends {
        all: HashSet::from_iter(identities.iter().map(|x| x.did_key())),
        blocked: HashSet::from_iter(blocked_identities.iter().map(|x| x.did_key())),
        incoming_requests: HashSet::from_iter(incoming_requests.iter().map(|x| x.did_key())),
        outgoing_requests: HashSet::from_iter(outgoing_requests.iter().map(|x| x.did_key())),
    };

    State::mock(me.clone(), id_map, chats, friends, storage)
}

fn generate_fake_chat(participants: Vec<Identity>, conversation: Uuid) -> Chat {
    let default_id = Identity::default();
    let mut messages = VecDeque::<ui_adapter::Message>::new();

    let mut rng = rand::thread_rng();

    let message_count = rng.gen_range(0..20);
    for _ in 0..message_count {
        let sender = participants.choose(&mut rng).unwrap_or(&default_id);
        let word_count = rng.gen_range(3..20);
        let mut default_message = Message::default();
        default_message.set_conversation_id(conversation);
        default_message.set_sender(sender.did_key());
        default_message.set_reactions(vec![]);
        default_message.set_value(vec![lipsum(word_count)]);

        messages.push_back(ui_adapter::Message {
            inner: default_message,
            in_reply_to: None,
            key: Uuid::new_v4().to_string(),
        });
    }

    let pinned_messages: Vec<_> = messages
        .iter()
        .filter(|m| m.inner.pinned())
        .cloned()
        .map(|m| m.inner)
        .rev()
        .collect();

    Chat {
        id: conversation,
        participants: HashSet::from_iter(participants.iter().map(|x| x.did_key())),
        conversation_type: match participants.len() {
            0..=2 => ConversationType::Direct,
            _ => ConversationType::Group,
        },
        conversation_name: None,
        creator: None,
        messages,
        unreads: rng.gen_range(0..2),
        replying_to: None,
        typing_indicator: HashMap::new(),
        draft: None,
        has_more_messages: false,
        pending_outgoing_messages: vec![],
        files_attached_to_send: Vec::new(),
<<<<<<< HEAD
        scroll_value: None,
=======
        pinned_messages,
        scroll_to: None,
>>>>>>> f9c6f143
    }
}

// Generate a random chat with the specified DID key as one of the participants
fn generate_random_chat(me: Identity, identities: &[Identity]) -> Chat {
    // Choose a random set of participants for the chat, including "me"
    let mut participants = identities.to_vec();
    participants.push(me);

    // Generate a random conversation UUID
    let conversation = Uuid::new_v4();

    // Generate a fake chat with the selected participants and conversation UUID
    let mut chat = generate_fake_chat(participants, conversation);

    // Generate a random number of messages between the participants
    let mut rng = rand::thread_rng();
    let num_messages = rng.gen_range(0..20);
    for _ in 0..num_messages {
        // Generate a random message and add it to the chat
        let message = generate_fake_message(chat.id, identities);
        chat.messages.push_back(message);
    }

    chat
}

fn fake_id() -> Identity {
    let mut id = Identity::default();
    let mut generator = Generator::default();
    let mut username = generator.next().unwrap().replace('-', " ");
    username = titlecase(&username);

    let mut rng = rand::thread_rng();
    let status_len = rng.gen_range(4..10);
    let status_msg = lipsum(status_len);

    id.set_username(&username);
    id.set_status_message(Some(status_msg));
    id
}

fn generate_random_identities(count: usize) -> Vec<Identity> {
    let mut identities: Vec<Identity> = Vec::new();
    let mut rng = rand::thread_rng();
    for _ in 0..count {
        let mut identity = fake_id();

        let mut img: RgbImage = ImageBuffer::from_raw(64, 64, vec![0; 64 * 64 * 3]).unwrap();
        for (_, _, pixel) in img.enumerate_pixels_mut() {
            // Set the pixel to a random color
            let random_color = Rgb([
                rand::thread_rng().gen_range(0..255),
                rand::thread_rng().gen_range(0..255),
                rand::thread_rng().gen_range(0..255),
            ]);
            *pixel = random_color;
        }
        let mut buffer = Vec::new();

        {
            let mut writer = BufWriter::new(&mut buffer);
            writer.write_all(&img.into_raw()).unwrap();
        }

        let base64_url = encode(&buffer);
        let image_url = format!("data:image/png;base64,{base64_url}");

        let status = match rng.gen_range(0..3) {
            0 => IdentityStatus::Online,
            1 => IdentityStatus::Away,
            2 => IdentityStatus::Busy,
            _ => IdentityStatus::Offline,
        };

        identity.set_identity_status(status);

        let platform = match rng.gen() {
            true => Platform::Desktop,
            false => Platform::Mobile,
        };

        identity.set_platform(platform);
        identity.set_profile_picture(&image_url);
        identity.set_profile_banner(&image_url);

        identities.push(identity);
    }

    identities
}

fn generate_fake_message(conversation_id: Uuid, identities: &[Identity]) -> ui_adapter::Message {
    let lorem_ipsum = "Lorem ipsum dolor sit amet, consectetur adipiscing elit, sed do eiusmod tempor incididunt ut labore et dolore magna aliqua. Ut enim ad minim veniam, quis nostrud exercitation ullamco laboris nisi ut aliquip ex ea commodo consequat. Duis aute irure dolor in reprehenderit in voluptate velit esse cillum dolore eu fugiat nulla pariatur. Excepteur sint occaecat cupidatat non proident, sunt in culpa qui officia deserunt mollit anim id est laborum.";
    let reactions = ["❤️", "😂", "😍", "💯", "👍", "😮", "😢", "😡", "🤔", "😎"];

    let mut rng = rand::thread_rng();

    // Pick a random start and end index for the lorem ipsum text.
    let start_index = rng.gen_range(0..lorem_ipsum.len() - 1);
    let end_index = rng.gen_range(start_index + 1..lorem_ipsum.len());

    // Use the start and end indices to extract a random substring of the lorem ipsum text.
    let binding = lorem_ipsum.to_string();
    let text = binding.substring(start_index, end_index);

    // Generate a random number of reactions with a 30% probability.
    let _num_reactions = if rng.gen_bool(0.3) {
        rng.gen_range(0..reactions.len())
    } else {
        0
    };

    // Choose a random identity as the sender.
    let sender = &identities[rng.gen_range(0..identities.len())];

    // Generate a random timestamp within the past 30 days.
    let timestamp = Utc::now() - Duration::days(rng.gen_range(0..30));

    let mut default_message = Message::default();
    default_message.set_conversation_id(conversation_id);
    default_message.set_date(timestamp);
    default_message.set_sender(sender.did_key());
    default_message.set_reactions(vec![]);
    default_message.set_replied(None);
    default_message.set_value(vec![text.into()]);

    ui_adapter::Message {
        inner: default_message,
        in_reply_to: None,
        key: Uuid::new_v4().to_string(),
    }
}

fn generate_fake_storage() -> Storage {
    let directories = vec![
        Directory::new("Fake Folder 1"),
        Directory::new("Fake Folder 2"),
        Directory::new("Fake Folder 3"),
    ];

    let files = vec![
        File::new("Fake 1.png"),
        File::new("Fake 2.txt"),
        File::new("Fake 3.jpeg"),
    ];

    Storage {
        initialized: true,
        current_dir: Directory::new("root"),
        directories_opened: vec![Directory::new("root")],
        directories,
        files,
        max_size: 1024,
        current_size: 500,
        files_in_queue_to_upload: Vec::new(),
    }
}<|MERGE_RESOLUTION|>--- conflicted
+++ resolved
@@ -138,12 +138,9 @@
         has_more_messages: false,
         pending_outgoing_messages: vec![],
         files_attached_to_send: Vec::new(),
-<<<<<<< HEAD
         scroll_value: None,
-=======
         pinned_messages,
         scroll_to: None,
->>>>>>> f9c6f143
     }
 }
 
