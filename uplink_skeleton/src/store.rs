--- conflicted
+++ resolved
@@ -156,12 +156,7 @@
                     // TODO: this should create a conversation in warp if one doesn't exist
                     mutations::set_active_chat(self, &chat);
                     mutations::clear_unreads(self, &chat);
-<<<<<<< HEAD
                 },
-=======
-                    mutations::set_active_chat(self, chat);
-                }
->>>>>>> 8bec848a
                 Actions::AddToSidebar(chat) => {
                     mutations::add_chat_to_sidebar(self, chat);
                 }
