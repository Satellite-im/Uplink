name: UI Tests on Windows and MacOS 🧪

on:
  pull_request:
    types: [opened, synchronize, reopened, edited]

concurrency:
  group: ${{ github.workflow }}-${{ github.ref }}
  cancel-in-progress: true

env:
  GITHUB_TOKEN: ${{ secrets.GITHUB_TOKEN }}
  CARGO_TERM_COLOR: always

jobs:
<<<<<<< HEAD
  build-ubuntu:
    runs-on: ubuntu-latest
    steps:
      - name: Checkout App directory 🔖
        uses: actions/checkout@v3

      - name: Get latest package list
        run: sudo apt-get update

      - name: Install libwebkit2gtk
        run: sudo apt-get install -y build-essential pkg-config libssl-dev libgtk-3-dev libwebkit2gtk-4.1-dev libayatana-appindicator3-dev librsvg2-dev librust-alsa-sys-dev dpkg-dev gzip webkit2gtk-driver xvfb libxdo-dev

      - name: Set up cargo cache 🛠️
        uses: Swatinem/rust-cache@v2

      - name: Install Rust 💿
        uses: actions-rs/toolchain@v1
        with:
          profile: minimal
          toolchain: 1.73.0
          override: true

      - name: Build executable 🖥️
        run: cargo build --release -F production_mode

=======
>>>>>>> 2a53adcf
  build-mac:
    runs-on: macos-13
    steps:
      - name: Checkout Repo 🔖
        uses: actions/checkout@v3

      - name: Set up cargo cache 🛠️
        uses: Swatinem/rust-cache@v2

      - name: Install Rust 💿
        uses: actions-rs/toolchain@v1
        with:
          toolchain: 1.73.0
          override: true
          components: rustfmt, clippy

      - name: Add Targets for MacOS
        env:
          MACOSX_DEPLOYMENT_TARGET: "10.13"
        run: |
          rustup target add x86_64-apple-darwin aarch64-apple-darwin

      - name: Build executable 🖥️
        run: make dmg
        continue-on-error: true

      - name: Create ZIP archive on MacOS 🗳️
        run: |
          ditto -c -k --sequesterRsrc --keepParent target/release/macos/Uplink.app Uplink-Mac-Universal.zip

      - name: Calculate hashes 🧮
        run: |
          shasum -a 256 Uplink-Mac-Universal.zip > Uplink-Mac-Universal.zip.sha256.txt

      - name: Upload Artifact ⬆️
        uses: actions/upload-artifact@v3
        env:
          NODE_OPTIONS: "--max-old-space-size=8192"
        with:
          name: app-macos
          if-no-files-found: error
          path: |
            Uplink-Mac-Universal.zip
            Uplink-Mac-Universal.zip.sha256.txt

      - name: Add label if any of build or test jobs failed
        if: failure()
        uses: buildsville/add-remove-label@v2.0.0
        with:
          token: ${{ secrets.GITHUB_TOKEN }}
          labels: |
            Failed Automated Test
          type: add

  build-windows:
    runs-on:
      labels: windows-latest

    steps:
      - name: Checkout testing directory 🔖
        uses: actions/checkout@v3

      - name: Set up cargo cache 🛠️
        uses: Swatinem/rust-cache@v2

      - name: Install Rust 💿
        uses: actions-rs/toolchain@v1
        with:
          toolchain: 1.73.0
          override: true
          components: rustfmt, clippy

      - name: Build executable 🖥️
        run: cargo build --release -F production_mode
        continue-on-error: true

      - name: Copy Extensions 🗳️
        run: |
          mkdir ./ui/extra/extensions
          cp -r ./target/release/emoji_selector.d ./ui/extra/extensions/
          cp -r ./target/release/emoji_selector.dll ./ui/extra/extensions/
          cp -r ./target/release/emoji_selector.dll.exp ./ui/extra/extensions/
          cp -r ./target/release/emoji_selector.dll.lib ./ui/extra/extensions/
          cp -r ./target/release/emoji_selector.pdb ./ui/extra/extensions/

      - name: Upload Executable ⬆️
        uses: actions/upload-artifact@v3
        with:
          name: Uplink-Windows
          if-no-files-found: error
          path: |
            target/release/uplink.exe

      - name: Upload Windows Assets
        uses: actions/upload-artifact@v3
        with:
          name: uplink-windows-assets
          path: |
            ui/extra/images/
            ui/extra/prism_langs/
            ui/extra/themes/
            ui/extra/extensions/

      - name: Add label if any of build or test jobs failed
        if: failure()
        uses: buildsville/add-remove-label@v2.0.0
        with:
          token: ${{ secrets.GITHUB_TOKEN }}
          labels: |
            Failed Automated Test
          type: add

  test-mac:
    needs: build-mac
    runs-on: macos-13

    steps:
      - name: Checkout working directory 🔖
        uses: actions/checkout@v3

      - name: Checkout testing directory 🔖
        uses: actions/checkout@v3
        with:
          repository: Satellite-im/testing-uplink
          path: "./appium-tests"

      - name: Setup Node.js 🔨
        uses: actions/setup-node@v3
        with:
          node-version: 18

      - name: Install NPM dependencies 📦
        working-directory: ./appium-tests
        run: npm ci

      - name: Enable opening app not codesigned 🖥️
        run: sudo spctl --master-disable

      - name: Download the MacOS app 🗳️
        uses: actions/download-artifact@v3
        with:
          name: app-macos
          path: ./appium-tests/apps

      - name: Copy DMG to Appium Apps Directory 💿
        working-directory: ./appium-tests/apps
        run: |
          unzip Uplink-Mac-Universal.zip
          cp -r ./Uplink.app /Applications/
          sudo xattr -r -d com.apple.quarantine /Applications/Uplink.app

      - name: Install Appium Server 💻
        run: |
          npm install -g appium@next
          appium -v

      - name: Install Appium Driver 💻
        run: |
          appium driver install mac2
          appium driver list

      - name: Update MacOS runner to not autocorrect text
        run: |
          defaults write -g NSAutomaticCapitalizationEnabled -bool false
          defaults write -g NSAutomaticPeriodSubstitutionEnabled -bool false
          defaults write -g NSAutomaticSpellingCorrectionEnabled -bool false

      - name: Delete Cache Folder and copy reusable data
        run: |
          rm -rf ~/.uplink
          mkdir ./appium-tests/tests/fixtures/users/mac2
          cp -r ./appium-tests/tests/fixtures/users/FriendsTestUser/ ./appium-tests/tests/fixtures/users/mac2/FriendsTestUser

      - name: Run Tests on MacOS 🧪
        run: |
          cd ./appium-tests
          npm run mac.ci

      - name: Upload Test Report - MacOS CI
        if: always()
        uses: actions/upload-artifact@v3
        with:
          name: test-report-macos-ci
          path: ./appium-tests/test-report/*.xml

      - name: Upload Allure Test Results
        if: always()
        uses: actions/upload-artifact@v3
        with:
          name: test-allure-mac-ci
          path: ./appium-tests/allure-results/

      - name: Upload Screenshots for MacOS 📷
        uses: actions/upload-artifact@v3
        if: failure()
        with:
          name: appium-screenshots-MacOS
          path: ./appium-tests/test-results

      - name: Upload Appium Log for MacOS 📷
        uses: actions/upload-artifact@v3
        if: failure()
        with:
          name: appium-log-macos
          path: ./appium-tests/appium.log

      - name: Add label if any of test jobs failed
        if: failure()
        uses: buildsville/add-remove-label@v2.0.0
        with:
          token: ${{ secrets.GITHUB_TOKEN }}
          labels: |
            Failed Automated Test
          type: add

  test-windows-chats:
    needs: build-windows
    runs-on: windows-latest

    steps:
      - name: Checkout working directory 🔖
        uses: actions/checkout@v3

      - name: Checkout testing directory 🔖
        uses: actions/checkout@v3
        with:
          repository: Satellite-im/testing-uplink
          path: "./appium-tests"

      - name: Change resolution on Windows Runner
        run: Set-DisplayResolution -Width 1920 -Height 1080 -Force
        shell: powershell

      - name: Download the Windows app 🗳️
        uses: actions/download-artifact@v3
        with:
          name: Uplink-Windows
          path: ./appium-tests/apps

      - name: Download the Windows app assets
        uses: actions/download-artifact@v3
        with:
          name: uplink-windows-assets
          path: ./appium-tests/apps

      - name: Copy app to have two instances 💿
        working-directory: ./appium-tests/apps
        run: |
          cp -r ./uplink.exe ./uplink2.exe

      - name: Move Windows assets to correct locations 💿
        working-directory: ./appium-tests/apps
        run: |
          mkdir ./bin/extra
          mkdir ./extra
          mv ./uplink.exe ./bin/
          mv ./uplink2.exe ./bin/
          mv ./images/ ./bin/extra/
          mv ./prism_langs/ ./bin/extra/
          mv ./themes/ ./extra/

      - name: Setup Node.js 🔨
        uses: actions/setup-node@v3
        with:
          node-version: 18

      - name: Install NPM dependencies 📦
        working-directory: ./appium-tests
        run: npm ci

      - name: Install Appium Server 💻
        run: |
          npm install -g appium@next
          appium -v

      - name: Install Appium Driver 💻
        run: |
          appium driver install --source=npm appium-windows-driver
          appium driver list

      - name: Setup FFMPEG to record screen
        uses: FedericoCarboni/setup-ffmpeg@v2
        id: setup-ffmpeg

      - name: Run Chat Tests on Windows 🧪
        working-directory: ./appium-tests
        run: npm run windows.multiremote

      - name: Upload Test Report - Windows Chats
        if: always()
        uses: actions/upload-artifact@v3
        with:
          name: test-report-windows-chats
          path: ./appium-tests/test-report/*.xml

      - name: Upload Allure Test Results
        if: always()
        uses: actions/upload-artifact@v3
        with:
          name: test-allure-windows-chats
          path: ./appium-tests/allure-results/

      - name: Upload Screenshots for Windows - Chats 📷
        uses: actions/upload-artifact@v3
        if: failure()
        with:
          name: appium-screenshots-windows-chats
          path: ./appium-tests/test-results

      - name: Upload Appium Log for Windows - Chats 📷
        uses: actions/upload-artifact@v3
        if: failure()
        with:
          name: appium-log-windows-chats
          path: |
            ./appium-tests/appium.log

      - name: Add label if any of test jobs failed
        if: failure()
        uses: buildsville/add-remove-label@v2.0.0
        with:
          token: ${{ secrets.GITHUB_TOKEN }}
          labels: |
            Failed Automated Test
          type: add

  test-windows:
    needs: build-windows
    runs-on: windows-latest

    steps:
      - name: Checkout working directory 🔖
        uses: actions/checkout@v3

      - name: Checkout testing directory 🔖
        uses: actions/checkout@v3
        with:
          repository: Satellite-im/testing-uplink
          path: "./appium-tests"

      - name: Change resolution on Windows Runner
        run: Set-DisplayResolution -Width 1920 -Height 1080 -Force
        shell: powershell

      - name: Setup Node.js 🔨
        uses: actions/setup-node@v3
        with:
          node-version: 18

      - name: Install NPM dependencies 📦
        working-directory: ./appium-tests
        run: npm ci

      - name: Download the Windows app 🗳️
        uses: actions/download-artifact@v3
        with:
          name: Uplink-Windows
          path: ./appium-tests/apps

      - name: Download the Windows app assets
        uses: actions/download-artifact@v3
        with:
          name: uplink-windows-assets
          path: ./appium-tests/apps

      - name: Move Windows assets to correct locations 💿
        working-directory: ./appium-tests/apps
        run: |
          mkdir ./bin/extra
          mkdir ./extra
          mv ./uplink.exe ./bin/
          mv ./images/ ./bin/extra/
          mv ./prism_langs/ ./bin/extra/
          mv ./themes/ ./extra/

      - name: Install and Run Appium Server 💻
        run: |
          npm install -g appium@next
          appium -v

      - name: Install Appium Driver 💻
        run: |
          appium driver install --source=npm appium-windows-driver
          appium driver list

      - name: Setup FFMPEG to record screen
        uses: FedericoCarboni/setup-ffmpeg@v2
        id: setup-ffmpeg

      - name: Delete Cache Folder if exists - Windows
        run: If (Test-Path $home/.uplink) {Remove-Item -Recurse -Force $home/.uplink} Else { Break }
        shell: powershell

      - name: Run Tests on Windows 🧪
        working-directory: ./appium-tests
        run: npm run windows.ci

      - name: Upload Test Report - Windows CI
        if: always()
        uses: actions/upload-artifact@v3
        with:
          name: test-report-windows-ci
          path: ./appium-tests/test-report/*.xml

      - name: Upload Allure Test Results
        if: always()
        uses: actions/upload-artifact@v3
        with:
          name: test-allure-windows-ci
          path: ./appium-tests/allure-results/

      - name: Upload Screenshots for Windows 📷
        uses: actions/upload-artifact@v3
        if: failure()
        with:
          name: appium-screenshots-windows
          path: ./appium-tests/test-results

      - name: Upload Appium Log for Windows 📷
        uses: actions/upload-artifact@v3
        if: failure()
        with:
          name: appium-log-windows
          path: ./appium-tests/appium.log

      - name: Add label if any of test jobs failed
        if: failure()
        uses: buildsville/add-remove-label@v2.0.0
        with:
          token: ${{ secrets.GITHUB_TOKEN }}
          labels: |
            Failed Automated Test
          type: add

  publish-results:
    if: always()
    needs:
      [build-mac, build-windows, test-mac, test-windows-chats, test-windows]
    runs-on: ubuntu-latest
    permissions:
      checks: write
      pull-requests: write
      contents: write
      issues: read

    steps:
      - name: Download Test Report for MacOS CI
        uses: actions/download-artifact@v3
        with:
          name: test-report-macos-ci
          path: artifacts

      - name: Download Test Report for Windows Chats
        uses: actions/download-artifact@v3
        with:
          name: test-report-windows-chats
          path: artifacts

      - name: Download Test Report for Windows CI
        uses: actions/download-artifact@v3
        with:
          name: test-report-windows-ci
          path: artifacts

      - name: Download Allure Results for MacOS CI
        uses: actions/download-artifact@v3
        with:
          name: test-allure-mac-ci
          path: allure

      - name: Download Allure Results for Windows CI
        uses: actions/download-artifact@v3
        with:
          name: test-allure-windows-ci
          path: allure

      - name: Download Allure Results for Windows Chats
        uses: actions/download-artifact@v3
        with:
          name: test-allure-windows-chats
          path: allure

      - name: Publish Test Results Summary
        uses: EnricoMi/publish-unit-test-result-action/composite@v2
        if: success()
        with:
          junit_files: "artifacts/**/*.xml"
          ignore_runs: true
          job_summary: false
          compare_to_earlier_commit: false
          check_name: "UI Automated Test Results Summary for MacOS/Windows"

      - name: Get Allure history
        uses: actions/checkout@v3
        if: success()
        continue-on-error: true
        with:
          ref: gh-pages
          path: gh-pages

      - name: Allure Report action from marketplace
        uses: simple-elf/allure-report-action@master
        if: success()
        id: allure-report
        with:
          gh_pages: gh-pages
          allure_results: allure
          allure_report: allure-report
          allure_history: allure-history
          keep_reports: 20

      - name: Publish test report to Github Pages
        if: success()
        uses: peaceiris/actions-gh-pages@v3
        with:
          github_token: ${{ secrets.GITHUB_TOKEN }}
          publish_branch: gh-pages
          publish_dir: allure-history

      - name: Comment PR with the Test Results
        if: success()
        uses: mshick/add-pr-comment@v2
        with:
          message: |
            UI Automated Tests execution is complete! You can find the test results report [here](https://satellite-im.github.io/Uplink/${{ github.run_number }})

  remove-artifacts:
    needs:
      [
        build-mac,
        build-windows,
        test-mac,
        test-windows-chats,
        test-windows,
        publish-results,
      ]
    runs-on: ubuntu-latest

    steps:
      - name: Checkout testing directory 🔖
        uses: actions/checkout@v3

      - name: Remove label if all test jobs succeeded
        uses: buildsville/add-remove-label@v2.0.0
        with:
          token: ${{ secrets.GITHUB_TOKEN }}
          labels: |
            Failed Automated Test
          type: remove

      - name: Delete artifacts
        uses: geekyeggo/delete-artifact@v2
        with:
          name: |
            Uplink-Windows
            uplink-windows-assets
            app-macos
            test-report-macos-ci
            test-report-windows-ci
            test-report-windows-chats
            test-allure-mac-ci
            test-allure-windows-ci
            test-allure-windows-chats<|MERGE_RESOLUTION|>--- conflicted
+++ resolved
@@ -13,7 +13,7 @@
   CARGO_TERM_COLOR: always
 
 jobs:
-<<<<<<< HEAD
+
   build-ubuntu:
     runs-on: ubuntu-latest
     steps:
@@ -39,8 +39,6 @@
       - name: Build executable 🖥️
         run: cargo build --release -F production_mode
 
-=======
->>>>>>> 2a53adcf
   build-mac:
     runs-on: macos-13
     steps:
