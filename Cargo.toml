[workspace]
members = [
    "kit",
    "ui",
    "icons",
    "common",
    "extensions",
    "native_extensions/emoji_selector",
]

resolver = "2"

[profile.dev]
panic = "abort"

[profile.rapid]
inherits = "dev"
opt-level = 2
incremental = true
overflow-checks = false
lto = "thin"
panic = "unwind"
codegen-units = 32

[profile.release.build-override]
opt-level = 3
codegen-units = 1

[workspace.package]
version = "0.1.7"
rust-version = "1.73"

[workspace.dependencies]
dioxus = { git = "https://github.com/satellite-im/dioxus", rev = "1dba57f39db8485ccdc03f3a6c11a6fcbb2f87f2" }
dioxus-hooks = { git = "https://github.com/satellite-im/dioxus", rev = "1dba57f39db8485ccdc03f3a6c11a6fcbb2f87f2" }
dioxus-html = { git = "https://github.com/satellite-im/dioxus", rev = "1dba57f39db8485ccdc03f3a6c11a6fcbb2f87f2" }
dioxus-router = { git = "https://github.com/satellite-im/dioxus", rev = "1dba57f39db8485ccdc03f3a6c11a6fcbb2f87f2" }
dioxus-desktop = { git = "https://github.com/satellite-im/dioxus", rev = "1dba57f39db8485ccdc03f3a6c11a6fcbb2f87f2", features = ["transparent"] }
muda = "0.9.4"
raw-window-handle = "0.5"
dioxus-core = { git = "https://github.com/satellite-im/dioxus", rev = "1dba57f39db8485ccdc03f3a6c11a6fcbb2f87f2" }
fermi = { git = "https://github.com/satellite-im/dioxus", rev = "1dba57f39db8485ccdc03f3a6c11a6fcbb2f87f2" }
tokio-util = { version = "0.7", features = ["full"] }
arboard = "3.2"
humansize = "2.1.3"
uuid = { version = "1", features = ["serde", "v4"] }
libloading = "0.7.4"
<<<<<<< HEAD
warp = { git = "https://github.com/Satellite-im/Warp", rev = "535515d2d0ac2378fa0892095ddd7ecc0c43a71d" }
warp-ipfs = { git = "https://github.com/Satellite-im/Warp", rev = "535515d2d0ac2378fa0892095ddd7ecc0c43a71d" }
warp-blink-wrtc = { git = "https://github.com/Satellite-im/Warp", rev = "535515d2d0ac2378fa0892095ddd7ecc0c43a71d" }
=======
warp = { git = "https://github.com/Satellite-im/Warp", rev = "8dcd659ccffa0633cbecebb130d8087797b03f46" }
warp-ipfs = { git = "https://github.com/Satellite-im/Warp", rev = "8dcd659ccffa0633cbecebb130d8087797b03f46" }
warp-blink-wrtc = { git = "https://github.com/Satellite-im/Warp", rev = "8dcd659ccffa0633cbecebb130d8087797b03f46" }
>>>>>>> a7c216be
rfd = "0.11.3"
mime = "0.3.16"
serde = "1.0"
serde_json = "1.0"
chrono = "0.4"
either = "1"
base64 = "0.20.0"
timeago = "0.4.0"
dirs = "4.0.0"
regex = "1.6.1"
opener = "0.5.0"
open = "3.2.0"
derive_more = "0.99"
colored = "2.0.0"
notify = "5.1.0"
rand = "0.8"
notify-rust = { version = "4.6.0", default-features = false, features = ["d"] }
titlecase = "2.2.1"
log = { version = "0.4.17", features = ["std"] }

tempfile = "3.0.7"
fdlimit = "0.2"

once_cell = "1.17"

futures = "0.3"
tokio = { version = "1", features = ["full"] }
isolang = "2.2.0"
clap = { version = "4.1", features = ["derive"] }
fs_extra = "1.3"
walkdir = "2"
zip = "0.6.4"

image = "0.24"
linkify = "0.9.0"
reqwest = { version = "0.11", default-features=false, features = ["json", "rustls-tls", "stream"] }
select = "0.6.0"

common = { path = "common" }
extensions = { path = "extensions" }
kit = { path = "kit" }
icons = { path = "icons" }<|MERGE_RESOLUTION|>--- conflicted
+++ resolved
@@ -45,15 +45,9 @@
 humansize = "2.1.3"
 uuid = { version = "1", features = ["serde", "v4"] }
 libloading = "0.7.4"
-<<<<<<< HEAD
-warp = { git = "https://github.com/Satellite-im/Warp", rev = "535515d2d0ac2378fa0892095ddd7ecc0c43a71d" }
-warp-ipfs = { git = "https://github.com/Satellite-im/Warp", rev = "535515d2d0ac2378fa0892095ddd7ecc0c43a71d" }
-warp-blink-wrtc = { git = "https://github.com/Satellite-im/Warp", rev = "535515d2d0ac2378fa0892095ddd7ecc0c43a71d" }
-=======
 warp = { git = "https://github.com/Satellite-im/Warp", rev = "8dcd659ccffa0633cbecebb130d8087797b03f46" }
 warp-ipfs = { git = "https://github.com/Satellite-im/Warp", rev = "8dcd659ccffa0633cbecebb130d8087797b03f46" }
 warp-blink-wrtc = { git = "https://github.com/Satellite-im/Warp", rev = "8dcd659ccffa0633cbecebb130d8087797b03f46" }
->>>>>>> a7c216be
 rfd = "0.11.3"
 mime = "0.3.16"
 serde = "1.0"
