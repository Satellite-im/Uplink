--- conflicted
+++ resolved
@@ -34,17 +34,10 @@
 window-vibrancy = "0.3.2"
 uuid = { version = "1", features = ["serde", "v4"] }
 libloading = "0.7.4"
-<<<<<<< HEAD
-warp = { git = "https://github.com/Satellite-im/Warp", rev = "39239db4e9330bdbba0ac5dcbda2a7c04b282279" }
-warp-mp-ipfs = { git = "https://github.com/Satellite-im/Warp", rev = "39239db4e9330bdbba0ac5dcbda2a7c04b282279" }
-warp-rg-ipfs = { git = "https://github.com/Satellite-im/Warp", rev = "39239db4e9330bdbba0ac5dcbda2a7c04b282279" }
-warp-fs-ipfs = { git = "https://github.com/Satellite-im/Warp", rev = "39239db4e9330bdbba0ac5dcbda2a7c04b282279" }
-=======
 warp = { git = "https://github.com/Satellite-im/Warp", rev = "6dd36eb8e777f206ac57482411f6a0f8daf4e3e8" }
 warp-mp-ipfs = { git = "https://github.com/Satellite-im/Warp", rev = "6dd36eb8e777f206ac57482411f6a0f8daf4e3e8" }
 warp-rg-ipfs = { git = "https://github.com/Satellite-im/Warp", rev = "6dd36eb8e777f206ac57482411f6a0f8daf4e3e8" }
 warp-fs-ipfs = { git = "https://github.com/Satellite-im/Warp", rev = "6dd36eb8e777f206ac57482411f6a0f8daf4e3e8" }
->>>>>>> 23e6babb
 rfd = "0.10.0"
 mime = "0.3.16"
 serde = "1.0"
