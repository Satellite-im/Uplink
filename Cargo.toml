[workspace]
members = [
    "kit",
    "ui",
    "icons",
    "common",
    "extensions",
    "native_extensions/emoji_selector",
]

resolver = "2"

[profile.rapid]
inherits = "dev"
opt-level = 2
incremental = true
overflow-checks = false
lto = "thin"
panic = "unwind"
codegen-units = 32

[profile.release.build-override]
opt-level = 3
codegen-units = 1

[workspace.package]
version = "0.1.6"
rust-version = "1.70"

[workspace.dependencies]
dioxus = { git = "https://github.com/DioxusLabs/dioxus", rev = "60ee829" }
dioxus-hooks = { git = "https://github.com/DioxusLabs/dioxus", rev = "60ee829" }
dioxus-html = { git = "https://github.com/DioxusLabs/dioxus", rev = "60ee829" }
dioxus-router = { git = "https://github.com/DioxusLabs/dioxus", rev = "60ee829" }
dioxus-desktop = { git = "https://github.com/DioxusLabs/dioxus", rev = "60ee829", features = ["transparent"] }
raw-window-handle = "0.6"
dioxus-core = { git = "https://github.com/DioxusLabs/dioxus", rev = "60ee829" }
fermi = { git = "https://github.com/DioxusLabs/dioxus", rev = "60ee829" }
tokio-util = { version = "0.7", features = ["full"] }
arboard = "3.2"
humansize = "2.1.3"
uuid = { version = "1", features = ["serde", "v4"] }
<<<<<<< HEAD
libloading = "0.8"
warp = { git = "https://github.com/Satellite-im/Warp", rev = "7883d36cf248b623aa00510cc7ed94f21c5f192d" }
warp-ipfs = { git = "https://github.com/Satellite-im/Warp", rev = "7883d36cf248b623aa00510cc7ed94f21c5f192d" }
warp-blink-wrtc = { git = "https://github.com/Satellite-im/Warp", rev = "7883d36cf248b623aa00510cc7ed94f21c5f192d" }
rfd = "0.11.4"
=======
libloading = "0.7.4"
warp = { git = "https://github.com/Satellite-im/Warp", rev = "15c125a92712438cd8c919b87c4073c28442f16a" }
warp-ipfs = { git = "https://github.com/Satellite-im/Warp", rev = "15c125a92712438cd8c919b87c4073c28442f16a" }
warp-blink-wrtc = { git = "https://github.com/Satellite-im/Warp", rev = "15c125a92712438cd8c919b87c4073c28442f16a" }
rfd = "0.11.3"
>>>>>>> 33e066ac
mime = "0.3.16"
serde = "1.0"
serde_json = "1.0"
chrono = "0.4"
either = "1"
base64 = "0.21"
timeago = "0.4.0"
dirs = "5.0"
regex = "1.6.1"
opener = "0.6"
open = "5.0.0"
derive_more = "0.99"
colored = "2.0.0"
notify = "6.1"
rand = "0.8"
notify-rust = { version = "4.6.0", default-features = false, features = ["d"] }
titlecase = "2.2.1"

tempfile = "3.0.7"
fdlimit = "0.2"

once_cell = "1.17"

futures = "0.3"
tokio = { version = "1", features = ["full"] }
isolang = "2.2.0"
clap = { version = "4.1", features = ["derive"] }
fs_extra = "1.3"
walkdir = "2"
zip = "0.6.4"

image = "0.24"
linkify = "0.10.0"
reqwest = { version = "0.11", default-features=false, features = ["json", "rustls-tls", "stream"] }
select = "0.6.0"

common = { path = "common" }
extensions = { path = "extensions" }
kit = { path = "kit" }
icons = { path = "icons" }<|MERGE_RESOLUTION|>--- conflicted
+++ resolved
@@ -40,19 +40,11 @@
 arboard = "3.2"
 humansize = "2.1.3"
 uuid = { version = "1", features = ["serde", "v4"] }
-<<<<<<< HEAD
 libloading = "0.8"
-warp = { git = "https://github.com/Satellite-im/Warp", rev = "7883d36cf248b623aa00510cc7ed94f21c5f192d" }
-warp-ipfs = { git = "https://github.com/Satellite-im/Warp", rev = "7883d36cf248b623aa00510cc7ed94f21c5f192d" }
-warp-blink-wrtc = { git = "https://github.com/Satellite-im/Warp", rev = "7883d36cf248b623aa00510cc7ed94f21c5f192d" }
-rfd = "0.11.4"
-=======
-libloading = "0.7.4"
 warp = { git = "https://github.com/Satellite-im/Warp", rev = "15c125a92712438cd8c919b87c4073c28442f16a" }
 warp-ipfs = { git = "https://github.com/Satellite-im/Warp", rev = "15c125a92712438cd8c919b87c4073c28442f16a" }
 warp-blink-wrtc = { git = "https://github.com/Satellite-im/Warp", rev = "15c125a92712438cd8c919b87c4073c28442f16a" }
 rfd = "0.11.3"
->>>>>>> 33e066ac
 mime = "0.3.16"
 serde = "1.0"
 serde_json = "1.0"
