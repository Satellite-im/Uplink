--- conflicted
+++ resolved
@@ -44,17 +44,10 @@
 window-vibrancy = "0.3.2"
 uuid = { version = "1", features = ["serde", "v4"] }
 libloading = "0.7.4"
-<<<<<<< HEAD
-warp = { git = "https://github.com/Satellite-im/Warp", rev = "427fb9ddd11eba894af9aefa211f383978e7dbcf" }
-warp-mp-ipfs = { git = "https://github.com/Satellite-im/Warp", rev = "427fb9ddd11eba894af9aefa211f383978e7dbcf" }
-warp-rg-ipfs = { git = "https://github.com/Satellite-im/Warp", rev = "427fb9ddd11eba894af9aefa211f383978e7dbcf" }
-warp-fs-ipfs = { git = "https://github.com/Satellite-im/Warp", rev = "427fb9ddd11eba894af9aefa211f383978e7dbcf" }
-=======
 warp = { git = "https://github.com/Satellite-im/Warp", rev = "12145548f48d40d442dce9e58f0cd5922a31411d" }
 warp-mp-ipfs = { git = "https://github.com/Satellite-im/Warp", rev = "12145548f48d40d442dce9e58f0cd5922a31411d" }
 warp-rg-ipfs = { git = "https://github.com/Satellite-im/Warp", rev = "12145548f48d40d442dce9e58f0cd5922a31411d" }
 warp-fs-ipfs = { git = "https://github.com/Satellite-im/Warp", rev = "12145548f48d40d442dce9e58f0cd5922a31411d" }
->>>>>>> 93130398
 rfd = "0.11.3"
 mime = "0.3.16"
 serde = "1.0"
