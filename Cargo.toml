[workspace]
members = [
    "kit",
    "ui",
    "icons",
    "common",
    "extensions",
    "native_extensions/emoji_selector",
]
exclude = ["mobile"]
resolver = "2"

[profile.dev]
panic = "abort"

[profile.rapid]
inherits = "dev"
opt-level = 2
incremental = true
overflow-checks = false
lto = "thin"
panic = "unwind"
codegen-units = 32

[profile.release.build-override]
opt-level = 3
codegen-units = 1

[workspace.package]
version = "0.1.7"
rust-version = "1.73"

[workspace.dependencies]
dioxus = { git = "https://github.com/satellite-im/dioxus", rev = "bf36fc6def522c75f0f608d5c6a779ca1477f1ec" }
dioxus-hooks = { git = "https://github.com/satellite-im/dioxus", rev = "bf36fc6def522c75f0f608d5c6a779ca1477f1ec" }
dioxus-html = { git = "https://github.com/satellite-im/dioxus", rev = "bf36fc6def522c75f0f608d5c6a779ca1477f1ec" }
dioxus-router = { git = "https://github.com/satellite-im/dioxus", rev = "bf36fc6def522c75f0f608d5c6a779ca1477f1ec" }
dioxus-desktop = { git = "https://github.com/satellite-im/dioxus", rev = "bf36fc6def522c75f0f608d5c6a779ca1477f1ec",  features = [
    "tokio_runtime", "transparent",
], default-features = false }
# muda = "0.9.4"
raw-window-handle = "0.5"
dioxus-core = { git = "https://github.com/satellite-im/dioxus", rev = "bf36fc6def522c75f0f608d5c6a779ca1477f1ec" }
fermi = { git = "https://github.com/satellite-im/dioxus", rev = "bf36fc6def522c75f0f608d5c6a779ca1477f1ec" }
tokio-util = { version = "0.7", features = ["full"] }
# arboard = "3.2"
humansize = "2.1.3"
uuid = { version = "1", features = ["serde", "v4"] }
libloading = "0.7.4"
<<<<<<< HEAD
warp = { git = "https://github.com/Satellite-im/Warp", rev = "ac0dbefba738b240f69cfd1e2ca1822b89f43458" }
warp-ipfs = { git = "https://github.com/Satellite-im/Warp", rev = "ac0dbefba738b240f69cfd1e2ca1822b89f43458" }
# warp-blink-wrtc = { git = "https://github.com/Satellite-im/Warp", rev = "ac0dbefba738b240f69cfd1e2ca1822b89f43458" }
# rfd = "0.11.3"
=======
warp = { git = "https://github.com/Satellite-im/Warp", rev = "021d57041dce757d0a9f671400c50e906bc92d15" }
warp-ipfs = { git = "https://github.com/Satellite-im/Warp", rev = "021d57041dce757d0a9f671400c50e906bc92d15" }
warp-blink-wrtc = { git = "https://github.com/Satellite-im/Warp", rev = "021d57041dce757d0a9f671400c50e906bc92d15" }
rfd = "0.11.3"
>>>>>>> 7bf7bbe5
mime = "0.3.16"
serde = "1.0"
serde_json = "1.0"
chrono = "0.4"
either = "1"
base64 = "0.20.0"
timeago = "0.4.0"
dirs = "4.0.0"
regex = "1.6.1"
opener = "0.5.0"
open = "3.2.0"
derive_more = "0.99"
colored = "2.0.0"
notify = "6.0.0"
rand = "0.8"
# notify-rust = { version = "4.6.0", default-features = false, features = ["d"] }
titlecase = "2.2.1"
log = { version = "0.4.17", features = ["std"] }

tempfile = "3.0.7"
fdlimit = "0.2"

once_cell = "1.17"

futures = "0.3"
tokio = { version = "1", features = ["full"] }
isolang = "2.2.0"
clap = { version = "4.1", features = ["derive"] }
fs_extra = "1.3"
walkdir = "2"
zip = "0.6.4"

image = "0.24"
linkify = "0.9.0"
reqwest = { version = "0.11", default-features=false, features = ["json", "rustls-tls", "stream"] }
select = "0.6.0"

common = { path = "common" }
extensions = { path = "extensions" }
kit = { path = "kit" }
icons = { path = "icons" }
log-panics = "2.1.0"<|MERGE_RESOLUTION|>--- conflicted
+++ resolved
@@ -47,17 +47,10 @@
 humansize = "2.1.3"
 uuid = { version = "1", features = ["serde", "v4"] }
 libloading = "0.7.4"
-<<<<<<< HEAD
-warp = { git = "https://github.com/Satellite-im/Warp", rev = "ac0dbefba738b240f69cfd1e2ca1822b89f43458" }
-warp-ipfs = { git = "https://github.com/Satellite-im/Warp", rev = "ac0dbefba738b240f69cfd1e2ca1822b89f43458" }
-# warp-blink-wrtc = { git = "https://github.com/Satellite-im/Warp", rev = "ac0dbefba738b240f69cfd1e2ca1822b89f43458" }
-# rfd = "0.11.3"
-=======
 warp = { git = "https://github.com/Satellite-im/Warp", rev = "021d57041dce757d0a9f671400c50e906bc92d15" }
 warp-ipfs = { git = "https://github.com/Satellite-im/Warp", rev = "021d57041dce757d0a9f671400c50e906bc92d15" }
-warp-blink-wrtc = { git = "https://github.com/Satellite-im/Warp", rev = "021d57041dce757d0a9f671400c50e906bc92d15" }
-rfd = "0.11.3"
->>>>>>> 7bf7bbe5
+# warp-blink-wrtc = { git = "https://github.com/Satellite-im/Warp", rev = "021d57041dce757d0a9f671400c50e906bc92d15" }
+# rfd = "0.11.3"
 mime = "0.3.16"
 serde = "1.0"
 serde_json = "1.0"
