[workspace]
members = [
    "kit",
    "ui",
    "icons",
    "common",
    "extensions",
    "native_extensions/emoji_selector",
]

resolver = "2"

[profile.dev]
panic = "abort"

[profile.rapid]
inherits = "dev"
opt-level = 2
incremental = true
overflow-checks = false
lto = "thin"
panic = "unwind"
codegen-units = 32

[profile.release.build-override]
opt-level = 3
codegen-units = 1

[workspace.package]
version = "0.1.7"
rust-version = "1.73"

[workspace.dependencies]
dioxus = { git = "https://github.com/satellite-im/dioxus", rev = "1dba57f39db8485ccdc03f3a6c11a6fcbb2f87f2" }
dioxus-hooks = { git = "https://github.com/satellite-im/dioxus", rev = "1dba57f39db8485ccdc03f3a6c11a6fcbb2f87f2" }
dioxus-html = { git = "https://github.com/satellite-im/dioxus", rev = "1dba57f39db8485ccdc03f3a6c11a6fcbb2f87f2" }
dioxus-router = { git = "https://github.com/satellite-im/dioxus", rev = "1dba57f39db8485ccdc03f3a6c11a6fcbb2f87f2" }
dioxus-desktop = { git = "https://github.com/satellite-im/dioxus", rev = "1dba57f39db8485ccdc03f3a6c11a6fcbb2f87f2", features = ["transparent"] }
muda = "0.9.4"
raw-window-handle = "0.5"
dioxus-core = { git = "https://github.com/satellite-im/dioxus", rev = "1dba57f39db8485ccdc03f3a6c11a6fcbb2f87f2" }
fermi = { git = "https://github.com/satellite-im/dioxus", rev = "1dba57f39db8485ccdc03f3a6c11a6fcbb2f87f2" }
tokio-util = { version = "0.7", features = ["full"] }
arboard = "3.2"
humansize = "2.1.3"
uuid = { version = "1", features = ["serde", "v4"] }
libloading = "0.7.4"
<<<<<<< HEAD
warp = { git = "https://github.com/Satellite-im/Warp", rev = "401b3c5e1071e5b02718abb9513b52845b92e19c" }
warp-ipfs = { git = "https://github.com/Satellite-im/Warp", rev = "401b3c5e1071e5b02718abb9513b52845b92e19c" }
warp-blink-wrtc = { git = "https://github.com/Satellite-im/Warp", rev = "401b3c5e1071e5b02718abb9513b52845b92e19c" }
=======
warp = { git = "https://github.com/Satellite-im/Warp", rev = "021d57041dce757d0a9f671400c50e906bc92d15" }
warp-ipfs = { git = "https://github.com/Satellite-im/Warp", rev = "021d57041dce757d0a9f671400c50e906bc92d15" }
warp-blink-wrtc = { git = "https://github.com/Satellite-im/Warp", rev = "021d57041dce757d0a9f671400c50e906bc92d15" }
>>>>>>> 6c239435
rfd = "0.11.3"
mime = "0.3.16"
serde = "1.0"
serde_json = "1.0"
chrono = "0.4"
either = "1"
base64 = "0.20.0"
timeago = "0.4.0"
dirs = "4.0.0"
regex = "1.6.1"
opener = "0.5.0"
open = "3.2.0"
derive_more = "0.99"
colored = "2.0.0"
notify = "5.1.0"
rand = "0.8"
notify-rust = { version = "4.6.0", default-features = false, features = ["d"] }
titlecase = "2.2.1"
log = { version = "0.4.17", features = ["std"] }

tempfile = "3.0.7"
fdlimit = "0.2"

once_cell = "1.17"

futures = "0.3"
tokio = { version = "1", features = ["full"] }
isolang = "2.2.0"
clap = { version = "4.1", features = ["derive"] }
fs_extra = "1.3"
walkdir = "2"
zip = "0.6.4"

image = "0.24"
linkify = "0.9.0"
reqwest = { version = "0.11", default-features=false, features = ["json", "rustls-tls", "stream"] }
select = "0.6.0"

common = { path = "common" }
extensions = { path = "extensions" }
kit = { path = "kit" }
icons = { path = "icons" }<|MERGE_RESOLUTION|>--- conflicted
+++ resolved
@@ -45,15 +45,9 @@
 humansize = "2.1.3"
 uuid = { version = "1", features = ["serde", "v4"] }
 libloading = "0.7.4"
-<<<<<<< HEAD
-warp = { git = "https://github.com/Satellite-im/Warp", rev = "401b3c5e1071e5b02718abb9513b52845b92e19c" }
-warp-ipfs = { git = "https://github.com/Satellite-im/Warp", rev = "401b3c5e1071e5b02718abb9513b52845b92e19c" }
-warp-blink-wrtc = { git = "https://github.com/Satellite-im/Warp", rev = "401b3c5e1071e5b02718abb9513b52845b92e19c" }
-=======
-warp = { git = "https://github.com/Satellite-im/Warp", rev = "021d57041dce757d0a9f671400c50e906bc92d15" }
-warp-ipfs = { git = "https://github.com/Satellite-im/Warp", rev = "021d57041dce757d0a9f671400c50e906bc92d15" }
-warp-blink-wrtc = { git = "https://github.com/Satellite-im/Warp", rev = "021d57041dce757d0a9f671400c50e906bc92d15" }
->>>>>>> 6c239435
+warp = { git = "https://github.com/Satellite-im/Warp", rev = "38053c310c18dede88065e3c6351ef9fac20e400" }
+warp-ipfs = { git = "https://github.com/Satellite-im/Warp", rev = "38053c310c18dede88065e3c6351ef9fac20e400" }
+warp-blink-wrtc = { git = "https://github.com/Satellite-im/Warp", rev = "38053c310c18dede88065e3c6351ef9fac20e400" }
 rfd = "0.11.3"
 mime = "0.3.16"
 serde = "1.0"
