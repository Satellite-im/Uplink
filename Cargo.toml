[workspace]
members = [
    "kit",
    "ui",
    "icons",
    "common",
    "extensions",
    "native_extensions/emoji_selector",
]

[profile.rapid]
inherits = "dev"
opt-level = 2
incremental = true
overflow-checks = false
lto = "thin"
panic = "unwind"
codegen-units = 32

[profile.release.build-override]
opt-level = 3
codegen-units = 1

[workspace.package]
version = "0.1.6"
rust-version = "1.70"

[workspace.dependencies]
dioxus = { version = "0.4" }
dioxus-hooks = { version = "0.4" }
dioxus-html = { version = "0.4" }
dioxus-router = { version = "0.4" }
dioxus-desktop = { version = "0.4", features = ["transparent"] }
raw-window-handle = "0.5"
dioxus-core = { version = "0.4" }
fermi = { version = "0.4" }
tokio-util = { version = "0.7", features = ["full"] }
arboard = "3.2"
humansize = "2.1.3"
uuid = { version = "1", features = ["serde", "v4"] }
libloading = "0.7.4"
<<<<<<< HEAD
warp = { git = "https://github.com/Satellite-im/Warp", rev = "5d56051f5a27ad0be1c6a0aa563547c0f6341cf7" }
warp-ipfs = { git = "https://github.com/Satellite-im/Warp", rev = "5d56051f5a27ad0be1c6a0aa563547c0f6341cf7" }
warp-blink-wrtc = { git = "https://github.com/Satellite-im/Warp", rev = "5d56051f5a27ad0be1c6a0aa563547c0f6341cf7" }
=======
warp = { git = "https://github.com/Satellite-im/Warp", rev = "7d1008e34ad02fd0725e45339c0e8c2af5608d1e" }
warp-ipfs = { git = "https://github.com/Satellite-im/Warp", rev = "7d1008e34ad02fd0725e45339c0e8c2af5608d1e" }
warp-blink-wrtc = { git = "https://github.com/Satellite-im/Warp", rev = "7d1008e34ad02fd0725e45339c0e8c2af5608d1e" }
>>>>>>> 842b2c7e
rfd = "0.11.3"
mime = "0.3.16"
serde = "1.0"
serde_json = "1.0"
chrono = "0.4"
either = "1"
base64 = "0.20.0"
timeago = "0.4.0"
dirs = "4.0.0"
regex = "1.6.1"
opener = "0.5.0"
open = "3.2.0"
derive_more = "0.99"
colored = "2.0.0"
notify = "5.1.0"
rand = "0.8"
notify-rust = { version = "4.6.0", default-features = false, features = ["d"] }
titlecase = "2.2.1"

tempfile = "3.0.7"
fdlimit = "0.2"

once_cell = "1.17"

futures = "0.3"
tokio = { version = "1", features = ["full"] }
isolang = "2.2.0"
clap = { version = "4.1", features = ["derive"] }
fs_extra = "1.3"
walkdir = "2"
zip = "0.6.4"

image = "0.24"
linkify = "0.9.0"
reqwest = { version = "0.11", default-features=false, features = ["json", "rustls-tls", "stream"] }
select = "0.6.0"

common = { path = "common" }
extensions = { path = "extensions" }
kit = { path = "kit" }
icons = { path = "icons" }<|MERGE_RESOLUTION|>--- conflicted
+++ resolved
@@ -39,15 +39,9 @@
 humansize = "2.1.3"
 uuid = { version = "1", features = ["serde", "v4"] }
 libloading = "0.7.4"
-<<<<<<< HEAD
-warp = { git = "https://github.com/Satellite-im/Warp", rev = "5d56051f5a27ad0be1c6a0aa563547c0f6341cf7" }
-warp-ipfs = { git = "https://github.com/Satellite-im/Warp", rev = "5d56051f5a27ad0be1c6a0aa563547c0f6341cf7" }
-warp-blink-wrtc = { git = "https://github.com/Satellite-im/Warp", rev = "5d56051f5a27ad0be1c6a0aa563547c0f6341cf7" }
-=======
 warp = { git = "https://github.com/Satellite-im/Warp", rev = "7d1008e34ad02fd0725e45339c0e8c2af5608d1e" }
 warp-ipfs = { git = "https://github.com/Satellite-im/Warp", rev = "7d1008e34ad02fd0725e45339c0e8c2af5608d1e" }
 warp-blink-wrtc = { git = "https://github.com/Satellite-im/Warp", rev = "7d1008e34ad02fd0725e45339c0e8c2af5608d1e" }
->>>>>>> 842b2c7e
 rfd = "0.11.3"
 mime = "0.3.16"
 serde = "1.0"
