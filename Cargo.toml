[workspace]
members = [
    "kit",
    "ui",
    "icons",
    "common",
    "extensions",
    "native_extensions/emoji_selector",
    "native_extensions/clear_all",
]

[profile.rapid]
inherits = "dev"
opt-level = 2
incremental = true
overflow-checks = false
lto = "thin"
panic = "unwind"
codegen-units = 32

[profile.release.build-override]
opt-level = 3
codegen-units = 1

[workspace.package]
version = "0.1.0"
rust-version = "1.68"

[workspace.dependencies]
wry = { version = "0.27.2" }
dioxus = { git = "https://github.com/DioxusLabs/dioxus", rev = "73a2beb3275007a6550adc5c420f36e31b7ddef7" }
dioxus-hooks = { git = "https://github.com/DioxusLabs/dioxus", rev = "73a2beb3275007a6550adc5c420f36e31b7ddef7" }
dioxus-html = { git = "https://github.com/DioxusLabs/dioxus", rev = "73a2beb3275007a6550adc5c420f36e31b7ddef7" }
dioxus-router = { git = "https://github.com/DioxusLabs/dioxus", rev = "73a2beb3275007a6550adc5c420f36e31b7ddef7" }
dioxus-desktop = { git = "https://github.com/DioxusLabs/dioxus", rev = "73a2beb3275007a6550adc5c420f36e31b7ddef7", features = [
    "transparent",
] }
raw-window-handle = "0.5"
dioxus-core = { git = "https://github.com/DioxusLabs/dioxus", rev = "73a2beb3275007a6550adc5c420f36e31b7ddef7" }
fermi = { git = "https://github.com/DioxusLabs/dioxus", rev = "73a2beb3275007a6550adc5c420f36e31b7ddef7" }
tokio-util = { version = "0.7", features = ["full"] }
arboard = "3.2"
humansize = "2.1.3"
window-vibrancy = "0.3.2"
uuid = { version = "1", features = ["serde", "v4"] }
libloading = "0.7.4"
<<<<<<< HEAD
warp = { git = "https://github.com/Satellite-im/Warp", rev = "427fb9ddd11eba894af9aefa211f383978e7dbcf" }
warp-mp-ipfs = { git = "https://github.com/Satellite-im/Warp", rev = "427fb9ddd11eba894af9aefa211f383978e7dbcf" }
warp-rg-ipfs = { git = "https://github.com/Satellite-im/Warp", rev = "427fb9ddd11eba894af9aefa211f383978e7dbcf" }
warp-fs-ipfs = { git = "https://github.com/Satellite-im/Warp", rev = "427fb9ddd11eba894af9aefa211f383978e7dbcf" }
rfd = "0.11.3"
=======
warp = { git = "https://github.com/Satellite-im/Warp", rev = "12145548f48d40d442dce9e58f0cd5922a31411d" }
warp-mp-ipfs = { git = "https://github.com/Satellite-im/Warp", rev = "12145548f48d40d442dce9e58f0cd5922a31411d" }
warp-rg-ipfs = { git = "https://github.com/Satellite-im/Warp", rev = "12145548f48d40d442dce9e58f0cd5922a31411d" }
warp-fs-ipfs = { git = "https://github.com/Satellite-im/Warp", rev = "12145548f48d40d442dce9e58f0cd5922a31411d" }
rfd = "0.10.0"
>>>>>>> b404d5d3
mime = "0.3.16"
serde = "1.0"
serde_json = "1.0"
chrono = "0.4"
either = "1"
base64 = "0.20.0"
timeago = "0.4.0"
dirs = "4.0.0"
regex = "1.6.1"
opener = "0.5.0"
open = "3.2.0"
derive_more = "0.99"
colored = "2.0.0"
notify = "5.1.0"
rand = "0.8"
notify-rust = { version = "4.6.0", default-features = false, features = ["d"] }
titlecase = "2.2.1"

tempfile = "3.0.7"
fdlimit = "0.2"

once_cell = "1.17"

futures = "0.3"
tokio = { version = "1", features = ["full"] }
isolang = "2.2.0"
clap = { version = "4.1", features = ["derive"] }
fs_extra = "1.3"
walkdir = "2"
zip = "0.6.4"

image = "0.24"

common = { path = "common" }
extensions = { path = "extensions" }
kit = { path = "kit" }
icons = { path = "icons" }<|MERGE_RESOLUTION|>--- conflicted
+++ resolved
@@ -44,19 +44,11 @@
 window-vibrancy = "0.3.2"
 uuid = { version = "1", features = ["serde", "v4"] }
 libloading = "0.7.4"
-<<<<<<< HEAD
-warp = { git = "https://github.com/Satellite-im/Warp", rev = "427fb9ddd11eba894af9aefa211f383978e7dbcf" }
-warp-mp-ipfs = { git = "https://github.com/Satellite-im/Warp", rev = "427fb9ddd11eba894af9aefa211f383978e7dbcf" }
-warp-rg-ipfs = { git = "https://github.com/Satellite-im/Warp", rev = "427fb9ddd11eba894af9aefa211f383978e7dbcf" }
-warp-fs-ipfs = { git = "https://github.com/Satellite-im/Warp", rev = "427fb9ddd11eba894af9aefa211f383978e7dbcf" }
-rfd = "0.11.3"
-=======
 warp = { git = "https://github.com/Satellite-im/Warp", rev = "12145548f48d40d442dce9e58f0cd5922a31411d" }
 warp-mp-ipfs = { git = "https://github.com/Satellite-im/Warp", rev = "12145548f48d40d442dce9e58f0cd5922a31411d" }
 warp-rg-ipfs = { git = "https://github.com/Satellite-im/Warp", rev = "12145548f48d40d442dce9e58f0cd5922a31411d" }
 warp-fs-ipfs = { git = "https://github.com/Satellite-im/Warp", rev = "12145548f48d40d442dce9e58f0cd5922a31411d" }
-rfd = "0.10.0"
->>>>>>> b404d5d3
+rfd = "0.11.3"
 mime = "0.3.16"
 serde = "1.0"
 serde_json = "1.0"
