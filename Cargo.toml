--- conflicted
+++ resolved
@@ -31,21 +31,13 @@
 rust-version = "1.70"
 
 [workspace.dependencies]
-<<<<<<< HEAD
-dioxus = { git = "https://github.com/DioxusLabs/dioxus", rev = "60ee829" }
-dioxus-hooks = { git = "https://github.com/DioxusLabs/dioxus", rev = "60ee829" }
-dioxus-html = { git = "https://github.com/DioxusLabs/dioxus", rev = "60ee829" }
-dioxus-router = { git = "https://github.com/DioxusLabs/dioxus", rev = "60ee829" }
-dioxus-desktop = { git = "https://github.com/DioxusLabs/dioxus", rev = "60ee829", features = ["transparent"] }
-dioxus-signals = { git = "https://github.com/DioxusLabs/dioxus", rev = "60ee829", features = ["serde"]}
-=======
 dioxus = { git = "https://github.com/satellite-im/dioxus", rev = "1dba57f39db8485ccdc03f3a6c11a6fcbb2f87f2" }
 dioxus-hooks = { git = "https://github.com/satellite-im/dioxus", rev = "1dba57f39db8485ccdc03f3a6c11a6fcbb2f87f2" }
 dioxus-html = { git = "https://github.com/satellite-im/dioxus", rev = "1dba57f39db8485ccdc03f3a6c11a6fcbb2f87f2" }
 dioxus-router = { git = "https://github.com/satellite-im/dioxus", rev = "1dba57f39db8485ccdc03f3a6c11a6fcbb2f87f2" }
 dioxus-desktop = { git = "https://github.com/satellite-im/dioxus", rev = "1dba57f39db8485ccdc03f3a6c11a6fcbb2f87f2", features = ["transparent"] }
+dioxus-signals = { git = "https://github.com/satellite-im/dioxus", rev = "1dba57f39db8485ccdc03f3a6c11a6fcbb2f87f2", features = ["serde"]}
 muda = "0.9.4"
->>>>>>> 8c8550e3
 raw-window-handle = "0.5"
 dioxus-core = { git = "https://github.com/satellite-im/dioxus", rev = "1dba57f39db8485ccdc03f3a6c11a6fcbb2f87f2" }
 fermi = { git = "https://github.com/satellite-im/dioxus", rev = "1dba57f39db8485ccdc03f3a6c11a6fcbb2f87f2" }
