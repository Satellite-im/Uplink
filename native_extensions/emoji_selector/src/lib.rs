use common::warp_runner::{RayGunCmd, WarpCmd};
use common::{
    icons::outline::Shape as Icon,
    state::{scope_ids::ScopeIds, ui::EmojiDestination, Action, State},
};
use dioxus::prelude::*;
use dioxus_desktop::use_eval;
use emojis::Group;
use extensions::{export_extension, Details, Extension, Location, Meta, Type};
use futures::StreamExt;
use kit::{
    components::nav::{Nav, Route},
    elements::{button::Button, label::Label},
};
use once_cell::sync::Lazy;
use uuid::Uuid;
use warp::{logging::tracing::log, raygun::ReactionState};

// These two lines are all you need to use your Extension implementation as a shared library
static EXTENSION: Lazy<EmojiSelector> = Lazy::new(|| EmojiSelector {});
export_extension!(EXTENSION);

pub struct EmojiSelector;

fn group_to_str(group: emojis::Group) -> String {
    match group {
        Group::SmileysAndEmotion => "Smileys & Emotion".into(),
        Group::PeopleAndBody => "People & Body".into(),
        Group::AnimalsAndNature => "Animals & Nature".into(),
        Group::FoodAndDrink => "Food & Drink".into(),
        Group::TravelAndPlaces => "Travel & Places".into(),
        Group::Activities => "Activities".into(),
        Group::Objects => "Objects".into(),
        Group::Symbols => "Symbols".into(),
        Group::Flags => "Flags".into(),
    }
}

#[inline_props]
fn build_nav(cx: Scope) -> Element<'a> {
    let routes = vec![
        Route {
            to: "Smileys & Emotion",
            name: group_to_str(Group::SmileysAndEmotion),
            icon: Icon::FaceSmile,
            with_badge: None,
            loading: None,
        },
        Route {
            to: "People & Body",
            name: group_to_str(Group::PeopleAndBody),
            icon: Icon::Users,
            with_badge: None,
            loading: None,
        },
        Route {
            to: "Animals & Nature",
            name: group_to_str(Group::AnimalsAndNature),
            icon: Icon::Leaf,
            with_badge: None,
            loading: None,
        },
        Route {
            to: "Travel & Places",
            name: group_to_str(Group::TravelAndPlaces),
            icon: Icon::BuildingStorefront,
            with_badge: None,
            loading: None,
        },
        Route {
            to: "Activities",
            name: group_to_str(Group::Activities),
            icon: Icon::Basketball,
            with_badge: None,
            loading: None,
        },
        Route {
            to: "Objects",
            name: group_to_str(Group::Objects),
            icon: Icon::Cake,
            with_badge: None,
            loading: None,
        },
        Route {
            to: "Symbols",
            name: group_to_str(Group::Symbols),
            icon: Icon::CpuChip,
            with_badge: None,
            loading: None,
        },
        Route {
            to: "Flags",
            name: group_to_str(Group::Flags),
            icon: Icon::Flag,
            with_badge: None,
            loading: None,
        },
    ];

    let scroll_script = r#"
        var emoji_scrolling_element = document.getElementById('scrolling');
        const emoji_group_element = document.getElementById('$EMOJI_CONTAINER');
        emoji_group_element.scrollIntoView({ behavior: 'smooth', block: 'start' });
    "#;
    let eval = use_eval(cx);

    cx.render(rsx!(Nav {
        routes: routes.clone(),
        active: routes[0].clone(),
        onnavigate: move |r| {
            let scroll_script = scroll_script.to_string().replace("$EMOJI_CONTAINER", r);
            eval(scroll_script);
        }
    }))
}

#[derive(Debug)]
enum Command {
    React(Uuid, Uuid, String),
}

#[inline_props]
fn render_selector<'a>(
    cx: Scope,
    mouse_over_emoji_button: UseRef<bool>,
    nav: Element<'a>,
) -> Element<'a> {
    let state = use_shared_state::<State>(cx)?;
    #[cfg(not(target_os = "macos"))]
    let mouse_over_emoji_selector = use_ref(cx, || false);
    #[cfg(not(target_os = "macos"))]
    let eval = use_eval(cx);

    let focus_script = r#"
            var emoji_selector = document.getElementById('emoji_selector');
            emoji_selector.focus();
        "#;

    let ch = use_coroutine(cx, |mut rx: UnboundedReceiver<Command>| {
        to_owned![state];
        async move {
            let warp_cmd_tx = state.read().get_warp_ch();
            while let Some(cmd) = rx.next().await {
                match cmd {
                    Command::React(conversation_id, message_id, emoji) => {
                        let (tx, rx) = futures::channel::oneshot::channel();
                        if let Err(e) = warp_cmd_tx.send(WarpCmd::RayGun(RayGunCmd::React {
                            conversation_id,
                            message_id,
                            reaction_state: ReactionState::Add,
                            emoji,
                            rsp: tx,
                        })) {
                            log::error!("failed to send warp command: {}", e);
                            continue;
                        }

                        let res = rx.await.expect("command canceled");
                        if let Err(e) = res {
                            log::error!("failed to add/remove reaction: {e}");
                        }
                    }
                }
            }
        }
    });

    cx.render(rsx! (
            div {
                onmouseenter: |_| {
                    #[cfg(not(target_os = "macos"))] 
                    {
                        *mouse_over_emoji_selector.write_silent() = true;
                    }
                },
                onmouseleave: |_| {
                    #[cfg(not(target_os = "macos"))] 
                    {
                        *mouse_over_emoji_selector.write_silent() = false;
                        eval(focus_script.to_string());
                    }
                },
                id: "emoji_selector",
                aria_label: "emoji-selector",
                tabindex: "0",
                onblur: |_| {
                    // When leaving default to the chatbar
                    state.write().mutate(Action::SetEmojiDestination(
                        Some(common::state::ui::EmojiDestination::Chatbar),
                    ));
                    #[cfg(target_os = "macos")] 
                    {
                        if !*mouse_over_emoji_button.read() {
                            state.write().mutate(Action::SetEmojiPickerVisible(false));
                        }
                    }
                    #[cfg(not(target_os = "macos"))] 
                    {
                        if !*mouse_over_emoji_button.read() && !*mouse_over_emoji_selector.read() {
                            state.write().mutate(Action::SetEmojiPickerVisible(false));
                        }
                    }
                },
                div {
                    id: "scrolling",
                    emojis::Group::iter().map(|group| {
                        let name: String = group_to_str(group);
                        rsx!(
                            div {
                                id: "{group_to_str(group)}",
                                Label {
                                    text: name
                                },
                            }
                            div {
                                class: "emojis-container",
                                aria_label: "emojis-container",
                                group.emojis().map(|emoji| {
                                    rsx!(
                                        div {
                                            aria_label: "emoji",
                                            class: "emoji",
                                            onclick: move |_| {
                                                let destination = state.read().ui.emoji_destination.clone().unwrap_or(EmojiDestination::Chatbar);
                                                match destination {
                                                    EmojiDestination::Chatbar => { // If we're on an active chat, append the emoji to the end of the chat message.
                                                        let c =  match state.read().get_active_chat() {
                                                            Some(c) => c,
                                                            None => {
                                                                println!("can't send emoji to chatbar - no active chat");
                                                                return;
                                                            }
                                                        };
                                                        let draft: String = c.draft.unwrap_or_default();
                                                        let new_draft = format!("{draft}{emoji}");
                                                        state.write_silent().mutate(Action::SetChatDraft(c.id, new_draft));
                                                        if let Some(scope_id_usize) = state.read().scope_ids.chatbar {
                                                            cx.needs_update_any(ScopeIds::scope_id_from_usize(scope_id_usize));
                                                        };
                                                    },
                                                    EmojiDestination::Message(conversation_uuid, message_uuid) => {
                                                        ch.send(Command::React(conversation_uuid, message_uuid, emoji.to_string()));
                                                        state.write().mutate(Action::SetEmojiDestination(Some(EmojiDestination::Chatbar)));
                                                    },
                                                }
                                                // Hide the selector when clicking an emoji
                                                state.write().mutate(Action::SetEmojiPickerVisible(false));
                                            },
                                            emoji.as_str()
                                        }
                                    )
                                })
                            }
                        )
                    })
                }
                nav
            },
            script { focus_script },
        ))
}

impl Extension for EmojiSelector {
    fn details(&self) -> Details {
        Details {
            location: Location::Chatbar,
            ext_type: Type::IconLaunched,
            meta: Meta {
                name: "emoji_selector",
                pretty_name: "Emoji Selector",
                description:
                    "Browse the standard unicode library of emoji's and send them to friends.",
                author: "Satellite <devs@satellite.im>",
            },
        }
    }

    fn stylesheet(&self) -> String {
        include_str!("./style.css").to_string()
    }

    fn render<'a>(&self, cx: &'a ScopeState) -> Element<'a> {
        let styles = self.stylesheet();
        let state = use_shared_state::<State>(cx)?;
        let mouse_over_emoji_button = use_ref(cx, || false);
        let visible = state.read().ui.emoji_picker_visible;

        cx.render(rsx! (
            style { "{styles}" },
            // If enabled, render the selector popup.
            visible.then(|| rsx!(render_selector{mouse_over_emoji_button: mouse_over_emoji_button.clone(), nav: cx.render(rsx!(build_nav{}))})),
            div {
                onmouseenter: |_| {
                    *mouse_over_emoji_button.write_silent() = true;
                },
                onmouseleave: |_| {
                    *mouse_over_emoji_button.write_silent() = false;
                },
                // Render standard (required) button to toggle.
                Button {
                    icon: Icon::FaceSmile,
                    disabled: false,
                    onpress: move |_| {
<<<<<<< HEAD
                        state.write().mutate(Action::SetEmojiPickerVisible(!visible));
=======
                        display_selector.with_mut(|x| *x = !*x);
>>>>>>> bedfeb86
                    }
                }
            }
        ))
    }
}<|MERGE_RESOLUTION|>--- conflicted
+++ resolved
@@ -301,11 +301,7 @@
                     icon: Icon::FaceSmile,
                     disabled: false,
                     onpress: move |_| {
-<<<<<<< HEAD
                         state.write().mutate(Action::SetEmojiPickerVisible(!visible));
-=======
-                        display_selector.with_mut(|x| *x = !*x);
->>>>>>> bedfeb86
                     }
                 }
             }
