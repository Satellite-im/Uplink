--- conflicted
+++ resolved
@@ -127,12 +127,7 @@
             var emoji_selector = document.getElementById('emoji_selector');
             emoji_selector.focus();
         "#;
-
-<<<<<<< HEAD
-        #[allow(unused_variables)]
-        let eval = use_eval(cx);
-=======
->>>>>>> f8c29480
+     
         cx.render(rsx! (
             div {
                 onmouseenter: |_| {
