--- conflicted
+++ resolved
@@ -183,15 +183,11 @@
                 aria_label: "emoji-selector",
                 tabindex: "0",
                 onblur: |_| {
-<<<<<<< HEAD
-                    #[cfg(target_os = "macos")]
-=======
                     // When leaving default to the chatbar
                     state.write().mutate(Action::SetEmojiDestination(
                         Some(common::state::ui::EmojiDestination::Chatbar),
                     ));
                     #[cfg(target_os = "macos")] 
->>>>>>> 8008475d
                     {
                         if !*mouse_over_emoji_button.read() {
                             state.write().mutate(Action::SetEmojiPickerVisible(false));
