--- conflicted
+++ resolved
@@ -100,14 +100,7 @@
         }))
     }
 
-<<<<<<< HEAD
-    fn render_selector<'a, F>(&self, cx: &'a ScopeState, hide_fn: F) -> Element<'a>
-    where
-        F: Fn(),
-    {
-=======
     fn render_selector<'a>(&self, cx: &'a ScopeState, hide: &'a UseState<bool>) -> Element<'a> {
->>>>>>> b32ab36c
         //println!("render emoji selector");
         let state = use_shared_state::<State>(cx)?;
 
@@ -151,11 +144,7 @@
                                                 let new_draft = format!("{draft}{emoji}");
                                                 state.write().mutate(Action::SetChatDraft(c.id, new_draft));
                                                 // Hide the selector when clicking an emoji
-<<<<<<< HEAD
-                                                hide_fn();
-=======
                                                 hide.set(false)
->>>>>>> b32ab36c
                                             },
                                             emoji.as_str()
                                         }
