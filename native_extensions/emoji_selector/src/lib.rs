use common::{
    icons::outline::Shape as Icon,
    state::{scope_ids::ScopeIds, Action, State},
};
use dioxus::prelude::*;
use dioxus_desktop::use_eval;
use emojis::{Emoji, Group};
use extensions::{export_extension, Details, Extension, Location, Meta, Type};
use kit::{
    components::nav::{Nav, Route},
    elements::{button::Button, label::Label},
};
use once_cell::sync::Lazy;

// These two lines are all you need to use your Extension implementation as a shared library
static EXTENSION: Lazy<EmojiSelector> = Lazy::new(|| EmojiSelector {});
export_extension!(EXTENSION);

pub struct EmojiSelector;

fn group_to_str(group: emojis::Group) -> String {
    match group {
        Group::SmileysAndEmotion => "Smileys & Emotion".into(),
        Group::PeopleAndBody => "People & Body".into(),
        Group::AnimalsAndNature => "Animals & Nature".into(),
        Group::FoodAndDrink => "Food & Drink".into(),
        Group::TravelAndPlaces => "Travel & Places".into(),
        Group::Activities => "Activities".into(),
        Group::Objects => "Objects".into(),
        Group::Symbols => "Symbols".into(),
        Group::Flags => "Flags".into(),
    }
}

#[inline_props]
fn build_nav(cx: Scope) -> Element<'a> {
    let routes_ = vec![
        Route {
            to: "Smileys & Emotion",
            name: group_to_str(Group::SmileysAndEmotion),
            icon: Icon::Flag,
            with_badge: None,
            loading: None,
        },
        Route {
            to: "People & Body",
            name: group_to_str(Group::PeopleAndBody),
            icon: Icon::Users,
            with_badge: None,
            loading: None,
        },
        Route {
            to: "Animals & Nature",
            name: group_to_str(Group::AnimalsAndNature),
            icon: Icon::Leaf,
            with_badge: None,
            loading: None,
        },
        Route {
            to: "Travel & Places",
            name: group_to_str(Group::TravelAndPlaces),
            icon: Icon::BuildingStorefront,
            with_badge: None,
            loading: None,
        },
        Route {
            to: "Activities",
            name: group_to_str(Group::Activities),
            icon: Icon::Basketball,
            with_badge: None,
            loading: None,
        },
        Route {
            to: "Objects",
            name: group_to_str(Group::Objects),
            icon: Icon::Cake,
            with_badge: None,
            loading: None,
        },
        Route {
            to: "Symbols",
            name: group_to_str(Group::Symbols),
            icon: Icon::CpuChip,
            with_badge: None,
            loading: None,
        },
        Route {
            to: "Flags",
            name: group_to_str(Group::Flags),
            icon: Icon::Flag,
            with_badge: None,
            loading: None,
        },
    ];

    let scroll_script = r#"
        var emoji_scrolling_element = document.getElementById('scrolling');
        const emoji_group_element = document.getElementById('$EMOJI_CONTAINER');
        emoji_group_element.scrollIntoView({ behavior: 'smooth', block: 'start' });
    "#;
    let eval = use_eval(cx);

    cx.render(rsx!(Nav {
        routes: routes_.clone(),
        active: routes_[0].clone(),
        onnavigate: move |r| {
            let scroll_script = scroll_script.to_string().replace("$EMOJI_CONTAINER", r);
            eval(scroll_script);
        }
    }))
}
#[inline_props]
fn render_selector<'a>(
    cx: Scope,
    hide: UseState<bool>,
    mouse_over_emoji_button: UseRef<bool>,
    nav: Element<'a>,
) -> Element<'a> {
    //println!("render emoji selector");
    let state = use_shared_state::<State>(cx)?;
    #[cfg(not(target_os = "macos"))]
    let mouse_over_emoji_selector = use_ref(cx, || false);
    #[cfg(not(target_os = "macos"))]
    let eval = use_eval(cx);

    let focus_script = r#"
            var emoji_selector = document.getElementById('emoji_selector');
            emoji_selector.focus();
        "#;

    let emojis_to_display: Vec<(Group, Vec<&Emoji>)> = emojis::Group::iter()
        .map(|group| {
            let filtered_emojis: Vec<&Emoji> = group
                .emojis()
                .filter(|emoji| {
                    !(cfg!(target_os = "windows") && emoji.unicode_version().major() >= 15)
                })
                .collect();
            (group, filtered_emojis)
        })
        .filter(|(_, emojis)| !emojis.is_empty())
        .collect();

    cx.render(rsx! (
            div {
                onmouseenter: |_| {
                    #[cfg(not(target_os = "macos"))] 
                    {
                        *mouse_over_emoji_selector.write_silent() = true;
                    }
                },
                onmouseleave: |_| {
                    #[cfg(not(target_os = "macos"))] 
                    {
                        *mouse_over_emoji_selector.write_silent() = false;
                        eval(focus_script.to_string());
                    }
                },
                id: "emoji_selector",
                aria_label: "emoji-selector",
                tabindex: "0",
                onblur: |_| {
                    #[cfg(target_os = "macos")] 
                    {
                        if !*mouse_over_emoji_button.read() {
                            hide.set(false);
                        }
                    }
                    #[cfg(not(target_os = "macos"))] 
                    {
                        if !*mouse_over_emoji_button.read() && !*mouse_over_emoji_selector.read() {
                            hide.set(false);
                        }
                    }
                },
                div {
                    id: "scrolling",
                    emojis_to_display.iter().cloned().map(|(group, emojis)| {
                        let group_name = group_to_str(group.clone());
                        rsx!(
                            div {
                                id: "{group_name}",
                                Label {
                                    text: group_name.clone()
                                }
                            }
                            div {
                                class: "emojis-container",
<<<<<<< HEAD
                                emojis.iter().cloned().map(|emoji| {
=======
                                aria_label: "emojis-container",
                                group.emojis().map(|emoji| {
>>>>>>> 721f0421
                                    rsx!(
                                        div {
                                            aria_label: "emoji",
                                            class: "emoji",
                                            onclick: move |_| {
                                                // If we're on an active chat, append the emoji to the end of the chat message.
                                                let c =  match state.read().get_active_chat() {
                                                    Some(c) => c,
                                                    None => return
                                                };
                                                let draft: String = c.draft.unwrap_or_default();
                                                let new_draft = format!("{draft}{emoji}");
                                                state.write_silent().mutate(Action::SetChatDraft(c.id, new_draft));
                                                if let Some(scope_id_usize) = state.read().scope_ids.chatbar {
                                                    cx.needs_update_any(ScopeIds::scope_id_from_usize(scope_id_usize));
                                                };
                                                // Hide the selector when clicking an emoji
                                                hide.set(false);
                                            },
                                            emoji.as_str()
                                        }
                                    )
                                })
                            }
                        )
                    })
                }
                nav
            },
            script { focus_script },
        ))
}

impl Extension for EmojiSelector {
    fn details(&self) -> Details {
        Details {
            location: Location::Chatbar,
            ext_type: Type::IconLaunched,
            meta: Meta {
                name: "emoji_selector",
                pretty_name: "Emoji Selector",
                description:
                    "Browse the standard unicode library of emoji's and send them to friends.",
                author: "Satellite <devs@satellite.im>",
            },
        }
    }

    fn stylesheet(&self) -> String {
        include_str!("./style.css").to_string()
    }

    fn render<'a>(&self, cx: &'a ScopeState) -> Element<'a> {
        //println!("render emoji");
        let styles = self.stylesheet();
        let display_selector = use_state(cx, || false);
        let mouse_over_emoji_button = use_ref(cx, || false);

        cx.render(rsx! (
            style { "{styles}" },
            // If enabled, render the selector popup.
            display_selector.then(|| rsx!(render_selector{hide: display_selector.clone(), mouse_over_emoji_button: mouse_over_emoji_button.clone(), nav: cx.render(rsx!(build_nav{}))})),
            div {
                onmouseenter: |_| {
                    *mouse_over_emoji_button.write_silent() = true;
                },
                onmouseleave: |_| {
                    *mouse_over_emoji_button.write_silent() = false;
                },
                // Render standard (required) button to toggle.
                Button {
                    icon: Icon::FaceSmile,
                    onpress: move |_| {
                        display_selector.set(!display_selector.clone());
                    }
                }
            }
        ))
    }
}<|MERGE_RESOLUTION|>--- conflicted
+++ resolved
@@ -186,12 +186,7 @@
                             }
                             div {
                                 class: "emojis-container",
-<<<<<<< HEAD
                                 emojis.iter().cloned().map(|emoji| {
-=======
-                                aria_label: "emojis-container",
-                                group.emojis().map(|emoji| {
->>>>>>> 721f0421
                                     rsx!(
                                         div {
                                             aria_label: "emoji",
