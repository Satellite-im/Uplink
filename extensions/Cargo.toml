[package]
name = "extensions"
version = "0.1.0"
edition = "2021"

# See more keys and their definitions at https://doc.rust-lang.org/cargo/reference/manifest.html

[dependencies]
dioxus = { git = "https://github.com/DioxusLabs/dioxus", rev = "d521da1991719760e271457dfe4f9ddf281afbb3" }
libloading = "0.7.4"
<<<<<<< HEAD
warp = { git = "https://github.com/Satellite-im/Warp", rev = "391de73496df9123adda184fc5a9ad9610a61874" }
=======
warp = { git = "https://github.com/Satellite-im/Warp", rev = "6e50802ba6e4d5c1ad10969d9a3a8aa176d47432" }
>>>>>>> 5e59261c
derive_more = "0.99"
ipc-channel = "0.16.0"

[build-dependencies]
rustc_version = "0.4.0"<|MERGE_RESOLUTION|>--- conflicted
+++ resolved
@@ -8,11 +8,7 @@
 [dependencies]
 dioxus = { git = "https://github.com/DioxusLabs/dioxus", rev = "d521da1991719760e271457dfe4f9ddf281afbb3" }
 libloading = "0.7.4"
-<<<<<<< HEAD
-warp = { git = "https://github.com/Satellite-im/Warp", rev = "391de73496df9123adda184fc5a9ad9610a61874" }
-=======
 warp = { git = "https://github.com/Satellite-im/Warp", rev = "6e50802ba6e4d5c1ad10969d9a3a8aa176d47432" }
->>>>>>> 5e59261c
 derive_more = "0.99"
 ipc-channel = "0.16.0"
 
