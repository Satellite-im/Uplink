--- conflicted
+++ resolved
@@ -6,16 +6,11 @@
 # See more keys and their definitions at https://doc.rust-lang.org/cargo/reference/manifest.html
 
 [dependencies]
-<<<<<<< HEAD
+
 dioxus.workspace = true
 libloading.workspace = true
 derive_more.workspace = true
-=======
-dioxus = { git = "https://github.com/DioxusLabs/dioxus", rev = "d521da1991719760e271457dfe4f9ddf281afbb3" }
-libloading = "0.7.4"
-warp = { git = "https://github.com/Satellite-im/Warp", rev = "6e50802ba6e4d5c1ad10969d9a3a8aa176d47432" }
-derive_more = "0.99"
->>>>>>> ca54333e
+
 ipc-channel = "0.16.0"
 
 [build-dependencies]
