use std::fs;

use common::{
    get_images_dir,
    language::{get_local_text, get_local_text_args_builder},
    state::{configuration::Configuration, State},
    warp_runner::TesseractCmd,
    STATIC_ARGS,
};
use dioxus::prelude::*;
use dioxus_desktop::use_window;
use futures::channel::oneshot;
use futures::StreamExt;
use kit::{
    components::context_menu::{ContextItem, ContextMenu},
    elements::{
        button::Button,
        input::{Input, Options, Validation},
        label::LabelWithEllipsis,
        tooltip::{ArrowPosition, Tooltip},
    },
};
use warp::{logging::tracing::log, multipass};

use common::icons::outline::Shape as Icon;
use common::{
    sounds,
    warp_runner::{MultiPassCmd, WarpCmd},
    WARP_CMD_CH,
};

use crate::AuthPages;

enum UnlockError {
    ValidationError,
    InvalidPin,
    Unknown,
}

impl UnlockError {
    fn translation(&self) -> String {
        match self {
            UnlockError::ValidationError => get_local_text("unlock.error-pin"),
            UnlockError::InvalidPin => get_local_text("unlock.invalid-pin"),
            UnlockError::Unknown => get_local_text("unlock.error-unknown-pin"),
        }
    }
}

// todo: go to the auth page if no account has been created
#[inline_props]
#[allow(non_snake_case)]
pub fn UnlockLayout(cx: Scope, page: UseState<AuthPages>, pin: UseRef<String>) -> Element {
    log::trace!("rendering unlock layout");
    let validation_failure: &UseState<Option<UnlockError>> =
        use_state(cx, || Some(UnlockError::ValidationError)); // By default no pin is an invalid pin.

    let error: &UseState<Option<UnlockError>> = use_state(cx, || None);
    let shown_error = use_state(cx, String::new);

    let account_exists: &UseState<Option<bool>> = use_state(cx, || None);
    let cmd_in_progress = use_state(cx, || false);
    let first_render = use_ref(cx, || true);
    let state = use_ref(cx, State::load);

    // On windows, is necessary use state on topbar controls, without using use_shared_state
    // So state is loaded thete to use window_maximized and offer better UX
    if cfg!(target_os = "windows") && *first_render.read() {
        *first_render.write_silent() = false;
        state.write_silent().ui.window_maximized = false;
        let _ = state.write_silent().save();
    }

    // this will be needed later
    use_future(cx, (), |_| {
        to_owned![account_exists];
        async move {
            if account_exists.current().is_some() {
                return;
            }
            let warp_cmd_tx = WARP_CMD_CH.tx.clone();
            let (tx, rx) = oneshot::channel::<bool>();
            if let Err(e) =
                warp_cmd_tx.send(WarpCmd::Tesseract(TesseractCmd::AccountExists { rsp: tx }))
            {
                log::error!("failed to send warp command: {}", e);
                // returning true will prevent the account from being created
                return;
            }

            let exists = rx.await.unwrap_or(false);
            log::debug!("account_exists: {}", exists);
            account_exists.set(Some(exists));
        }
    });

    let ch = use_coroutine(cx, |mut rx| {
        to_owned![error, page, cmd_in_progress, account_exists];
        async move {
            let config = Configuration::load_or_default();
            let warp_cmd_tx = WARP_CMD_CH.tx.clone();
            while let Some(password) = rx.next().await {
                let (tx, rx) =
                    oneshot::channel::<Result<multipass::identity::Identity, warp::error::Error>>();

                if let Err(e) = warp_cmd_tx.send(WarpCmd::MultiPass(MultiPassCmd::TryLogIn {
                    passphrase: password,
                    rsp: tx,
                })) {
                    log::error!("failed to send warp command: {}", e);
                    cmd_in_progress.set(false);
                    continue;
                }

                let res = rx.await.expect("failed to get response from warp_runner");

                match res {
                    Ok(ident) => {
                        if config.audiovideo.interface_sounds {
                            sounds::Play(sounds::Sounds::On);
                        }

                        page.set(AuthPages::Success(ident))
                    }
                    Err(err) => match err {
                        warp::error::Error::DecryptionError => {
                            // check if account exist. can be the case when account got reset
                            if account_exists.get().unwrap_or_default() {
                                // wrong password
                                error.set(Some(UnlockError::InvalidPin));
                                log::warn!("decryption error");
                            }
                        }
                        warp::error::Error::IdentityNotCreated => {
                            // this is supposed to fail.
                        }
                        _ => {
                            // unexpected
                            error.set(Some(UnlockError::Unknown));
                            log::error!("LogIn failed: {}", err);
                        }
                    },
                }
                cmd_in_progress.set(false);
            }
        }
    });

    // Set up validation options for the input field
    let pin_validation = Validation {
        // The input should have a maximum length of 32
        max_length: Some(32),
        // The input should have a minimum length of 4
        min_length: Some(4),
        // The input should only contain alphanumeric characters
        alpha_numeric_only: false,
        // The input should not contain any whitespace
        no_whitespace: true,
        // The input component validation is shared - if you need to allow just colons in, set this to true
        ignore_colons: false,
        // The input should allow any special characters
        // if you need special chars, select action to allow or block and pass a vec! with each char necessary, mainly if alpha_numeric_only is true
        special_chars: None,
    };

    let loading = account_exists.current().is_none();

    let image_path = get_images_dir()
        .unwrap_or_default()
        .join("mascot")
        .join("idle_alt.png")
        .to_str()
        .map(|x| x.to_string())
        .unwrap_or_default();

    cx.render(rsx!(
        style {update_theme_colors(&state.read())},
        div {
            id: "unlock-layout",
            aria_label: "unlock-layout",
            if loading {
                rsx!(
                    div {
                        class: "skeletal-bars",
                        div {
                            class: "skeletal skeletal-bar",
                        },
                    }
                )
            } else {
                rsx! (
                    img {
                        class: "idle",
                        src: "{image_path}"
                    },
                    Input {
                        id: "unlock-input".to_owned(),
                        focus: true,
                        is_password: true,
                        icon: Icon::Key,
                        disable_onblur: !account_exists.current().unwrap_or(true),
                        aria_label: "pin-input".into(),
                        disabled: loading,
                        placeholder: get_local_text("unlock.enter-pin"),
                        options: Options {
                            with_validation: Some(pin_validation),
                            with_clear_btn: true,
<<<<<<< HEAD
                            with_label: if account_exists.current().unwrap_or_default()
                            {Some(get_welcome_message(&state.current()))}
=======
                            with_label: if STATIC_ARGS.cache_path.exists()
                            {Some(get_welcome_message(&state.read()))}
>>>>>>> 1c2fd1be
                            else
                                {Some(get_local_text("unlock.create-password"))}, // TODO: Implement this.
                            ellipsis_on_label: Some(LabelWithEllipsis {
                                apply_ellipsis: true,
                                padding_right_for_ellipsis: 105,
                            }),
                            ..Default::default()
                        }
                        onchange: move |(val, validation_passed): (String, bool)| {
                            *pin.write_silent() = val.clone();
                            // Reset the error when the person changes the pin
                            if !shown_error.get().is_empty() {
                                shown_error.set(String::new());
                            }
                            if validation_passed {
                                let desktop = use_window(cx);
                                let outer_size = desktop.outer_size();
                                let is_maximized = desktop.is_maximized();
                                state.write_silent().ui.window_height = outer_size.height;
                                state.write_silent().ui.window_width = outer_size.width;
                                state.write_silent().ui.window_maximized = is_maximized;
                                let _ = state.write_silent().save();
                                cmd_in_progress.set(true);
                                ch.send(val);
                                validation_failure.set(None);
                            } else {
                                validation_failure.set(Some(UnlockError::ValidationError));
                            }
                        }
                        onreturn: move |_| {
                            if !account_exists.current().unwrap_or_default() {
                                if let Some(validation_error) = validation_failure.get() {
                                    shown_error.set(validation_error.translation());
                                } else if let Some(e) = error.get() {
                                    shown_error.set(e.translation());
                                } else {
                                    page.set(AuthPages::CreateAccount);
                                }
                            }
                        }
                    },
                    (!shown_error.get().is_empty()).then(|| rsx!(
                        span {
                            class: "error",
                            "{shown_error}"
                        }
                    )),
                    div {
                        class: "unlock-details",
                        span {
                            get_local_text("unlock.notice")
                        }
                    },
                    Button {
                        text: match account_exists.current().unwrap_or(true) {
                            true => get_local_text("unlock.unlock-account"),
                            false => get_local_text("unlock.create-account"),
                        },
                        aria_label: "create-account-button".into(),
                        appearance: kit::elements::Appearance::Primary,
                        icon: Icon::Check,
                        disabled: validation_failure.current().is_some() || *cmd_in_progress.current(),
                        onpress: move |_| {
                            if let Some(validation_error) = validation_failure.get() {
                                shown_error.set(validation_error.translation());
                            } else if let Some(e) = error.get() {
                                shown_error.set(e.translation());
                            } else {
                                page.set(AuthPages::CreateAccount);
                            }
                        }
                    },
                    ContextMenu {
                        key: "{key}-menu",
                        id: "unlock-context-menu".into(),
                        items: cx.render(rsx!(
                            ContextItem {
                                icon: Icon::Trash,
                                danger: true,
                                aria_label: "account-reset".into(),
                                text: get_local_text("uplink.reset-account"),
                                onpress: |_| {
                                    let _ = fs::remove_dir_all(&STATIC_ARGS.dot_uplink);
                                    page.set(AuthPages::Unlock);
                                    account_exists.set(Some(false));
                                }
                            },
                        )),
                        div {
                            class: "help-button",
                            Button {
                                aria_label: "help-button".into(),
                                appearance: kit::elements::Appearance::Secondary,
                                icon: Icon::QuestionMarkCircle,
                                tooltip: cx.render(rsx!(
                                    Tooltip {
                                        arrow_position: ArrowPosition::Right,
                                        text: get_local_text("unlock.help"),
                                    }
                                )),
                            }
                        }
                    }
                )
            }
        }
    ))
}

fn update_theme_colors(state: &State) -> String {
    match state.ui.theme.as_ref() {
        Some(theme) => theme.styles.clone(),
        None => String::new(),
    }
}

fn get_welcome_message(state: &State) -> String {
    let name = match state.ui.cached_username.as_ref() {
        Some(name) => name.clone(),
        None => String::from("UNKNOWN"),
    };

    get_local_text_args_builder("unlock.welcome", |m| {
        m.insert("name", name.into());
    })
}<|MERGE_RESOLUTION|>--- conflicted
+++ resolved
@@ -205,13 +205,8 @@
                         options: Options {
                             with_validation: Some(pin_validation),
                             with_clear_btn: true,
-<<<<<<< HEAD
                             with_label: if account_exists.current().unwrap_or_default()
                             {Some(get_welcome_message(&state.current()))}
-=======
-                            with_label: if STATIC_ARGS.cache_path.exists()
-                            {Some(get_welcome_message(&state.read()))}
->>>>>>> 1c2fd1be
                             else
                                 {Some(get_local_text("unlock.create-password"))}, // TODO: Implement this.
                             ellipsis_on_label: Some(LabelWithEllipsis {
