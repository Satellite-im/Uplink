use std::time::Duration;

use common::{
    language::get_local_text,
    notifications::{NotificationAction, NOTIFICATION_LISTENER},
};
use dioxus::prelude::*;
use dioxus_router::prelude::use_navigator;
use kit::{
    elements::{button::Button, Appearance},
    layout::topbar::Topbar,
};
use tokio::sync::broadcast::error::RecvError;
use warp::logging::tracing::log;

<<<<<<< HEAD
use crate::components::{
    chat::sidebar::Sidebar as ChatSidebar,
    friends::{
        add::AddFriend, blocked::BlockedUsers, friends_list::Friends,
        incoming_requests::PendingFriends, outgoing_requests::OutgoingRequests,
=======
use crate::{
    components::{
        chat::{sidebar::Sidebar as ChatSidebar, RouteInfo},
        friends::{
            add::AddFriend, blocked::BlockedUsers, friends_list::Friends,
            incoming_requests::PendingFriends, outgoing_requests::OutgoingRequests,
        },
>>>>>>> 8008475d
    },
    layouts::slimbar::SlimbarLayout,
};
use common::icons::outline::Shape as Icon;
use common::state::{ui, Action, State};

#[derive(PartialEq, Clone)]
pub enum FriendRoute {
    All,
    Pending,
    Blocked,
}

#[allow(non_snake_case)]
pub fn FriendsLayout(cx: Scope) -> Element {
    let state = use_shared_state::<State>(cx)?;
    let route = use_state(cx, || FriendRoute::All);

    state.write_silent().ui.current_layout = ui::Layout::Friends;

    if state.read().ui.is_minimal_view() {
        return cx.render(rsx!(MinimalFriendsLayout { route: route }));
    }
    log::trace!("rendering FriendsLayout");

    // this is a hack to deal with a change in how Dioxus routing works. The `route` hook used to be shared
    // between elements.
    use_future(cx, (), |_| {
        to_owned![route];
        async move {
            let mut ch = NOTIFICATION_LISTENER.tx.subscribe();
            log::trace!("starting notification action listener");
            loop {
                let cmd = match ch.recv().await {
                    Ok(cmd) => cmd,
                    Err(RecvError::Closed) => {
                        log::debug!("RecvError::Closed while reading from NOTIFICATION_LISTENER");
                        return;
                    }
                    _ => {
                        tokio::time::sleep(Duration::from_millis(100)).await;
                        continue;
                    }
                };
                log::debug!("handling notification action {:#?}", cmd);
                match cmd {
                    NotificationAction::FriendListPending => {
                        route.set(FriendRoute::Pending);
                    }
                    NotificationAction::Dummy => {}
                    _ => {}
                }
            }
        }
    });

    cx.render(rsx!(
        div {
            id: "friends-layout",
            aria_label: "friends-layout",
            class: "disable-select",
            SlimbarLayout {
                route_info: cx.props.route_info.clone()
            },
            ChatSidebar {
            },
            div {
                class: "friends-body",
                aria_label: "friends-body",
                get_topbar(cx, route),
                AddFriend {},
                // TODO: Will need to determine if we're loading or not once state is update, and display a loading view if so. (see friends-list)
                render_route(cx, route.get().clone()),
            }
        }
    ))
}

#[derive(PartialEq, Props)]
pub struct MinimalProps<'a> {
    route: &'a UseState<FriendRoute>,
}

#[allow(non_snake_case)]
pub fn MinimalFriendsLayout<'a>(cx: Scope<'a, MinimalProps>) -> Element<'a> {
    log::trace!("rendering MinimalFriendsLayout");
    let state = use_shared_state::<State>(cx)?;
    let route = cx.props.route;
    let _navigator = use_navigator(cx).clone();

    let view = if !state.read().ui.sidebar_hidden {
        rsx!(ChatSidebar {})
    } else {
        rsx!(
            div {
                class: "friends-body",
                aria_label: "friends-body",
                get_topbar(cx, route),
                AddFriend {},
                div {
                    class: "friends-controls",
                    aria_label: "friends-controls",
                },
                // TODO: Will need to determine if we're loading or not once state is update, and display a loading view if so. (see friends-list)
                render_route(cx, route.get().clone()),
                // Nav {
                //     routes: cx.props.route_info.routes.clone(),
                //     active: cx.props.route_info.routes.iter().find(|r| r.to == UPLINK_ROUTES.friends).cloned().unwrap_or_default(),
                //     onnavigate: move |r| {
                //         navigator.replace(r);
                //     }
                // }
            }
        )
    };

    cx.render(rsx!(div {
        id: "friends-layout",
        aria_label: "friends-layout",
        view
    }))
}

fn render_route<T>(cx: Scope<T>, route: FriendRoute) -> Element {
    cx.render(rsx!(match route {
        FriendRoute::All => rsx!(Friends {}),
        FriendRoute::Pending => rsx!(PendingFriends {}, OutgoingRequests {}),
        FriendRoute::Blocked => rsx!(BlockedUsers {}),
    }))
}

fn get_topbar<'a, T>(cx: Scope<'a, T>, route: &'a UseState<FriendRoute>) -> Element<'a> {
    let state = use_shared_state::<State>(cx)?;
    let pending_friends = state.read().friends().incoming_requests.len();

    cx.render(rsx!(Topbar {
        with_back_button: state.read().ui.is_minimal_view() && state.read().ui.sidebar_hidden,
        onback: move |_| {
            let current = state.read().ui.sidebar_hidden;
            state.write().mutate(Action::SidebarHidden(!current));
        },
        controls: cx.render(rsx!(
            Button {
                icon: Icon::Users,
                text: if state.read().ui.is_minimal_view() {
                    "".into()
                } else {
                    get_local_text("friends.all")
                },
                aria_label: "all-friends-button".into(),
                appearance: if route.clone() == FriendRoute::All {
                    Appearance::Primary
                } else {
                    Appearance::Secondary
                },
                onpress: move |_| {
                    route.set(FriendRoute::All);
                }
            },
            Button {
                icon: Icon::Clock,
                appearance: if route.clone() == FriendRoute::Pending {
                    Appearance::Primary
                } else {
                    Appearance::Secondary
                },
                text: if state.read().ui.is_minimal_view() {
                    "".into()
                } else {
                    get_local_text("friends.pending")
                },
                aria_label: "pending-friends-button".into(),
                with_badge: if pending_friends > 0 {
                    pending_friends.to_string()
                } else {
                    "".into()
                },
                onpress: move |_| {
                    route.set(FriendRoute::Pending);
                }
            },
            Button {
                icon: Icon::NoSymbol,
                appearance: if route.clone() == FriendRoute::Blocked {
                    Appearance::Primary
                } else {
                    Appearance::Secondary
                },
                text: if state.read().ui.is_minimal_view() {
                    "".into()
                } else {
                    get_local_text("friends.blocked")
                },
                aria_label: "blocked-friends-button".into(),
                onpress: move |_| {
                    route.set(FriendRoute::Blocked);
                }
            },
        ))
    },))
}<|MERGE_RESOLUTION|>--- conflicted
+++ resolved
@@ -13,21 +13,13 @@
 use tokio::sync::broadcast::error::RecvError;
 use warp::logging::tracing::log;
 
-<<<<<<< HEAD
-use crate::components::{
-    chat::sidebar::Sidebar as ChatSidebar,
-    friends::{
-        add::AddFriend, blocked::BlockedUsers, friends_list::Friends,
-        incoming_requests::PendingFriends, outgoing_requests::OutgoingRequests,
-=======
 use crate::{
     components::{
-        chat::{sidebar::Sidebar as ChatSidebar, RouteInfo},
+        chat::sidebar::Sidebar as ChatSidebar,
         friends::{
             add::AddFriend, blocked::BlockedUsers, friends_list::Friends,
             incoming_requests::PendingFriends, outgoing_requests::OutgoingRequests,
         },
->>>>>>> 8008475d
     },
     layouts::slimbar::SlimbarLayout,
 };
@@ -89,11 +81,8 @@
             id: "friends-layout",
             aria_label: "friends-layout",
             class: "disable-select",
-            SlimbarLayout {
-                route_info: cx.props.route_info.clone()
-            },
-            ChatSidebar {
-            },
+            SlimbarLayout { },
+            ChatSidebar { },
             div {
                 class: "friends-body",
                 aria_label: "friends-body",
