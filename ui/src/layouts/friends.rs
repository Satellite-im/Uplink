use std::time::Duration;

use common::{
    language::get_local_text,
    notifications::{NotificationAction, NOTIFICATION_LISTENER},
};
use dioxus::prelude::*;
use kit::{
    elements::{button::Button, Appearance},
    layout::topbar::Topbar,
};
use tokio::sync::broadcast::error::RecvError;
use warp::logging::tracing::log;

use crate::{
    components::{
<<<<<<< HEAD
        chat::sidebar::Sidebar as ChatSidebar,
=======
        chat::{sidebar::Sidebar as ChatSidebar, RouteInfo},
>>>>>>> 8008475d
        friends::{
            add::AddFriend, blocked::BlockedUsers, friends_list::Friends,
            incoming_requests::PendingFriends, outgoing_requests::OutgoingRequests,
        },
    },
    layouts::slimbar::SlimbarLayout,
};
use common::icons::outline::Shape as Icon;
use common::state::{ui, Action, State};

#[derive(PartialEq, Clone)]
pub enum FriendRoute {
    All,
    Pending,
    Blocked,
}

#[allow(non_snake_case)]
pub fn FriendsLayout(cx: Scope) -> Element {
    let state = use_shared_state::<State>(cx)?;
    let route = use_state(cx, || FriendRoute::All);

    state.write_silent().ui.current_layout = ui::Layout::Friends;

    if state.read().ui.is_minimal_view() {
        return cx.render(rsx!(MinimalFriendsLayout { route: route }));
    }
    log::trace!("rendering FriendsLayout");

    // this is a hack to deal with a change in how Dioxus routing works. The `route` hook used to be shared
    // between elements.
    use_future(cx, (), |_| {
        to_owned![route];
        async move {
            let mut ch = NOTIFICATION_LISTENER.tx.subscribe();
            log::trace!("starting notification action listener");
            loop {
                let cmd = match ch.recv().await {
                    Ok(cmd) => cmd,
                    Err(RecvError::Closed) => {
                        log::debug!("RecvError::Closed while reading from NOTIFICATION_LISTENER");
                        return;
                    }
                    _ => {
                        tokio::time::sleep(Duration::from_millis(100)).await;
                        continue;
                    }
                };
                log::debug!("handling notification action {:#?}", cmd);
                match cmd {
                    NotificationAction::FriendListPending => {
                        route.set(FriendRoute::Pending);
                    }
                    NotificationAction::Dummy => {}
                    _ => {}
                }
            }
        }
    });

    cx.render(rsx!(
        div {
            id: "friends-layout",
            aria_label: "friends-layout",
            class: "disable-select",
<<<<<<< HEAD
            SlimbarLayout { },
            ChatSidebar { },
=======
            SlimbarLayout {
                route_info: cx.props.route_info.clone()
            },
            ChatSidebar {
                route_info: cx.props.route_info.clone()
            },
>>>>>>> 8008475d
            div {
                class: "friends-body",
                aria_label: "friends-body",
                get_topbar(cx, route),
                AddFriend {},
                // TODO: Will need to determine if we're loading or not once state is update, and display a loading view if so. (see friends-list)
                render_route(cx, route.get().clone()),
            }
        }
    ))
}

#[derive(PartialEq, Props)]
pub struct MinimalProps<'a> {
    route: &'a UseState<FriendRoute>,
}

#[allow(non_snake_case)]
pub fn MinimalFriendsLayout<'a>(cx: Scope<'a, MinimalProps>) -> Element<'a> {
    log::trace!("rendering MinimalFriendsLayout");
    let state = use_shared_state::<State>(cx)?;
    let route = cx.props.route;

    let view = if !state.read().ui.sidebar_hidden {
        rsx!(ChatSidebar {})
    } else {
        rsx!(
            div {
                class: "friends-body",
                aria_label: "friends-body",
                get_topbar(cx, route),
                AddFriend {},
                div {
                    class: "friends-controls",
                    aria_label: "friends-controls",
                },
                // TODO: Will need to determine if we're loading or not once state is update, and display a loading view if so. (see friends-list)
                render_route(cx, route.get().clone()),
                crate::AppNav {
                    active: crate::UplinkRoute::FriendsLayout{},
                }
            }
        )
    };

    cx.render(rsx!(div {
        id: "friends-layout",
        aria_label: "friends-layout",
        view
    }))
}

fn render_route<T>(cx: Scope<T>, route: FriendRoute) -> Element {
    cx.render(rsx!(match route {
        FriendRoute::All => rsx!(Friends {}),
        FriendRoute::Pending => rsx!(PendingFriends {}, OutgoingRequests {}),
        FriendRoute::Blocked => rsx!(BlockedUsers {}),
    }))
}

fn get_topbar<'a, T>(cx: Scope<'a, T>, route: &'a UseState<FriendRoute>) -> Element<'a> {
    let state = use_shared_state::<State>(cx)?;
    let pending_friends = state.read().friends().incoming_requests.len();

    cx.render(rsx!(Topbar {
        with_back_button: state.read().ui.is_minimal_view() && state.read().ui.sidebar_hidden,
        onback: move |_| {
            let current = state.read().ui.sidebar_hidden;
            state.write().mutate(Action::SidebarHidden(!current));
        },
        controls: cx.render(rsx!(
            Button {
                icon: Icon::Users,
                text: if state.read().ui.is_minimal_view() {
                    "".into()
                } else {
                    get_local_text("friends.all")
                },
                aria_label: "all-friends-button".into(),
                appearance: if route.clone() == FriendRoute::All {
                    Appearance::Primary
                } else {
                    Appearance::Secondary
                },
                onpress: move |_| {
                    route.set(FriendRoute::All);
                }
            },
            Button {
                icon: Icon::Clock,
                appearance: if route.clone() == FriendRoute::Pending {
                    Appearance::Primary
                } else {
                    Appearance::Secondary
                },
                text: if state.read().ui.is_minimal_view() {
                    "".into()
                } else {
                    get_local_text("friends.pending")
                },
                aria_label: "pending-friends-button".into(),
                with_badge: if pending_friends > 0 {
                    pending_friends.to_string()
                } else {
                    "".into()
                },
                onpress: move |_| {
                    route.set(FriendRoute::Pending);
                }
            },
            Button {
                icon: Icon::NoSymbol,
                appearance: if route.clone() == FriendRoute::Blocked {
                    Appearance::Primary
                } else {
                    Appearance::Secondary
                },
                text: if state.read().ui.is_minimal_view() {
                    "".into()
                } else {
                    get_local_text("friends.blocked")
                },
                aria_label: "blocked-friends-button".into(),
                onpress: move |_| {
                    route.set(FriendRoute::Blocked);
                }
            },
        ))
    },))
}<|MERGE_RESOLUTION|>--- conflicted
+++ resolved
@@ -14,11 +14,7 @@
 
 use crate::{
     components::{
-<<<<<<< HEAD
         chat::sidebar::Sidebar as ChatSidebar,
-=======
-        chat::{sidebar::Sidebar as ChatSidebar, RouteInfo},
->>>>>>> 8008475d
         friends::{
             add::AddFriend, blocked::BlockedUsers, friends_list::Friends,
             incoming_requests::PendingFriends, outgoing_requests::OutgoingRequests,
@@ -84,17 +80,8 @@
             id: "friends-layout",
             aria_label: "friends-layout",
             class: "disable-select",
-<<<<<<< HEAD
-            SlimbarLayout { },
+            SlimbarLayout { active: crate::UplinkRoute::FriendsLayout{} },
             ChatSidebar { },
-=======
-            SlimbarLayout {
-                route_info: cx.props.route_info.clone()
-            },
-            ChatSidebar {
-                route_info: cx.props.route_info.clone()
-            },
->>>>>>> 8008475d
             div {
                 class: "friends-body",
                 aria_label: "friends-body",
