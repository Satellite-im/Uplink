--- conflicted
+++ resolved
@@ -46,8 +46,9 @@
     background: var(--secondary);
     justify-content: center;
     align-items: center;
-<<<<<<< HEAD
-    height: 60px;
+    padding: var(--padding-less);
+    margin-top: var(--gap);
+    border-radius: var(--border-radius);
 }
 
 .modal-div-attachments-layout {
@@ -61,9 +62,4 @@
   .modal-div-attachments-layout {
       width: 60vw;
   }
-=======
-    padding: var(--padding-less);
-    margin-top: var(--gap);
-    border-radius: var(--border-radius);
->>>>>>> d2645937
 }