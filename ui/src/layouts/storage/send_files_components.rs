--- conflicted
+++ resolved
@@ -12,15 +12,9 @@
     cx: Scope<'a>,
     file_path: String,
     storage_controller: UseRef<StorageController>,
-<<<<<<< HEAD
-    send_files_mode: bool,
+    is_selecting_files: bool,
 ) -> Element<'a> {
-    if *send_files_mode {
-=======
-    is_selecting_files: UseState<bool>,
-) -> Element<'a> {
-    if *is_selecting_files.get() {
->>>>>>> b6fce482
+    if *is_selecting_files {
         let files_selected_to_send = storage_controller.with(|f| f.files_selected_to_send.clone());
         return cx.render(rsx!( div {
             class: "checkbox-position",
@@ -34,11 +28,7 @@
                     }
                 }),
                 on_click: move |_| {
-<<<<<<< HEAD
-                    add_remove_file_to_send(storage_controller.clone(), file_path.clone());
-=======
                     toggle_selected_file(storage_controller.clone(), file_path.clone());
->>>>>>> b6fce482
                 }
             }
         },));
@@ -50,13 +40,8 @@
 pub fn send_files_from_chat_topbar<'a>(
     cx: Scope<'a>,
     storage_controller: UseRef<StorageController>,
-<<<<<<< HEAD
-    select_files_to_send_mode: UseState<bool>,
-    on_press_send_files_button: EventHandler<'a, Vec<Location>>,
-=======
     is_selecting_files: UseState<bool>,
     on_send: EventHandler<'a, Vec<Location>>,
->>>>>>> b6fce482
 ) -> Element<'a> {
     if *is_selecting_files.get() {
         if storage_controller.read().files_list.is_empty()
@@ -79,24 +64,13 @@
                     },
                 },
                 Button {
-<<<<<<< HEAD
-                    text: get_local_text_args_builder("files.send-files-text-amount", |m| {
-                        m.insert("amount", format!("{}/{}", storage_controller.with(|f| f.files_selected_to_send.clone()).len(), MAX_FILES_PER_MESSAGE).into());
-                    }),
-=======
                     text: get_local_text_with_args("files.send-files-text-amount", vec![("amount", format!("{}/{}", storage_controller.with(|f| f.files_selected_to_send.clone()).len(), MAX_FILES_PER_MESSAGE).into())]),
->>>>>>> b6fce482
                     aria_label: "send_files_modal_send_button".into(),
                     appearance: Appearance::Primary,
                     icon: Icon::ChevronRight,
                     onpress: move |_| {
-<<<<<<< HEAD
-                        on_press_send_files_button.call(storage_controller.with(|f| f.files_selected_to_send.clone()));
-                        select_files_to_send_mode.set(false);
-=======
                         on_send.call(storage_controller.with(|f| f.files_selected_to_send.clone()));
                         is_selecting_files.set(false);
->>>>>>> b6fce482
                     }
                 },
             }
@@ -105,11 +79,7 @@
     None
 }
 
-<<<<<<< HEAD
-pub fn add_remove_file_to_send(storage_controller: UseRef<StorageController>, file_path: String) {
-=======
 pub fn toggle_selected_file(storage_controller: UseRef<StorageController>, file_path: String) {
->>>>>>> b6fce482
     if let Some(index) = storage_controller.with(|f| {
         f.files_selected_to_send
             .iter()
