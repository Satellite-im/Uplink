--- conflicted
+++ resolved
@@ -1,9 +1,4 @@
-<<<<<<< HEAD
-=======
-use std::path::PathBuf;
-
 use common::icons::outline::Shape as Icon;
->>>>>>> 4bbdfd22
 use common::{language::get_local_text_args_builder, MAX_FILES_PER_MESSAGE};
 use dioxus::prelude::*;
 use kit::elements::{button::Button, checkbox::Checkbox, Appearance};
@@ -23,10 +18,7 @@
         return cx.render(rsx!( div {
             class: "checkbox-position",
             Checkbox {
-<<<<<<< HEAD
                 disabled: files_selected_to_send.len() >= MAX_FILES_PER_MESSAGE,
-                width: "1em".into(),
-                height: "1em".into(),
                 is_checked:files_selected_to_send.iter()
                 .any(|location| {
                     match location {
@@ -34,10 +26,6 @@
                         Location::Disk { .. } => false,
                     }
                 }),
-=======
-                disabled: files_selected_to_send.read().len() >= MAX_FILES_PER_MESSAGE,
-                is_checked: files_selected_to_send.read().contains(&file_path.clone()),
->>>>>>> 4bbdfd22
                 on_click: move |_| {
                     add_remove_file_to_send(storage_controller.clone(), file_path.clone());
                 }
@@ -80,27 +68,7 @@
                     }
                 },
             }
-<<<<<<< HEAD
-            p {
-                class: "files-selected-text",
-                get_local_text_args_builder("files.files-selected-paths", |m| {
-                    m.insert("files_path",storage_controller.with(|f| f.files_selected_to_send.clone()).into_iter()
-                    .filter(|location| matches!(location, Location::Constellation { .. }))
-                    .map(|location| {
-                        if let Location::Constellation { path } = location {
-                            path
-                        } else {
-                            String::new()
-                        }
-                    })
-                    .collect::<Vec<String>>()
-                    .join(", ").into());
-                })
-            }
-        }));
-=======
         ));
->>>>>>> 4bbdfd22
     }
     None
 }
