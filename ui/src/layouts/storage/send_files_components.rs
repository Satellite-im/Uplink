--- conflicted
+++ resolved
@@ -57,13 +57,7 @@
                     },
                 },
                 Button {
-<<<<<<< HEAD
-                    text: get_local_text_args_builder("files.send-files-text-amount", |m| {
-                        m.insert("amount", format!("{}/{}", storage_controller.with(|f| f.files_selected_to_send.clone()).len(), MAX_FILES_PER_MESSAGE).into());
-                    }),
-=======
-                    text: get_local_text_with_args("files.send-files-text-amount", vec![("amount", format!("{}/{}", files_selected_to_send.read().len(), MAX_FILES_PER_MESSAGE).into())]),
->>>>>>> 8e44f0fe
+                    text: get_local_text_with_args("files.send-files-text-amount", vec![("amount", format!("{}/{}", storage_controller.with(|f| f.files_selected_to_send.clone()).len(), MAX_FILES_PER_MESSAGE).into())]),
                     aria_label: "send_files_modal_send_button".into(),
                     appearance: Appearance::Primary,
                     icon: Icon::ChevronRight,
