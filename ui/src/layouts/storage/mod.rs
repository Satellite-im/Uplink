--- conflicted
+++ resolved
@@ -168,17 +168,8 @@
             onclick: |_| {
                 storage_controller.write().finish_renaming_item(false);
             },
-<<<<<<< HEAD
-            SlimbarLayout { },
+            SlimbarLayout { active: crate::UplinkRoute::FilesLayout{} },
             ChatSidebar { },
-=======
-            SlimbarLayout {
-                route_info: cx.props.route_info.clone()
-            },
-            ChatSidebar {
-                route_info: cx.props.route_info.clone()
-            },
->>>>>>> 8008475d
             div {
                 class: "files-body disable-select",
                 aria_label: "files-body",
@@ -539,7 +530,7 @@
                     },
                 },
                 (state.read().ui.sidebar_hidden && state.read().ui.metadata.minimal_view).then(|| rsx!(
-                    crate::AppNav { 
+                    crate::AppNav {
                         active: crate::UplinkRoute::FilesLayout{},
                     }
                 ))
