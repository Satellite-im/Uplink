use std::path::PathBuf;

use common::{
    state::{storage::Storage, State},
    ROOT_DIR_NAME,
};
use dioxus::signals::Signal;
use dioxus_core::ScopeState;
use dioxus_hooks::use_signal;
use uuid::Uuid;
use warp::{
    constellation::{directory::Directory, item::Item},
    raygun::Location,
};

use super::functions::{self, format_item_size};

#[derive(Clone)]
pub struct StorageController {
    pub storage_state: Option<Storage>,
    pub directories_list: Vec<Directory>,
    pub files_list: Vec<warp::constellation::file::File>,
    pub current_dir: Directory,
    pub dirs_opened_ref: Vec<Directory>,
    pub storage_size: (String, String),
    pub is_renaming_map: Option<Uuid>,
    pub add_new_folder: bool,
    pub first_render: bool,
    pub show_file_modal: Option<warp::constellation::file::File>,
    pub files_selected_to_send: Vec<Location>,
    pub current_dir_path_as_string: String,
    pub chats_selected_to_send: Vec<Uuid>,
    pub deleting: Vec<Item>,
}

impl StorageController {
    pub fn new<'a>(state: &'a Signal<State>) -> &'a Signal<Self> {
        let controller = Self {
            storage_state: None,
            directories_list: state.read().storage.directories.clone(),
            files_list: state.read().storage.files.clone(),
            current_dir: state.read().storage.current_dir.clone(),
            dirs_opened_ref: state.read().storage.directories_opened.clone(),
            storage_size: (
                functions::format_item_size(state.read().storage.max_size),
                functions::format_item_size(state.read().storage.current_size),
            ),
            is_renaming_map: None,
            add_new_folder: false,
            first_render: true,
            show_file_modal: None,
            files_selected_to_send: state
                .read()
                .get_active_chat()
                .map(|f| f.files_attached_to_send)
                .unwrap_or_default()
                .to_vec(),
            current_dir_path_as_string: state
                .read()
                .storage
                .directories_opened
                .iter()
                .filter(|dir| dir.name() != ROOT_DIR_NAME)
                .map(|dir| dir.name())
                .collect::<Vec<_>>()
                .join("/"),
            chats_selected_to_send: Vec::new(),
            deleting: Vec::new(),
        };
        &use_signal(|| controller)
    }

    pub fn update_current_dir_path(&mut self, state: UseSharedState<State>) {
        self.current_dir_path_as_string = state
            .read()
            .storage
            .directories_opened
            .iter()
            .filter(|dir| dir.name() != ROOT_DIR_NAME)
            .map(|dir| dir.name())
            .collect::<Vec<_>>()
            .join("/");
    }

    pub fn update_state(&mut self) -> Option<Storage> {
        if let Some(storage) = self.storage_state.take() {
            self.directories_list = storage.directories.clone();
            self.files_list = storage.files.clone();
            self.current_dir = storage.current_dir.clone();
            self.dirs_opened_ref = storage.directories_opened.clone();
            self.storage_size = (
                format_item_size(storage.max_size),
                format_item_size(storage.current_size),
            );
            self.storage_state = None;
            Some(storage)
        } else {
            None
        }
    }

    pub fn finish_renaming_item(&mut self, should_toggle: bool) {
        self.is_renaming_map.take();
        if should_toggle {
            self.add_new_folder = !self.add_new_folder;
        } else {
            self.add_new_folder = false;
        }
    }
}

#[derive(PartialEq, Clone)]
pub struct UploadFileController<'a> {
<<<<<<< HEAD
    pub are_files_hovering_app: Signal<bool>,
    pub files_been_uploaded: Signal<bool>,
    pub files_in_queue_to_upload: Signal<Vec<PathBuf>>,
    pub disable_cancel_upload_button: Signal<bool>,
=======
    pub are_files_hovering_app: &'a UseRef<bool>,
    pub files_been_uploaded: &'a UseRef<bool>,
    pub files_in_queue_to_upload: &'a UseRef<Vec<PathBuf>>,
>>>>>>> d668299c
}

impl<'a> UploadFileController<'a> {
    pub fn new(state: Signal<State>) -> Self {
        Self {
            are_files_hovering_app: use_signal(|| false),
            files_been_uploaded: use_signal(|| {
                !state.read().storage.files_in_queue_to_upload.is_empty()
            }),
            files_in_queue_to_upload: use_signal(|| {
                state.read().storage.files_in_queue_to_upload.clone()
            }),
<<<<<<< HEAD
            disable_cancel_upload_button: use_signal(|| false),
=======
>>>>>>> d668299c
        }
    }
}<|MERGE_RESOLUTION|>--- conflicted
+++ resolved
@@ -111,16 +111,9 @@
 
 #[derive(PartialEq, Clone)]
 pub struct UploadFileController<'a> {
-<<<<<<< HEAD
     pub are_files_hovering_app: Signal<bool>,
     pub files_been_uploaded: Signal<bool>,
     pub files_in_queue_to_upload: Signal<Vec<PathBuf>>,
-    pub disable_cancel_upload_button: Signal<bool>,
-=======
-    pub are_files_hovering_app: &'a UseRef<bool>,
-    pub files_been_uploaded: &'a UseRef<bool>,
-    pub files_in_queue_to_upload: &'a UseRef<Vec<PathBuf>>,
->>>>>>> d668299c
 }
 
 impl<'a> UploadFileController<'a> {
@@ -133,10 +126,6 @@
             files_in_queue_to_upload: use_signal(|| {
                 state.read().storage.files_in_queue_to_upload.clone()
             }),
-<<<<<<< HEAD
-            disable_cancel_upload_button: use_signal(|| false),
-=======
->>>>>>> d668299c
         }
     }
 }