--- conflicted
+++ resolved
@@ -50,41 +50,23 @@
 pub fn FilesLayout() -> Element<'_> {
     let state = use_context::<Signal<State>>();
     state.write_silent().ui.current_layout = ui::Layout::Storage;
-<<<<<<< HEAD
     let storage_controller = StorageController::new(&state);
     let upload_file_controller = UploadFileController::new(state.clone());
     let window = use_window();
-=======
-    let storage_controller = StorageController::new(cx, state);
-
-    let upload_file_controller = UploadFileController::new(cx, state.clone());
->>>>>>> d668299c
     let files_in_queue_to_upload = upload_file_controller.files_in_queue_to_upload.clone();
     let files_been_uploaded = upload_file_controller.files_been_uploaded.clone();
     let files_in_queue_to_upload2 = files_in_queue_to_upload.clone();
     let files_been_uploaded2 = files_been_uploaded.clone();
-<<<<<<< HEAD
     let send_files_from_storage = use_signal(|| false);
     let files_pre_selected_to_send: Signal<Vec<Location>> = use_signal(Vec::new);
     let _router = use_navigator();
-=======
-    let send_files_from_storage = use_state(cx, || false);
-    let files_pre_selected_to_send: &UseRef<Vec<Location>> = use_ref(cx, Vec::new);
-    let _router = use_navigator(cx);
-
-    let eval: &UseEvalFn = use_eval(cx);
->>>>>>> d668299c
     let show_slimbar = state.read().show_slimbar() & !state.read().ui.is_minimal_view();
     let file_tracker = use_shared_state::<TransferTracker>(cx)?;
 
     functions::use_allow_block_folder_nav(&files_in_queue_to_upload);
 
-<<<<<<< HEAD
-    let ch: &Coroutine<ChanCmd> = functions::init_coroutine(storage_controller, &state);
-=======
     let ch: &Coroutine<ChanCmd> =
-        functions::init_coroutine(cx, storage_controller, state, file_tracker);
->>>>>>> d668299c
+        functions::init_coroutine(storage_controller, state, file_tracker);
 
     use_resource(|| {
         to_owned![files_been_uploaded, files_in_queue_to_upload];
@@ -115,20 +97,11 @@
         upload_file_controller.are_files_hovering_app,
     );
     functions::start_upload_file_listener(
-<<<<<<< HEAD
-        &window,
-        &state,
-=======
-        cx,
         state,
->>>>>>> d668299c
         storage_controller,
         upload_file_controller.clone(),
         file_tracker,
     );
-
-<<<<<<< HEAD
-    let tx_cancel_file_upload = CANCEL_FILE_UPLOADLISTENER.tx.clone();
 
     let upload_streams = chat_upload_stream_handler();
     let send_ch = use_coroutine(|mut rx: UnboundedReceiver<(Vec<Location>, Vec<Uuid>)>| {
@@ -160,45 +133,17 @@
                             None,
                             stream,
                         ))
-=======
-    let upload_streams = chat_upload_stream_handler(cx);
-    let send_ch = use_coroutine(
-        cx,
-        |mut rx: UnboundedReceiver<(Vec<Location>, Vec<Uuid>)>| {
-            to_owned![upload_streams, send_files_from_storage];
-            async move {
-                let warp_cmd_tx = WARP_CMD_CH.tx.clone();
-                while let Some((files_location, convs_id)) = rx.next().await {
-                    let (tx, rx) = oneshot::channel();
-                    let msg = vec!["".to_owned()];
-                    let attachments = files_location;
-                    if let Err(e) =
-                        warp_cmd_tx.send(WarpCmd::RayGun(RayGunCmd::SendMessageForSeveralChats {
-                            convs_id,
-                            msg,
-                            attachments: attachments.clone(),
-                            rsp: tx,
-                        }))
-                    {
-                        log::error!("Failed to send warp command: {}", e);
-                        return;
                     }
-                    if let Ok(Ok(streams)) = rx.await {
-                        let mut to_append = upload_streams.write();
-                        for (chat, stream) in streams {
-                            to_append.append((
-                                chat,
-                                vec!["".to_owned()],
-                                attachments.clone(),
-                                None,
-                                stream,
-                            ))
-                        }
->>>>>>> d668299c
-                    }
                 }
                 send_files_from_storage.set(false);
             }
+            if let Ok(Ok(streams)) = rx.await {
+                let mut to_append = upload_streams.write();
+                for (chat, stream) in streams {
+                    to_append.append((chat, vec!["".to_owned()], attachments.clone(), None, stream))
+                }
+            }
+            send_files_from_storage.set(false);
         }
     });
 
