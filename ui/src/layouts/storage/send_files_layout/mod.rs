--- conflicted
+++ resolved
@@ -34,8 +34,8 @@
     Storage,
 }
 
-#[derive(Props)]
-pub struct SendFilesProps<'a> {
+#[derive(Props, Clone, PartialEq)]
+pub struct SendFilesProps {
     send_files_from_storage_state: Signal<bool>,
     send_files_start_location: SendFilesStartLocation,
     on_files_attached: EventHandler<(Vec<Location>, Vec<Uuid>)>,
@@ -43,25 +43,15 @@
 }
 
 #[allow(non_snake_case)]
-<<<<<<< HEAD
-pub fn SendFilesLayout<'a>(props: SendFilesProps<'a>) -> Element {
+pub fn SendFilesLayout(props: SendFilesProps) -> Element {
     let state = use_context::<Signal<State>>();
     let send_files_start_location = props.send_files_start_location.clone();
     let send_files_from_storage_state = props.send_files_from_storage_state.clone();
     let storage_controller = StorageController::new(&state);
     let first_render = use_signal(|| true);
-    let ch: &Coroutine<ChanCmd> = functions::init_coroutine(storage_controller, &state);
-=======
-pub fn SendFilesLayout<'a>(cx: Scope<'a, SendFilesProps<'a>>) -> Element<'a> {
-    let state = use_shared_state::<State>(cx)?;
-    let send_files_start_location = cx.props.send_files_start_location.clone();
-    let send_files_from_storage_state = cx.props.send_files_from_storage_state.clone();
-    let storage_controller = StorageController::new(cx, state);
-    let first_render = use_ref(cx, || true);
-    let file_tracker = use_shared_state::<TransferTracker>(cx)?;
+    let file_tracker = use_context::Signal << TransferTracker >> ();
     let ch: &Coroutine<ChanCmd> =
-        functions::init_coroutine(cx, storage_controller, state, file_tracker);
->>>>>>> d668299c
+        functions::init_coroutine(storage_controller, state, file_tracker);
     let in_files = send_files_start_location.eq(&SendFilesStartLocation::Storage);
     functions::get_items_from_current_directory(ch);
 
@@ -123,112 +113,81 @@
     })
 }
 
-#[derive(PartialEq, Props)]
-struct ChatsToSelectProps<'a> {
-    storage_controller: &'a Signal<StorageController>,
+#[derive(Props, Clone, PartialEq)]
+struct ChatsToSelectProps {
+    storage_controller: Signal<StorageController>,
 }
 
 #[allow(non_snake_case)]
-fn ChatsToSelect<'a>(props: ChatsToSelectProps<'a>) -> Element {
+fn ChatsToSelect(props: ChatsToSelectProps) -> Element {
     let state = use_context::<Signal<State>>();
     let storage_controller = props.storage_controller.clone();
 
     rsx!(div {
-        id: "all_chats",
-        div {
-            padding_top: "16px",
-            padding_left: "16px",
-            Label {
-                text: get_local_text("files.select-chats"),
+            id: "all_chats",
+            div {
+                padding_top: "16px",
+                padding_left: "16px",
+                Label {
+                    text: get_local_text("files.select-chats"),
+                }
             }
-        }
-        state.read().chats_sidebar().iter().cloned().map(|chat| {
-            let participants = state.read().chat_participants(&chat);
-            let other_participants =  state.read().remove_self(&participants);
-            let user: state::Identity = other_participants.first().cloned().unwrap_or_default();
-            let platform = user.platform().into();
-            // todo: how to tell who is participating in a group chat if the chat has a conversation_name?
-            let participants_name = match chat.conversation_name {
-                Some(name) => name,
-                None => State::join_usernames(&other_participants)
-            };
-            let is_checked = storage_controller.read().chats_selected_to_send.iter().any(|uuid| {uuid.eq(&chat.id)});
-            let unwrapped_message = match chat.messages.iter().last() {Some(m) => m.inner.clone(),None => raygun::Message::default()};
-            let subtext_val = match unwrapped_message.lines().iter().map(|x| x.trim()).find(|x| !x.is_empty()) {
-                Some(v) => format_text(v, state.read().ui.should_transform_markdown_text(), state.read().ui.should_transform_ascii_emojis(), Some((&state.read(), &chat.id, true))),
-                _ => match &unwrapped_message.attachments()[..] {
-                    [] => get_local_text("sidebar.chat-new"),
-                    [ file ] => file.name(),
-                    _ => match participants.iter().find(|p| p.did_key()  == unwrapped_message.sender()).map(|x| x.username()) {
-                        Some(name) => get_local_text_with_args("sidebar.subtext", vec![("user", name)]),
-                        None => {
-                            log::error!("error calculating subtext for sidebar chat");
-                            // Still return default message
-                            get_local_text("sidebar.chat-new")
+            state.read().chats_sidebar().iter().cloned().map(|chat| {
+                let participants = state.read().chat_participants(&chat);
+                let other_participants =  state.read().remove_self(&participants);
+                let user: state::Identity = other_participants.first().cloned().unwrap_or_default();
+                let platform = user.platform().into();
+                // todo: how to tell who is participating in a group chat if the chat has a conversation_name?
+                let participants_name = match chat.conversation_name {
+                    Some(name) => name,
+                    None => State::join_usernames(&other_participants)
+                };
+                let is_checked = storage_controller.read().chats_selected_to_send.iter().any(|uuid| {uuid.eq(&chat.id)});
+                let unwrapped_message = match chat.messages.iter().last() {Some(m) => m.inner.clone(),None => raygun::Message::default()};
+                let subtext_val = match unwrapped_message.lines().iter().map(|x| x.trim()).find(|x| !x.is_empty()) {
+                    Some(v) => format_text(v, state.read().ui.should_transform_markdown_text(), state.read().ui.should_transform_ascii_emojis(), Some((&state.read(), &chat.id, true))),
+                    _ => match &unwrapped_message.attachments()[..] {
+                        [] => get_local_text("sidebar.chat-new"),
+                        [ file ] => file.name(),
+                        _ => match participants.iter().find(|p| p.did_key()  == unwrapped_message.sender()).map(|x| x.username()) {
+                            Some(name) => get_local_text_with_args("sidebar.subtext", vec![("user", name)]),
+                            None => {
+                                log::error!("error calculating subtext for sidebar chat");
+                                // Still return default message
+                                get_local_text("sidebar.chat-new")
+                            }
                         }
                     }
-                }
-            };
-
-            rsx!(div {
-                    id: "chat-selector-to-send-files",
-<<<<<<< HEAD
-                    height: "80px",
-                    padding: "16px",
-                    display: "inline-flex",
-                    Checkbox {
-                        disabled: false,
-                        width: "1em".into(),
-                        height: "1em".into(),
-                        is_checked: is_checked,
-                        on_click: move |_| {
-                            if is_checked {
-                                props.storage_controller.with_mut(|f| f.chats_selected_to_send.retain(|uuid| chat.id != *uuid));
-                            } else {
-                                props.storage_controller.with_mut(|f| f.chats_selected_to_send.push(chat.id));
-                            }
-                        }
-                    }
-=======
->>>>>>> d668299c
-                    User {
-                        username: participants_name,
-                        subtext: subtext_val,
-                        timestamp: raygun::Message::default().date(),
-                        active: false,
-<<<<<<< HEAD
-                        user_image: rsx!(
-                            if chat.conversation_type == ConversationType::Direct {rsx! (
-                                UserImage {
-                                    platform: platform,
-                                    status:  user.identity_status().into(),
-                                    image: user.profile_picture(),
-                                    typing: false,
+                };
+
+                rsx!(div {
+                        id: "chat-selector-to-send-files",
+    <<<<<<< HEAD
+                        height: "80px",
+                        padding: "16px",
+                        display: "inline-flex",
+                        Checkbox {
+                            disabled: false,
+                            width: "1em".into(),
+                            height: "1em".into(),
+                            is_checked: is_checked,
+                            on_click: move |_| {
+                                if is_checked {
+                                    props.storage_controller.with_mut(|f| f.chats_selected_to_send.retain(|uuid| chat.id != *uuid));
+                                } else {
+                                    props.storage_controller.with_mut(|f| f.chats_selected_to_send.push(chat.id));
                                 }
-                            )} else {rsx! (
-                                UserImageGroup {
-                                    participants: build_participants(&participants),
-                                    typing: false,
-                                }
-                            )}
-                        ),
-=======
-                        user_image: cx.render(rsx!(
-                            div {
-                                class: "chat-selector-to-send-image-group",
-                                Checkbox {
-                                    disabled: false,
-                                    width: "1em".into(),
-                                    height: "1em".into(),
-                                    is_checked: is_checked,
-                                    on_click: move |_| {
-                                        if is_checked {
-                                            cx.props.storage_controller.with_mut(|f| f.chats_selected_to_send.retain(|uuid| chat.id != *uuid));
-                                        } else {
-                                            cx.props.storage_controller.with_mut(|f| f.chats_selected_to_send.push(chat.id));
-                                        }
-                                    }
-                                }
+                            }
+                        }
+    =======
+    >>>>>>> origin/dev
+                        User {
+                            username: participants_name,
+                            subtext: subtext_val,
+                            timestamp: raygun::Message::default().date(),
+                            active: false,
+    <<<<<<< HEAD
+                            user_image: rsx!(
                                 if chat.conversation_type == ConversationType::Direct {rsx! (
                                     UserImage {
                                         platform: platform,
@@ -242,20 +201,51 @@
                                         typing: false,
                                     }
                                 )}
-                            }
-                        )),
->>>>>>> d668299c
-                        with_badge: "".into(),
-                        onpress: move |_| {
-                            if is_checked {
-                                props.storage_controller.with_mut(|f| f.chats_selected_to_send.retain(|uuid| chat.id != *uuid));
-                            } else {
-                                props.storage_controller.with_mut(|f| f.chats_selected_to_send.push(chat.id));
+                            ),
+    =======
+                            user_image: cx.render(rsx!(
+                                div {
+                                    class: "chat-selector-to-send-image-group",
+                                    Checkbox {
+                                        disabled: false,
+                                        width: "1em".into(),
+                                        height: "1em".into(),
+                                        is_checked: is_checked,
+                                        on_click: move |_| {
+                                            if is_checked {
+                                                cx.props.storage_controller.with_mut(|f| f.chats_selected_to_send.retain(|uuid| chat.id != *uuid));
+                                            } else {
+                                                cx.props.storage_controller.with_mut(|f| f.chats_selected_to_send.push(chat.id));
+                                            }
+                                        }
+                                    }
+                                    if chat.conversation_type == ConversationType::Direct {rsx! (
+                                        UserImage {
+                                            platform: platform,
+                                            status:  user.identity_status().into(),
+                                            image: user.profile_picture(),
+                                            typing: false,
+                                        }
+                                    )} else {rsx! (
+                                        UserImageGroup {
+                                            participants: build_participants(&participants),
+                                            typing: false,
+                                        }
+                                    )}
+                                }
+                            )),
+    >>>>>>> origin/dev
+                            with_badge: "".into(),
+                            onpress: move |_| {
+                                if is_checked {
+                                    props.storage_controller.with_mut(|f| f.chats_selected_to_send.retain(|uuid| chat.id != *uuid));
+                                } else {
+                                    props.storage_controller.with_mut(|f| f.chats_selected_to_send.push(chat.id));
+                                }
                             }
                         }
                     }
-                }
-            )
-        }),
-    })
+                )
+            }),
+        })
 }