--- conflicted
+++ resolved
@@ -40,20 +40,12 @@
 
 // styles for this layout are in layouts/style.scss
 #[component]
-<<<<<<< HEAD
 pub fn Layout(pin: Signal<String>, page: Signal<AuthPages>) -> Element {
-    let state = use_signal(State::load);
+    let state = use_signal(|| State::load);
     let loading = use_signal(|| false);
-    let input = use_signal(String::new);
+    let input: Signal<Vec<_>> = use_signal(|| (0..12).map(|_| String::new()).collect());
     let seed_error = use_signal(|| None);
-=======
-pub fn Layout(cx: Scope, pin: UseRef<String>, page: UseState<AuthPages>) -> Element {
-    let state = use_ref(cx, State::load);
-    let loading = use_state(cx, || false);
-    let input: &UseRef<Vec<_>> = use_ref(cx, || (0..12).map(|_| String::new()).collect());
-    let seed_error = use_state(cx, || None);
-    let focus = use_ref(cx, || 0);
->>>>>>> d668299c
+    let focus = use_signal(|| 0);
 
     let window = use_window();
 
@@ -64,13 +56,13 @@
         });
     }
 
-    let eval = use_eval(cx);
-    use_effect(cx, (), move |_| {
-        to_owned![eval, input];
-        async move {
-            if let Ok(eval) = eval(include_str!("./enter_seed_handler.js")) {
+    use_effect(|| {
+        move |_| {
+            to_owned![input];
+            async move {
+                let eval_result = eval(include_str!("./enter_seed_handler.js"));
                 loop {
-                    if let Ok(val) = eval.recv().await {
+                    if let Ok(val) = eval_result.recv().await {
                         let paste = val
                             .to_string()
                             .replace("\\\\", "\\")
@@ -137,7 +129,7 @@
     });
 
     rsx!(
-        style {get_app_style(&state.read())},
+        style { {get_app_style(&state.read())} },
         div {
             id: "enter-seed-words-layout",
             aria_label: "enter-seed-words-layout",
@@ -241,13 +233,13 @@
                     })
                 })
             }
-            seed_error.as_ref().map(|e| rsx!(
+            {seed_error.as_ref().map(|e| rsx!(
                 span {
                     aria_label: "input-error",
                     class: "error",
                     e.translation()
                 }
-            )),
+            ))},
             div {
                 class: "button-container",
                 // todo: add 12 separate input boxes per figma
