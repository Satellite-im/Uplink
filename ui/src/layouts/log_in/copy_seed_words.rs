use std::time::Duration;

use arboard::Clipboard;
use common::{icons, language::get_local_text, state::State};
use dioxus::prelude::*;
use dioxus_desktop::{use_window, LogicalSize};
use kit::elements::{button::Button, label::Label, Appearance};
use tokio::time::sleep;

use crate::get_app_style;

use super::AuthPages;

// styles for this layout are in layouts/style.scss
#[component]
pub fn Layout(page: Signal<AuthPages>, seed_words: Signal<String>) -> Element {
    let state = use_signal(State::load);
    let window = use_window();

    if !matches!(&*page.current(), AuthPages::Success(_)) {
        window.set_inner_size(LogicalSize {
            width: 500.0,
            height: 480.0,
        });
    }

    let words = use_resource(|| {
        to_owned![seed_words];
        async move {
            let mnemonic = warp::crypto::keypair::generate_mnemonic_phrase(
                warp::crypto::keypair::PhraseType::Standard,
            )
            .into_phrase();

            seed_words.set(mnemonic.clone());
            mnemonic
                .split_ascii_whitespace()
                .map(|x| x.to_string())
                .collect::<Vec<String>>()
        }
    });

    rsx!(
        style {get_app_style(&state.read())},
        div {
            id: "copy-seed-words-layout",
            aria_label: "copy-seed-words-layout",
            div {
                class: "instructions-important",
                get_local_text("copy-seed-words.instructions")
            },
            Label {
                aria_label: "copy-seed-words".into(),
                text: get_local_text("copy-seed-words")
            },
            if let Some(words) = words.value() {
                rsx!{ SeedWords { page: page.clone(), words: words.clone() } }
            }
        }
    )
}

#[component]
<<<<<<< HEAD
fn SeedWords(page: Signal<AuthPages>, words: Vec<String>) -> Element {
=======
fn SeedWords(cx: Scope, page: UseState<AuthPages>, words: Vec<String>) -> Element {
    let copied = use_ref(cx, || false);
    use_future(cx, copied, |current| async move {
        if *current.read() {
            sleep(Duration::from_secs(3)).await;
            *current.write() = false;
        }
    });
>>>>>>> d668299c
    render! {
        div {
            class: "seed-words",
            words.chunks_exact(2).enumerate().map(|(idx, vals)| rsx! {
                div {
                    class: "row",
                    div {
                        class: "col",
                        span {
                            aria_label: "seed-word-number-{((idx * 2) + 1).to_string()}",
                            class: "num disable-select", ((idx * 2) + 1).to_string()
                        },
                        span {
                            aria_label: "seed-word-value-{((idx * 2) + 1).to_string()}",
                            class: "val", vals.first().cloned().unwrap_or_default()
                        }
                    },
                    div {
                        class: "col",
                        span {
                            aria_label: "seed-word-number-{((idx * 2) + 2).to_string()}",
                            class: "num disable-select", ((idx * 2) + 2).to_string()
                        },
                        span {
                            aria_label: "seed-word-value-{((idx * 2) + 2).to_string()}",
                            class: "val", vals.get(1).cloned().unwrap_or_default()
                        }
                    }
                }
            })
        },
        div {
            class: "controls",
            Button {
                text: get_local_text("uplink.copy-seed"),
                aria_label: "copy-seed-button".into(),
                icon: icons::outline::Shape::BookmarkSquare,
                onpress: move |_| {
                    match Clipboard::new() {
                        Ok(mut c) => {
                            match c.set_text(words.join("\n").to_string()) {
                                Ok(_) => *copied.write() = true,
                                Err(e) => log::warn!("Unable to set text to clipboard: {e}"),
                            }
                        },
                        Err(e) => {
                            log::warn!("Unable to create clipboard reference: {e}");
                        }
                    };
                },
                appearance: Appearance::Secondary
            }
        }
        div {
            class: "controls",
            Button {
                text: get_local_text("uplink.go-back"),
                aria_label: "back-button".into(),
                icon: icons::outline::Shape::ChevronLeft,
                onpress: move |_| page.set(AuthPages::CreateOrRecover),
                appearance: Appearance::Secondary
            },
            Button {
                aria_label: "i-saved-it-button".into(),
                text: get_local_text("copy-seed-words.finished"),
                onpress: move |_| {
                    page.set(AuthPages::EnterUserName);
                }
            }
        }
        copied.read().then(||{
            rsx!(div{
                class: "copied-toast",
                get_local_text("uplink.copied-seed")
            })
        })
    }
}<|MERGE_RESOLUTION|>--- conflicted
+++ resolved
@@ -61,18 +61,14 @@
 }
 
 #[component]
-<<<<<<< HEAD
 fn SeedWords(page: Signal<AuthPages>, words: Vec<String>) -> Element {
-=======
-fn SeedWords(cx: Scope, page: UseState<AuthPages>, words: Vec<String>) -> Element {
-    let copied = use_ref(cx, || false);
-    use_future(cx, copied, |current| async move {
-        if *current.read() {
+    let copied = use_signal(|| false);
+    use_resource(|| async move {
+        if *copied.read() {
             sleep(Duration::from_secs(3)).await;
-            *current.write() = false;
+            *copied.write() = false;
         }
     });
->>>>>>> d668299c
     render! {
         div {
             class: "seed-words",
