use std::{path::PathBuf, rc::Rc};

use crate::{
    components::chat::{compose::Compose, sidebar::Sidebar as ChatSidebar, welcome::Welcome},
    layouts::slimbar::SlimbarLayout,
    utils::{
        get_drag_event,
        verify_valid_paths::{decoded_pathbufs, verify_if_are_valid_paths},
    },
};

use common::{
    language::get_local_text,
    state::{ui, Action, State},
};
use dioxus::prelude::*;
use dioxus_desktop::{use_window, wry::webview::FileDropEvent, DesktopContext};
use uuid::Uuid;
<<<<<<< HEAD
use warp::raygun::Location;
=======
>>>>>>> c55177e1

type UseEvalFn = Rc<dyn Fn(&str) -> Result<UseEval, EvalError>>;

pub const FEEDBACK_TEXT_SCRIPT: &str = r#"
    const feedback_element = document.getElementById('overlay-text');
    feedback_element.textContent = '$TEXT';
"#;

pub const ANIMATION_DASH_SCRIPT: &str = r#"
    var dashElement = document.getElementById('dash-element')
    dashElement.style.animation = "border-dance 0.5s infinite linear"
"#;

pub const SELECT_CHAT_BAR: &str = r#"
    var chatBar = document.getElementsByClassName('chatbar')[0].getElementsByClassName('input_textarea')[0]
    chatBar.focus()
"#;

pub const OVERLAY_SCRIPT: &str = r#"
    var chatLayout = document.getElementById('chat-layout')

    var IS_DRAGGING = $IS_DRAGGING

    var overlayElement = document.getElementById('overlay-element')

    if (IS_DRAGGING) {
    chatLayout.classList.add('hover-effect')
    overlayElement.style.display = 'flex'
    } else {
    chatLayout.classList.remove('hover-effect')
    overlayElement.style.display = 'none'
    }
"#;

#[allow(non_snake_case)]
pub fn ChatLayout(cx: Scope) -> Element {
    let state = use_shared_state::<State>(cx)?;
    let first_render = use_state(cx, || true);

    state.write_silent().ui.current_layout = ui::Layout::Welcome;

    let is_minimal_view = state.read().ui.is_minimal_view();
    let sidebar_hidden = state.read().ui.sidebar_hidden;
    let show_welcome = state.read().chats().active.is_none();

    if *first_render.get() && is_minimal_view {
        state.write().mutate(Action::SidebarHidden(true));
        first_render.set(false);
    }
    let drag_event: &UseRef<Option<FileDropEvent>> = use_ref(cx, || None);
    let window = use_window(cx);
    let eval: &UseEvalFn = use_eval(cx);

    // #[cfg(target_os = "windows")]
    use_future(cx, (), |_| {
        to_owned![state, window, drag_event, eval];
        async move {
            // ondragover function from div does not work on windows
            loop {
                tokio::time::sleep(std::time::Duration::from_millis(100)).await;
                if let FileDropEvent::Hovered { .. } = get_drag_event::get_drag_event() {
                    drop_and_attach_files(eval.clone(), &window, &drag_event, state.clone()).await;
                }
            }
        }
    });

    cx.render(rsx!(
        div {
            id: "chat-layout",
            aria_label: "chat-layout",
            div {
                id: "drag-drop-element",
            }
            div {
                id: "overlay-element",
                class: "overlay-element",
                div {id: "dash-element", class: "dash-background active-animation"},
                p {id: "overlay-text0", class: "overlay-text"},
                p {id: "overlay-text", class: "overlay-text"}
            },
            SlimbarLayout { active: crate::UplinkRoute::ChatLayout{} },
            // todo: consider showing a welcome screen if the sidebar is to be shown but there are no conversations in the sidebar. this case arises when
            // creating a new account on a mobile device.
            ChatSidebar {
                active_route: crate::UplinkRoute::ChatLayout {},
            },
            show_welcome.then(|| rsx!(Welcome {})),
            (!show_welcome && (sidebar_hidden  || !state.read().ui.is_minimal_view())).then(|| rsx!(Compose {}))
        }
    ))
}

async fn drop_and_attach_files(
    eval: UseEvalFn,
    window: &DesktopContext,
    drag_event: &UseRef<Option<FileDropEvent>>,
    state: UseSharedState<State>,
) {
<<<<<<< HEAD
    let new_files = drag_and_drop_function(eval, window, drag_event).await;
    let new_files: Vec<Location> = new_files
        .iter()
        .map(|path| Location::Disk { path: path.clone() })
        .collect();

    let mut current_files: Vec<_> = state
=======
    let new_files = drag_and_drop_function(eval.clone(), window, drag_event).await;
    let mut new_files_to_upload: Vec<_> = state
>>>>>>> c55177e1
        .read()
        .get_active_chat()
        .map(|f| f.files_attached_to_send)
        .unwrap_or_default()
<<<<<<< HEAD
        .drain(..)
        .filter(|x| !new_files.contains(x))
        .collect();
    current_files.extend(new_files);
=======
        .iter()
        .filter(|file_name| !new_files.contains(file_name))
        .cloned()
        .collect();
    new_files_to_upload.extend(new_files);
>>>>>>> c55177e1
    let chat_uuid = state
        .read()
        .get_active_chat()
        .map(|f| f.id)
        .unwrap_or(Uuid::nil());
    state
        .write()
<<<<<<< HEAD
        .mutate(Action::SetChatAttachments(chat_uuid, current_files));
=======
        .mutate(Action::SetChatAttachments(chat_uuid, new_files_to_upload));
>>>>>>> c55177e1
}

// Like ui::src:layout::storage::drag_and_drop_function
async fn drag_and_drop_function(
    eval: UseEvalFn,
    window: &DesktopContext,
    drag_event: &UseRef<Option<FileDropEvent>>,
) -> Vec<PathBuf> {
    *drag_event.write_silent() = Some(get_drag_event::get_drag_event());
    let mut new_files_to_upload = Vec::new();
<<<<<<< HEAD
    let _ = eval(ANIMATION_DASH_SCRIPT);
=======
>>>>>>> c55177e1
    loop {
        let file_drop_event = get_drag_event::get_drag_event();
        match file_drop_event {
            FileDropEvent::Hovered { paths, .. } => {
                if verify_if_are_valid_paths(&paths) {
                    let mut script = OVERLAY_SCRIPT.replace("$IS_DRAGGING", "true");
                    if paths.len() > 1 {
                        script.push_str(&FEEDBACK_TEXT_SCRIPT.replace(
                            "$TEXT",
                            &format!(
                                "{} {}!",
                                paths.len(),
                                get_local_text("files.files-to-upload")
                            ),
                        ));
                    } else {
                        script.push_str(&FEEDBACK_TEXT_SCRIPT.replace(
                            "$TEXT",
                            &format!(
                                "{} {}!",
                                paths.len(),
                                get_local_text("files.one-file-to-upload")
                            ),
                        ));
                    }
                    let _ = eval(&script);
                }
            }
            FileDropEvent::Dropped { paths, .. } => {
                if verify_if_are_valid_paths(&paths) {
                    *drag_event.write_silent() = None;
                    new_files_to_upload = decoded_pathbufs(paths);
                    let mut script = OVERLAY_SCRIPT.replace("$IS_DRAGGING", "false");
<<<<<<< HEAD
=======
                    script.push_str(ANIMATION_DASH_SCRIPT);
>>>>>>> c55177e1
                    script.push_str(SELECT_CHAT_BAR);
                    window.set_focus();
                    let _ = eval(&script);
                    break;
                }
            }
            _ => {
                *drag_event.write_silent() = None;
                let script = OVERLAY_SCRIPT.replace("$IS_DRAGGING", "false");
                let _ = eval(&script);
                break;
            }
        };
        tokio::time::sleep(std::time::Duration::from_millis(100)).await;
    }
    *drag_event.write_silent() = None;
    new_files_to_upload
}<|MERGE_RESOLUTION|>--- conflicted
+++ resolved
@@ -16,10 +16,7 @@
 use dioxus::prelude::*;
 use dioxus_desktop::{use_window, wry::webview::FileDropEvent, DesktopContext};
 use uuid::Uuid;
-<<<<<<< HEAD
 use warp::raygun::Location;
-=======
->>>>>>> c55177e1
 
 type UseEvalFn = Rc<dyn Fn(&str) -> Result<UseEval, EvalError>>;
 
@@ -119,7 +116,6 @@
     drag_event: &UseRef<Option<FileDropEvent>>,
     state: UseSharedState<State>,
 ) {
-<<<<<<< HEAD
     let new_files = drag_and_drop_function(eval, window, drag_event).await;
     let new_files: Vec<Location> = new_files
         .iter()
@@ -127,26 +123,14 @@
         .collect();
 
     let mut current_files: Vec<_> = state
-=======
-    let new_files = drag_and_drop_function(eval.clone(), window, drag_event).await;
-    let mut new_files_to_upload: Vec<_> = state
->>>>>>> c55177e1
         .read()
         .get_active_chat()
         .map(|f| f.files_attached_to_send)
         .unwrap_or_default()
-<<<<<<< HEAD
         .drain(..)
         .filter(|x| !new_files.contains(x))
         .collect();
     current_files.extend(new_files);
-=======
-        .iter()
-        .filter(|file_name| !new_files.contains(file_name))
-        .cloned()
-        .collect();
-    new_files_to_upload.extend(new_files);
->>>>>>> c55177e1
     let chat_uuid = state
         .read()
         .get_active_chat()
@@ -154,11 +138,7 @@
         .unwrap_or(Uuid::nil());
     state
         .write()
-<<<<<<< HEAD
         .mutate(Action::SetChatAttachments(chat_uuid, current_files));
-=======
-        .mutate(Action::SetChatAttachments(chat_uuid, new_files_to_upload));
->>>>>>> c55177e1
 }
 
 // Like ui::src:layout::storage::drag_and_drop_function
@@ -169,10 +149,7 @@
 ) -> Vec<PathBuf> {
     *drag_event.write_silent() = Some(get_drag_event::get_drag_event());
     let mut new_files_to_upload = Vec::new();
-<<<<<<< HEAD
     let _ = eval(ANIMATION_DASH_SCRIPT);
-=======
->>>>>>> c55177e1
     loop {
         let file_drop_event = get_drag_event::get_drag_event();
         match file_drop_event {
@@ -205,11 +182,7 @@
                 if verify_if_are_valid_paths(&paths) {
                     *drag_event.write_silent() = None;
                     new_files_to_upload = decoded_pathbufs(paths);
-                    let mut script = OVERLAY_SCRIPT.replace("$IS_DRAGGING", "false");
-<<<<<<< HEAD
-=======
-                    script.push_str(ANIMATION_DASH_SCRIPT);
->>>>>>> c55177e1
+                    let mut script = OVERLAY_SCRIPT.replace("$sIS_DRAGGING", "false");
                     script.push_str(SELECT_CHAT_BAR);
                     window.set_focus();
                     let _ = eval(&script);
