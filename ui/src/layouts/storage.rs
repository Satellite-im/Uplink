--- conflicted
+++ resolved
@@ -1,16 +1,11 @@
-<<<<<<< HEAD
 use std::rc::Weak;
 use std::{ffi::OsStr, path::PathBuf, time::Duration};
-=======
-use std::time::Duration;
-use std::{ffi::OsStr, path::PathBuf};
->>>>>>> 775daf94
-
-use common::STATIC_ARGS;
+
 use common::icons::outline::Shape as Icon;
 use common::icons::Icon as IconElement;
 use common::language::get_local_text;
 use common::warp_runner::{FileTransferProgress, FileTransferStep};
+use common::STATIC_ARGS;
 use common::{
     state::{storage::Storage, ui, Action, State},
     warp_runner::{ConstellationCmd, WarpCmd},
@@ -18,11 +13,7 @@
 };
 
 use dioxus::{html::input_data::keyboard_types::Code, prelude::*};
-<<<<<<< HEAD
-use dioxus_desktop::use_window;
-=======
 use dioxus_desktop::{use_window, DesktopContext};
->>>>>>> 775daf94
 use dioxus_router::*;
 use futures::{channel::oneshot, StreamExt};
 use kit::{
@@ -52,10 +43,10 @@
 };
 use wry::webview::FileDropEvent;
 
-use crate::WINDOW_CMD_CH;
 use crate::components::chat::{sidebar::Sidebar as ChatSidebar, RouteInfo};
 use crate::layouts::file_preview::{FilePreview, FilePreviewProps};
-use crate::window_manager::{WindowManagerCmdTx, WindowManagerCmd};
+use crate::window_manager::{WindowManagerCmd, WindowManagerCmdTx};
+use crate::WINDOW_CMD_CH;
 
 const FEEDBACK_TEXT_SCRIPT: &str = r#"
     const feedback_element = document.getElementById('overlay-text');
@@ -116,8 +107,6 @@
 
     let add_new_folder = use_state(cx, || false);
 
-
-
     let drag_event: &UseRef<Option<FileDropEvent>> = use_ref(cx, || None);
 
     let main_script = include_str!("./storage.js");
@@ -231,7 +220,8 @@
                         script.push_str(&ANIMATION_DASH_SCRIPT);
                         window.eval(&script);
 
-                        let (tx, mut rx) = mpsc::unbounded_channel::<FileTransferProgress<Storage>>();
+                        let (tx, mut rx) =
+                            mpsc::unbounded_channel::<FileTransferProgress<Storage>>();
 
                         if let Err(e) = warp_cmd_tx.send(WarpCmd::Constellation(
                             ConstellationCmd::UploadFiles {
@@ -248,43 +238,64 @@
                                     match steps {
                                         FileTransferStep::Start(name) => {
                                             let file_name_formatted = format_item_name(name);
-                                            let script = FILE_NAME_SCRIPT.replace("$FILE_NAME",&file_name_formatted);
+                                            let script = FILE_NAME_SCRIPT
+                                                .replace("$FILE_NAME", &file_name_formatted);
                                             window.eval(&script);
                                             sleep(Duration::from_millis(100)).await;
-                                        },
+                                        }
                                         FileTransferStep::DuplicateName(duplicate_name_step) => {
-                                                match duplicate_name_step {
-                                                    None => {
-                                                        let script = FEEDBACK_TEXT_SCRIPT.replace("$TEXT",&get_local_text("files.renaming-duplicated"));
-                                                        window.eval(&script);
-                                                    },
-                                                   Some(name) => {
-                                                        let file_name_formatted = format_item_name(name);
-                                                        let script = FILE_NAME_SCRIPT.replace("$FILE_NAME",&file_name_formatted);
-                                                        window.eval(&script);
-                                                    },
+                                            match duplicate_name_step {
+                                                None => {
+                                                    let script = FEEDBACK_TEXT_SCRIPT.replace(
+                                                        "$TEXT",
+                                                        &get_local_text(
+                                                            "files.renaming-duplicated",
+                                                        ),
+                                                    );
+                                                    window.eval(&script);
                                                 }
-                                                sleep(Duration::from_millis(200)).await;
-                                        },
+                                                Some(name) => {
+                                                    let file_name_formatted =
+                                                        format_item_name(name);
+                                                    let script = FILE_NAME_SCRIPT.replace(
+                                                        "$FILE_NAME",
+                                                        &file_name_formatted,
+                                                    );
+                                                    window.eval(&script);
+                                                }
+                                            }
+                                            sleep(Duration::from_millis(200)).await;
+                                        }
                                         FileTransferStep::Upload(progress) => {
-                                            let script = FEEDBACK_TEXT_SCRIPT.replace("$TEXT",&format!("{} {}", progress, get_local_text("files.uploaded")));
+                                            let script = FEEDBACK_TEXT_SCRIPT.replace(
+                                                "$TEXT",
+                                                &format!(
+                                                    "{} {}",
+                                                    progress,
+                                                    get_local_text("files.uploaded")
+                                                ),
+                                            );
                                             window.eval(&script);
                                             sleep(Duration::from_millis(3)).await;
-
-                                        },
+                                        }
                                         FileTransferStep::Thumbnail(thumb_type) => {
                                             match thumb_type {
                                                 Some(_) => {
-                                                    let script = FEEDBACK_TEXT_SCRIPT.replace("$TEXT",&get_local_text("files.thumbnail-uploaded"));
+                                                    let script = FEEDBACK_TEXT_SCRIPT.replace(
+                                                        "$TEXT",
+                                                        &get_local_text("files.thumbnail-uploaded"),
+                                                    );
                                                     window.eval(&script);
-                                                },
+                                                }
                                                 None => {
-                                                    let script = FEEDBACK_TEXT_SCRIPT.replace("$TEXT",&get_local_text("files.no-thumbnail"));
+                                                    let script = FEEDBACK_TEXT_SCRIPT.replace(
+                                                        "$TEXT",
+                                                        &get_local_text("files.no-thumbnail"),
+                                                    );
                                                     window.eval(&script);
-                                                },
+                                                }
                                             }
                                             sleep(Duration::from_millis(200)).await;
-
                                         }
                                     };
                                 }
@@ -425,14 +436,14 @@
                     sleep(Duration::from_millis(100)).await;
                     if let FileDropEvent::Hovered(_) = get_drag_event() {
                         if drag_event.with(|i| i.clone()).is_none() {
-                            drag_and_drop_function(&window, &drag_event, main_script.clone(), &ch).await;
+                            drag_and_drop_function(&window, &drag_event, main_script.clone(), &ch)
+                                .await;
                         }
                     }
                 }
             }
         });
     };
-
 
     cx.render(rsx!(
         div {
@@ -762,7 +773,6 @@
     storage_state.set(Some(storage_mock));
 }
 
-<<<<<<< HEAD
 pub struct WindowDropHandler {
     cmd_tx: WindowManagerCmdTx,
 }
@@ -785,7 +795,8 @@
             // todo: log error
         }
     }
-=======
+}
+
 fn get_drag_event() -> FileDropEvent {
     DRAG_EVENT.read().clone()
 }
@@ -812,32 +823,50 @@
         .unwrap_or_else(|| file_name.clone())
 }
 
-async fn drag_and_drop_function(window: &DesktopContext, drag_event: &UseRef<Option<FileDropEvent>>, main_script: String, ch: &Coroutine<ChanCmd>) {
-        *drag_event.write_silent() = Some(get_drag_event());
-        loop {
-            let file_drop_event = get_drag_event();
-            match file_drop_event {
-                FileDropEvent::Hovered(files_local_path) => {
-                    let mut script = main_script.replace("$IS_DRAGGING", "true");
-                    if files_local_path.len() > 1 {
-                        script.push_str(&FEEDBACK_TEXT_SCRIPT.replace("$TEXT", &format!("{} {}!", files_local_path.len(), get_local_text("files.files-to-upload"))));
-                    } else {
-                        script.push_str(&FEEDBACK_TEXT_SCRIPT.replace("$TEXT", &format!("{} {}!", files_local_path.len(), get_local_text("files.one-file-to-upload"))));
-                    }
-                    window.eval(&script);
+async fn drag_and_drop_function(
+    window: &DesktopContext,
+    drag_event: &UseRef<Option<FileDropEvent>>,
+    main_script: String,
+    ch: &Coroutine<ChanCmd>,
+) {
+    *drag_event.write_silent() = Some(get_drag_event());
+    loop {
+        let file_drop_event = get_drag_event();
+        match file_drop_event {
+            FileDropEvent::Hovered(files_local_path) => {
+                let mut script = main_script.replace("$IS_DRAGGING", "true");
+                if files_local_path.len() > 1 {
+                    script.push_str(&FEEDBACK_TEXT_SCRIPT.replace(
+                        "$TEXT",
+                        &format!(
+                            "{} {}!",
+                            files_local_path.len(),
+                            get_local_text("files.files-to-upload")
+                        ),
+                    ));
+                } else {
+                    script.push_str(&FEEDBACK_TEXT_SCRIPT.replace(
+                        "$TEXT",
+                        &format!(
+                            "{} {}!",
+                            files_local_path.len(),
+                            get_local_text("files.one-file-to-upload")
+                        ),
+                    ));
                 }
-                FileDropEvent::Dropped(files_local_path) => {
-                    ch.send(ChanCmd::UploadFiles(files_local_path.clone()));
-                    break;
-                }
-                _ => {
-                    *drag_event.write_silent() = None;
-                    let script = main_script.replace("$IS_DRAGGING", "false");
-                    window.eval(&script);
-                    break;
-                }
-            };
-            tokio::time::sleep(std::time::Duration::from_millis(100)).await;
+                window.eval(&script);
+            }
+            FileDropEvent::Dropped(files_local_path) => {
+                ch.send(ChanCmd::UploadFiles(files_local_path.clone()));
+                break;
+            }
+            _ => {
+                *drag_event.write_silent() = None;
+                let script = main_script.replace("$IS_DRAGGING", "false");
+                window.eval(&script);
+                break;
+            }
         };
->>>>>>> 775daf94
+        tokio::time::sleep(std::time::Duration::from_millis(100)).await;
+    }
 }