--- conflicted
+++ resolved
@@ -723,10 +723,6 @@
                                                     file: file3.clone(),
                                                     _drop_handler: drop_handler
                                                 });
-<<<<<<< HEAD
-
-=======
->>>>>>> 81297433
                                                 let config = Config::default().with_window(get_window_builder(false));
 
                                                 let window = window.new_window(file_preview, config);
