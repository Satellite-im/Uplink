use std::{path::PathBuf, time::Duration};

use dioxus::{html::input_data::keyboard_types::Code, prelude::*};
use dioxus_router::*;
use futures::{channel::oneshot, StreamExt};
use kit::{
    components::{
        context_menu::{ContextItem, ContextMenu},
        nav::Nav,
    },
    elements::{
        button::Button,
        file::File,
        folder::Folder,
        tooltip::{ArrowPosition, Tooltip},
        Appearance,
    },
    icons::{Icon, IconElement},
    layout::topbar::Topbar,
};
use rfd::FileDialog;
use shared::language::get_local_text;
use tokio::time::sleep;
use uuid::Uuid;
use warp::{
    constellation::{directory::Directory, file::File},
    logging::tracing::log,
};

use crate::{
    components::chat::{sidebar::Sidebar as ChatSidebar, RouteInfo},
    state::{storage::Storage, ui, Action, State},
    warp_runner::{ConstellationCmd, WarpCmd},
    STATIC_ARGS, WARP_CMD_CH,
};

pub const ROOT_DIR_NAME: &str = "root";

enum ChanCmd {
    GetItemsFromCurrentDirectory,
    CreateNewDirectory(String),
    OpenDirectory(String),
    BackToPreviousDirectory(Directory),
    UploadFiles(Vec<PathBuf>),
<<<<<<< HEAD
    DownloadFile((String, PathBuf)),
=======
    RenameItem { old_name: String, new_name: String },
>>>>>>> 1a5aa9f7
}

#[derive(PartialEq, Props)]
pub struct Props {
    route_info: RouteInfo,
}

#[allow(non_snake_case)]
pub fn FilesLayout(cx: Scope<Props>) -> Element {
    let state = use_shared_state::<State>(cx)?;
    state.write_silent().ui.current_layout = ui::Layout::Storage;

    let free_space_text = get_local_text("files.free-space");
    let total_space_text = get_local_text("files.total-space");
    let storage_state: &UseState<Option<Storage>> = use_state(cx, || None);
    let current_dir = use_ref(cx, || state.read().storage.current_dir.clone());
    let directories_list = use_ref(cx, || state.read().storage.directories.clone());
    let files_list = use_ref(cx, || state.read().storage.files.clone());
    let dirs_opened_ref = use_ref(cx, || state.read().storage.directories_opened.clone());

    let add_new_folder = use_state(cx, || false);

    if let Some(storage) = storage_state.get().clone() {
        if !STATIC_ARGS.use_mock {
            *directories_list.write_silent() = storage.directories.clone();
            *files_list.write_silent() = storage.files.clone();
            *current_dir.write_silent() = storage.current_dir.clone();
            *dirs_opened_ref.write_silent() = storage.directories_opened.clone();
        };
        state.write().storage = storage;
        storage_state.set(None);
    }

    let ch = use_coroutine(cx, |mut rx: UnboundedReceiver<ChanCmd>| {
        to_owned![storage_state];
        async move {
            let warp_cmd_tx = WARP_CMD_CH.tx.clone();
            while let Some(cmd) = rx.next().await {
                match cmd {
                    ChanCmd::CreateNewDirectory(directory_name) => {
                        let (tx, rx) = oneshot::channel::<Result<(), warp::error::Error>>();
                        let directory_name2 = directory_name.clone();

                        if let Err(e) = warp_cmd_tx.send(WarpCmd::Constellation(
                            ConstellationCmd::CreateNewDirectory {
                                directory_name,
                                rsp: tx,
                            },
                        )) {
                            log::error!("failed to add new directory {}", e);
                            continue;
                        }

                        let rsp = rx.await.expect("command canceled");

                        match rsp {
                            Ok(_) => {
                                log::info!("New directory added: {}", directory_name2);
                            }
                            Err(e) => {
                                log::error!("failed to add new directory: {}", e);
                                continue;
                            }
                        }
                    }
                    ChanCmd::GetItemsFromCurrentDirectory => {
                        let (tx, rx) = oneshot::channel::<Result<Storage, warp::error::Error>>();

                        if let Err(e) = warp_cmd_tx.send(WarpCmd::Constellation(
                            ConstellationCmd::GetItemsFromCurrentDirectory { rsp: tx },
                        )) {
                            log::error!("failed to get items from current directory {}", e);
                            continue;
                        }

                        let rsp = rx.await.expect("command canceled");
                        match rsp {
                            Ok(storage) => {
                                storage_state.set(Some(storage));
                            }
                            Err(e) => {
                                log::error!("failed to add new directory: {}", e);
                                continue;
                            }
                        }
                    }
                    ChanCmd::OpenDirectory(directory_name) => {
                        let (tx, rx) = oneshot::channel::<Result<Storage, warp::error::Error>>();
                        let directory_name2 = directory_name.clone();

                        if let Err(e) = warp_cmd_tx.send(WarpCmd::Constellation(
                            ConstellationCmd::OpenDirectory {
                                directory_name,
                                rsp: tx,
                            },
                        )) {
                            log::error!("failed to open {directory_name2} directory {}", e);
                            continue;
                        }

                        let rsp = rx.await.expect("command canceled");
                        match rsp {
                            Ok(storage) => {
                                storage_state.set(Some(storage));
                                log::info!("Folder {} opened", directory_name2);
                            }
                            Err(e) => {
                                log::error!("failed to open folder {directory_name2}: {}", e);
                                continue;
                            }
                        }
                    }
                    ChanCmd::BackToPreviousDirectory(directory) => {
                        let (tx, rx) = oneshot::channel::<Result<Storage, warp::error::Error>>();
                        let directory_name = directory.name();

                        if let Err(e) = warp_cmd_tx.send(WarpCmd::Constellation(
                            ConstellationCmd::BackToPreviousDirectory { directory, rsp: tx },
                        )) {
                            log::error!("failed to open directory {}: {}", directory_name, e);
                            continue;
                        }

                        let rsp = rx.await.expect("command canceled");
                        match rsp {
                            Ok(storage) => {
                                storage_state.set(Some(storage));
                                log::info!("Folder {} opened", directory_name);
                            }
                            Err(e) => {
                                log::error!("failed to open directory {}: {}", directory_name, e);
                                continue;
                            }
                        }
                    }
                    ChanCmd::UploadFiles(files_path) => {
                        let (tx, rx) = oneshot::channel::<Result<Storage, warp::error::Error>>();

                        if let Err(e) = warp_cmd_tx.send(WarpCmd::Constellation(
                            ConstellationCmd::UploadFiles {
                                files_path,
                                rsp: tx,
                            },
                        )) {
                            log::error!("failed to upload files {}", e);
                            continue;
                        }

                        let rsp = rx.await.expect("command canceled");
                        match rsp {
                            Ok(storage) => {
                                storage_state.set(Some(storage));
                            }
                            Err(e) => {
                                log::error!("failed to add new files into uplink storage: {}", e);
                                continue;
                            }
                        }
                    }
<<<<<<< HEAD
                    ChanCmd::DownloadFile((file_name, local_path_to_save_file)) => {
                        let (tx, rx) = oneshot::channel::<Result<(), warp::error::Error>>();

                        if let Err(e) = warp_cmd_tx.send(WarpCmd::Constellation(
                            ConstellationCmd::DownloadFile {
                                file_name,
                                local_path_to_save_file,
                                rsp: tx,
                            },
                        )) {
                            log::error!("failed to download files {}", e);
=======
                    ChanCmd::RenameItem { old_name, new_name } => {
                        let (tx, rx) = oneshot::channel::<Result<Storage, warp::error::Error>>();

                        if let Err(e) =
                            warp_cmd_tx.send(WarpCmd::Constellation(ConstellationCmd::RenameItem {
                                old_name,
                                new_name,
                                rsp: tx,
                            }))
                        {
                            log::error!("failed to rename item {}", e);
>>>>>>> 1a5aa9f7
                            continue;
                        }

                        let rsp = rx.await.expect("command canceled");
<<<<<<< HEAD

                        if let Err(error) = rsp {
                            log::error!("failed to add new files into uplink storage: {}", error);
                            continue;
=======
                        match rsp {
                            Ok(storage) => {
                                storage_state.set(Some(storage));
                            }
                            Err(e) => {
                                log::error!(
                                    "failed to update uplink storage with renamed item: {}",
                                    e
                                );
                                continue;
                            }
>>>>>>> 1a5aa9f7
                        }
                    }
                }
            }
        }
    });

    let is_renaming_map: &UseRef<Option<Uuid>> = use_ref(cx, || None);

    let first_render = use_state(cx, || true);
    if *first_render.get() && state.read().ui.is_minimal_view() {
        state.write().mutate(Action::SidebarHidden(true));
        first_render.set(false);
    }
    if !STATIC_ARGS.use_mock {
        use_future(cx, (), |_| {
            to_owned![ch];
            async move {
                sleep(Duration::from_millis(100)).await;
                ch.send(ChanCmd::GetItemsFromCurrentDirectory);
            }
        });
    };

    cx.render(rsx!(
        div {
            id: "files-layout",
            aria_label: "files-layout",
            onclick: |_| is_renaming_map.with_mut(|i| *i = None),
            ChatSidebar {
                route_info: cx.props.route_info.clone()
            },
            div {
                class: "files-body",
                aria_label: "files-body",
                Topbar {
                    with_back_button: state.read().ui.is_minimal_view() || state.read().ui.sidebar_hidden,
                    with_currently_back: state.read().ui.sidebar_hidden,
                    onback: move |_| {
                        let current = state.read().ui.sidebar_hidden;
                        state.write().mutate(Action::SidebarHidden(!current));
                    },
                    controls: cx.render(
                        rsx! (
                            Button {
                                icon: Icon::FolderPlus,
                                appearance: Appearance::Secondary,
                                aria_label: "add-folder".into(),
                                tooltip: cx.render(rsx!(
                                    Tooltip {
                                        arrow_position: ArrowPosition::Top,
                                        text: get_local_text("files.new-folder"),
                                    }
                                )),
                                onpress: move |_| {
                                    is_renaming_map.with_mut(|i| *i = None);
                                    add_new_folder.set(!add_new_folder);
                                },
                            },
                            Button {
                                icon: Icon::Plus,
                                appearance: Appearance::Secondary,
                                aria_label: "upload-file".into(),
                                tooltip: cx.render(rsx!(
                                    Tooltip {
                                        arrow_position: ArrowPosition::Top,
                                        text: get_local_text("files.upload"),
                                    }
                                ))
                                onpress: move |_| {
                                    is_renaming_map.with_mut(|i| *i = None);
                                    let files_local_path = match FileDialog::new().set_directory(".").pick_files() {
                                        Some(path) => path,
                                        None => return
                                    };
                                    ch.send(ChanCmd::UploadFiles(files_local_path));
                                    cx.needs_update();
                                },
                            }
                        )
                    ),
                    div {
                        class: "files-info",
                        aria_label: "files-info",
                        p {
                            class: "free-space",
                            "{free_space_text}",
                            span {
                                class: "count",
                                "0MB"
                            }
                        },
                        p {
                            class: "total-space",
                            "{total_space_text}",
                            span {
                                class: "count",
                                "10MB"
                            }
                        }
                    }
                }
                div {
                    class: "files-bar-track",
                    div {
                        class: "files-bar",
                    }
                },
                div {
                    class: "files-breadcrumbs",
                    aria_label: "files-breadcrumbs",
                    dirs_opened_ref.read().iter().enumerate().map(|(index, dir)| {
                        let directory = dir.clone();
                        let dir_name = dir.name();
                        if dir_name == ROOT_DIR_NAME && index == 0 {
                            let home_text = get_local_text("uplink.home");
                            rsx!(div {
                                class: "crumb",
                                aria_label: "crumb",
                                onclick: move |_| {
                                    ch.send(ChanCmd::BackToPreviousDirectory(directory.clone()));
                                },
                                IconElement {
                                    icon: Icon::Home,
                                },
                                p {
                                    "{home_text}",
                                }
                            })
                        } else {
                            rsx!(div {
                                class: "crumb",
                                onclick: move |_| {
                                    ch.send(ChanCmd::BackToPreviousDirectory(directory.clone()));
                                },
                                aria_label: "crumb",
                                p {
                                    "{dir_name}"
                                }
                            },)
                        }
                    })
                },
                div {
                    class: "files-list",
                    flex: if state.read().ui.sidebar_hidden {
                        "1"
                    } else {
                        "0"
                    },
                    aria_label: "files-list",
                    add_new_folder.then(|| {
                        rsx!(
                        Folder {
                            with_rename: true,
                            onrename: |(val, key_code)| {
                                let new_name: String = val;
                                if key_code == Code::Enter {
                                    if STATIC_ARGS.use_mock {
                                        directories_list
                                            .with_mut(|i| i.insert(0, Directory::new(&new_name)));
                                            update_items_with_mock_data(
                                                storage_state,
                                                current_dir,
                                                dirs_opened_ref,
                                                directories_list,
                                                files_list,
                                            );
                                    } else {
                                        ch.send(ChanCmd::CreateNewDirectory(new_name));
                                        ch.send(ChanCmd::GetItemsFromCurrentDirectory);
                                    }
                                }
                                add_new_folder.set(false);
                             }
                        })
                    }),
                    directories_list.read().iter().map(|dir| {
                        let folder_name = dir.name();
                        let folder_name2 = dir.name();
                        let key = dir.id();
                        rsx!(
                            ContextMenu {
                                key: "{key}-menu",
                                id: dir.id().to_string(),
                                items: cx.render(rsx!(
                                    ContextItem {
                                        icon: Icon::Pencil,
                                        text: get_local_text("files.rename"),
                                        onpress: move |_| {
                                            is_renaming_map.with_mut(|i| *i = Some(key));
                                        }
                                    })),
                            Folder {
                                key: "{key}-folder",
                                text: dir.name(),
                                aria_label: dir.name(),
                                with_rename: *is_renaming_map.read() == Some(key),
                                onrename: move |(val, key_code)| {
                                    is_renaming_map.with_mut(|i| *i = None);
                                    if key_code == Code::Enter {
                                        ch.send(ChanCmd::RenameItem{old_name: folder_name2.clone(), new_name: val});
                                    }
                                }
                                onpress: move |_| {
                                    is_renaming_map.with_mut(|i| *i = None);
                                    ch.send(ChanCmd::OpenDirectory(folder_name.clone()));
                                }
                        }})
                    }),
                   files_list.read().iter().map(|file| {
                        let file_name = file.name();
                        let key = file.id();
                        rsx!(ContextMenu {
                                    key: "{key}-menu",
                                    id: file.id().to_string(),
                                    items: cx.render(rsx!(
                                        ContextItem {
                                            icon: Icon::Pencil,
                                            text: get_local_text("files.rename"),
                                            onpress: move |_| {
                                                is_renaming_map.with_mut(|i| *i = Some(key));
                                            }
                                        })),
                                            File {
                                                key: "{key}-file",
                                                thumbnail: file.thumbnail(),
                                                text: file.name(),
                                                aria_label: file.name(),
                                                with_rename: *is_renaming_map.read() == Some(key),
                                                onrename: move |(val, key_code)| {
                                                    is_renaming_map.with_mut(|i| *i = None);
                                                    if key_code == Code::Enter {
                                                        ch.send(ChanCmd::RenameItem{old_name: file_name.clone(), new_name: val});
                                                    }
                                                }
                                    }
                          }
                          )
                    }),
                },
                (state.read().ui.sidebar_hidden && state.read().ui.metadata.minimal_view).then(|| rsx!(
                    Nav {
                        routes: cx.props.route_info.routes.clone(),
                        active: cx.props.route_info.active.clone(),
                        onnavigate: move |r| {
                            use_router(cx).replace_route(r, None, None);
                        }
                    }
                ))
            }
        }
    ))
}

fn update_items_with_mock_data(
    storage_state: &UseState<Option<Storage>>,
    current_dir: &UseRef<Directory>,
    directories_opened: &UseRef<Vec<Directory>>,
    directories_list: &UseRef<Vec<Directory>>,
    files_list: &UseRef<Vec<File>>,
) {
    let storage_mock = Storage {
        initialized: true,
        directories_opened: directories_opened.read().clone(),
        current_dir: current_dir.read().clone(),
        directories: directories_list.read().clone(),
        files: files_list.read().clone(),
    };
    storage_state.set(Some(storage_mock));
}<|MERGE_RESOLUTION|>--- conflicted
+++ resolved
@@ -10,7 +10,7 @@
     },
     elements::{
         button::Button,
-        file::File,
+        file::{get_file_extension, File},
         folder::Folder,
         tooltip::{ArrowPosition, Tooltip},
         Appearance,
@@ -42,11 +42,8 @@
     OpenDirectory(String),
     BackToPreviousDirectory(Directory),
     UploadFiles(Vec<PathBuf>),
-<<<<<<< HEAD
     DownloadFile((String, PathBuf)),
-=======
     RenameItem { old_name: String, new_name: String },
->>>>>>> 1a5aa9f7
 }
 
 #[derive(PartialEq, Props)]
@@ -206,7 +203,6 @@
                             }
                         }
                     }
-<<<<<<< HEAD
                     ChanCmd::DownloadFile((file_name, local_path_to_save_file)) => {
                         let (tx, rx) = oneshot::channel::<Result<(), warp::error::Error>>();
 
@@ -217,8 +213,17 @@
                                 rsp: tx,
                             },
                         )) {
-                            log::error!("failed to download files {}", e);
-=======
+                            log::error!("failed to download file {}", e);
+                            continue;
+                        }
+
+                        let rsp = rx.await.expect("command canceled");
+
+                        if let Err(error) = rsp {
+                            log::error!("failed to dowload file: {}", error);
+                            continue;
+                        }
+                    }
                     ChanCmd::RenameItem { old_name, new_name } => {
                         let (tx, rx) = oneshot::channel::<Result<Storage, warp::error::Error>>();
 
@@ -230,17 +235,10 @@
                             }))
                         {
                             log::error!("failed to rename item {}", e);
->>>>>>> 1a5aa9f7
-                            continue;
-                        }
-
-                        let rsp = rx.await.expect("command canceled");
-<<<<<<< HEAD
-
-                        if let Err(error) = rsp {
-                            log::error!("failed to add new files into uplink storage: {}", error);
-                            continue;
-=======
+                            continue;
+                        }
+
+                        let rsp = rx.await.expect("command canceled");
                         match rsp {
                             Ok(storage) => {
                                 storage_state.set(Some(storage));
@@ -252,7 +250,6 @@
                                 );
                                 continue;
                             }
->>>>>>> 1a5aa9f7
                         }
                     }
                 }
@@ -465,6 +462,8 @@
                     }),
                    files_list.read().iter().map(|file| {
                         let file_name = file.name();
+                        let file_name2 = file.name();
+
                         let key = file.id();
                         rsx!(ContextMenu {
                                     key: "{key}-menu",
@@ -476,7 +475,20 @@
                                             onpress: move |_| {
                                                 is_renaming_map.with_mut(|i| *i = Some(key));
                                             }
-                                        })),
+                                        },
+                                        ContextItem {
+                                            icon: Icon::ArrowDownCircle,
+                                            text: "Download".to_owned(),
+                                            onpress: move |_| {
+                                                let file_extension = get_file_extension(file_name2.clone());
+                                                let file_path_buf = match FileDialog::new().set_directory(".").set_file_name(&file_name2.clone()).add_filter("", &[&file_extension]).save_file() {
+                                                    Some(path) => path,
+                                                    None => return,
+                                                };
+                                                ch.send(ChanCmd::DownloadFile((file_name2.clone(), file_path_buf)));
+                                            },
+                                        }
+                                    )),
                                             File {
                                                 key: "{key}-file",
                                                 thumbnail: file.thumbnail(),
