use std::{path::PathBuf, time::Duration};

use dioxus::prelude::*;
use dioxus_router::*;
use futures::{channel::oneshot, StreamExt};
use kit::{
    components::nav::Nav,
    elements::{
        button::Button,
        file::File,
        folder::Folder,
        tooltip::{ArrowPosition, Tooltip},
        Appearance,
    },
    icons::{Icon, IconElement},
    layout::topbar::Topbar,
};
use rfd::FileDialog;
use shared::language::get_local_text;
use tokio::time::sleep;
use warp::{
    constellation::{directory::Directory, file::File},
    logging::tracing::log,
};

use crate::{
    components::chat::{sidebar::Sidebar as ChatSidebar, RouteInfo},
    state::{storage::Storage, Action, State},
    warp_runner::{ConstellationCmd, WarpCmd},
    STATIC_ARGS, WARP_CMD_CH,
};

pub const ROOT_DIR_NAME: &str = "root";

enum ChanCmd {
    GetItemsFromCurrentDirectory,
    CreateNewDirectory(String),
    OpenDirectory(String),
    BackToPreviousDirectory(Directory),
    UploadFiles(Vec<PathBuf>),
}

#[derive(PartialEq, Props)]
pub struct Props {
    route_info: RouteInfo,
}

#[allow(non_snake_case)]
pub fn FilesLayout(cx: Scope<Props>) -> Element {
    let state = use_shared_state::<State>(cx)?;
    let free_space_text = get_local_text("files.free-space");
    let total_space_text = get_local_text("files.total-space");
    let storage_state: &UseState<Option<Storage>> = use_state(cx, || None);
    let current_dir = use_ref(cx, || state.read().storage.current_dir.clone());
    let directories_list = use_ref(cx, || state.read().storage.directories.clone());
    let files_list = use_ref(cx, || state.read().storage.files.clone());
    let dirs_opened_ref = use_ref(cx, || state.read().storage.directories_opened.clone());

    let add_new_folder = use_state(cx, || false);

    if let Some(storage) = storage_state.get().clone() {
        if !STATIC_ARGS.use_mock {
            *directories_list.write_silent() = storage.directories.clone();
            *files_list.write_silent() = storage.files.clone();
            *current_dir.write_silent() = storage.current_dir.clone();
            *dirs_opened_ref.write_silent() = storage.directories_opened.clone();
        };
        state.write().storage = storage;
        storage_state.set(None);
    }

    let ch = use_coroutine(cx, |mut rx: UnboundedReceiver<ChanCmd>| {
        to_owned![storage_state];
        async move {
            let warp_cmd_tx = WARP_CMD_CH.tx.clone();
            while let Some(cmd) = rx.next().await {
                match cmd {
                    ChanCmd::CreateNewDirectory(directory_name) => {
                        let (tx, rx) = oneshot::channel::<Result<(), warp::error::Error>>();
                        let directory_name2 = directory_name.clone();

                        if let Err(e) = warp_cmd_tx.send(WarpCmd::Constellation(
                            ConstellationCmd::CreateNewDirectory {
                                directory_name,
                                rsp: tx,
                            },
                        )) {
<<<<<<< HEAD
                            log::error!("failed to add new folder {}", e);
=======
                            log::error!("failed to add new directory {}", e);
>>>>>>> c1aafaa7
                            continue;
                        }

                        let rsp = rx.await.expect("command canceled");

                        match rsp {
                            Ok(_) => {
                                log::info!("New directory added: {}", directory_name2);
                            }
                            Err(e) => {
                                log::error!("failed to add new directory: {}", e);
                                continue;
                            }
                        }
                    }
                    ChanCmd::GetItemsFromCurrentDirectory => {
                        let (tx, rx) = oneshot::channel::<Result<Storage, warp::error::Error>>();

                        if let Err(e) = warp_cmd_tx.send(WarpCmd::Constellation(
                            ConstellationCmd::GetItemsFromCurrentDirectory { rsp: tx },
                        )) {
                            log::error!("failed to get items from current directory {}", e);
                            continue;
                        }

                        let rsp = rx.await.expect("command canceled");
                        match rsp {
                            Ok(storage) => {
                                storage_state.set(Some(storage));
                            }
                            Err(e) => {
                                log::error!("failed to add new directory: {}", e);
                                continue;
                            }
                        }
                    }
                    ChanCmd::OpenDirectory(directory_name) => {
                        let (tx, rx) = oneshot::channel::<Result<Storage, warp::error::Error>>();
                        let directory_name2 = directory_name.clone();

                        if let Err(e) = warp_cmd_tx.send(WarpCmd::Constellation(
                            ConstellationCmd::OpenDirectory {
                                directory_name,
                                rsp: tx,
                            },
                        )) {
                            log::error!("failed to open {directory_name2} directory {}", e);
                            continue;
                        }

                        let rsp = rx.await.expect("command canceled");
                        match rsp {
                            Ok(storage) => {
                                storage_state.set(Some(storage));
                                log::info!("Folder {} opened", directory_name2);
                            }
                            Err(e) => {
                                log::error!("failed to open folder {directory_name2}: {}", e);
                                continue;
                            }
                        }
                    }
                    ChanCmd::BackToPreviousDirectory(directory) => {
                        let (tx, rx) = oneshot::channel::<Result<Storage, warp::error::Error>>();
                        let directory_name = directory.name();

                        if let Err(e) = warp_cmd_tx.send(WarpCmd::Constellation(
                            ConstellationCmd::BackToPreviousDirectory { directory, rsp: tx },
                        )) {
                            log::error!("failed to open directory {}: {}", directory_name, e);
                            continue;
                        }

                        let rsp = rx.await.expect("command canceled");
                        match rsp {
                            Ok(storage) => {
                                storage_state.set(Some(storage));
                                log::info!("Folder {} opened", directory_name);
                            }
                            Err(e) => {
                                log::error!("failed to open directory {}: {}", directory_name, e);
                                continue;
                            }
                        }
                    }
                    ChanCmd::UploadFiles(files_path) => {
                        let (tx, rx) = oneshot::channel::<Result<Storage, warp::error::Error>>();

                        if let Err(e) = warp_cmd_tx.send(WarpCmd::Constellation(
                            ConstellationCmd::UploadFiles {
                                files_path,
                                rsp: tx,
                            },
                        )) {
                            log::error!("failed to upload files {}", e);
                            continue;
                        }

                        let rsp = rx.await.expect("command canceled");
                        match rsp {
                            Ok(storage) => {
                                storage_state.set(Some(storage));
                            }
                            Err(e) => {
                                log::error!("failed to add new files into uplink storage: {}", e);
                                continue;
                            }
                        }
                    }
                }
            }
        }
    });

    let first_render = use_state(cx, || true);
    if *first_render.get() && state.read().ui.is_minimal_view() {
        state.write().mutate(Action::SidebarHidden(true));
        first_render.set(false);
    }
    if !STATIC_ARGS.use_mock {
        use_future(cx, (), |_| {
            to_owned![ch];
            async move {
                sleep(Duration::from_millis(100)).await;
                ch.send(ChanCmd::GetItemsFromCurrentDirectory);
            }
        });
    };

    cx.render(rsx!(
        div {
            id: "files-layout",
            aria_label: "files-layout",
            ChatSidebar {
                route_info: cx.props.route_info.clone()
            },
            div {
                class: "files-body",
                aria_label: "files-body",
                Topbar {
                    with_back_button: state.read().ui.is_minimal_view() || state.read().ui.sidebar_hidden,
                    with_currently_back: state.read().ui.sidebar_hidden,
                    onback: move |_| {
                        let current = state.read().ui.sidebar_hidden;
                        state.write().mutate(Action::SidebarHidden(!current));
                    },
                    controls: cx.render(
                        rsx! (
                            Button {
                                icon: Icon::FolderPlus,
                                appearance: Appearance::Secondary,
                                aria_label: "add-folder".into(),
                                tooltip: cx.render(rsx!(
                                    Tooltip {
                                        arrow_position: ArrowPosition::Top,
                                        text: get_local_text("files.new-folder"),
                                    }
                                )),
                                onpress: move |_| {
                                    add_new_folder.set(!add_new_folder);
                                },
                            },
                            Button {
                                icon: Icon::Plus,
                                appearance: Appearance::Secondary,
                                aria_label: "upload-file".into(),
                                tooltip: cx.render(rsx!(
                                    Tooltip {
                                        arrow_position: ArrowPosition::Top,
                                        text: get_local_text("files.upload"),
                                    }
                                ))
                                onpress: move |_| {
                                    let files_local_path = match FileDialog::new().set_directory(".").pick_files() {
                                        Some(path) => path,
                                        None => return
                                    };
                                    ch.send(ChanCmd::UploadFiles(files_local_path));
                                },
                            }
                        )
                    ),
                    div {
                        class: "files-info",
                        aria_label: "files-info",
                        p {
                            class: "free-space",
                            "{free_space_text}",
                            span {
                                class: "count",
                                "0MB"
                            }
                        },
                        p {
                            class: "total-space",
                            "{total_space_text}",
                            span {
                                class: "count",
                                "10MB"
                            }
                        }
                    }
                }
                div {
                    class: "files-bar-track",
                    div {
                        class: "files-bar",
                    }
                },
                div {
                    class: "files-breadcrumbs",
                    aria_label: "files-breadcrumbs",
                    dirs_opened_ref.read().iter().enumerate().map(|(index, dir)| {
                        let directory = dir.clone();
                        let dir_name = dir.name();
                        if dir_name == ROOT_DIR_NAME && index == 0 {
                            let home_text = get_local_text("uplink.home");
                            rsx!(div {
                                class: "crumb",
                                aria_label: "crumb",
                                onclick: move |_| {
                                    ch.send(ChanCmd::BackToPreviousDirectory(directory.clone()));
                                },
                                IconElement {
                                    icon: Icon::Home,
                                },
                                p {
                                    "{home_text}",
                                }
                            })
                        } else {
                            rsx!(div {
                                class: "crumb",
                                onclick: move |_| {
                                    ch.send(ChanCmd::BackToPreviousDirectory(directory.clone()));
                                },
                                aria_label: "crumb",
                                p {
                                    "{dir_name}"
                                }
                            },)
                        }
                    })
                },
                div {
                    class: "files-list",
                    flex: if state.read().ui.sidebar_hidden {
                        "1"
                    } else {
                        "0"
                    },
                    aria_label: "files-list",
                    add_new_folder.then(|| {
                        rsx!(
                        Folder {
                            with_rename: true,
                            onrename: |val| {
                                let new_name: String = val;
                                if STATIC_ARGS.use_mock {
                                    directories_list
                                        .with_mut(|i| i.insert(0, Directory::new(&new_name)));
                                        update_items_with_mock_data(
                                            storage_state,
                                            current_dir,
                                            dirs_opened_ref,
                                            directories_list,
                                            files_list,
                                        );
                                } else {
                                    ch.send(ChanCmd::CreateNewDirectory(new_name));
                                    ch.send(ChanCmd::GetItemsFromCurrentDirectory);
                                }
                                add_new_folder.set(false);
                             }
                        })
                    }),
                    directories_list.read().iter().map(|dir| {
                        let folder_name = dir.name();
                        rsx!(Folder {
                            text: dir.name(),
                            aria_label: dir.name(),
                            onpress: move |_| {
                                ch.send(ChanCmd::OpenDirectory(folder_name.clone()));
                            }
                        })
                    }),
                    files_list.read().iter().map(|file| {
                        rsx!(File {
                            text: file.name(),
                            aria_label: file.name(),
                        })
                    }),
                },
                (state.read().ui.sidebar_hidden && state.read().ui.metadata.minimal_view).then(|| rsx!(
                    Nav {
                        routes: cx.props.route_info.routes.clone(),
                        active: cx.props.route_info.active.clone(),
                        onnavigate: move |r| {
                            use_router(cx).replace_route(r, None, None);
                        }
                    }
                ))
            }
        }
    ))
}

fn update_items_with_mock_data(
    storage_state: &UseState<Option<Storage>>,
    current_dir: &UseRef<Directory>,
    directories_opened: &UseRef<Vec<Directory>>,
    directories_list: &UseRef<Vec<Directory>>,
    files_list: &UseRef<Vec<File>>,
) {
    let storage_mock = Storage {
        initialized: true,
        directories_opened: directories_opened.read().clone(),
        current_dir: current_dir.read().clone(),
        directories: directories_list.read().clone(),
        files: files_list.read().clone(),
    };
    storage_state.set(Some(storage_mock));
}<|MERGE_RESOLUTION|>--- conflicted
+++ resolved
@@ -85,11 +85,7 @@
                                 rsp: tx,
                             },
                         )) {
-<<<<<<< HEAD
-                            log::error!("failed to add new folder {}", e);
-=======
                             log::error!("failed to add new directory {}", e);
->>>>>>> c1aafaa7
                             continue;
                         }
 
