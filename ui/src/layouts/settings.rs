--- conflicted
+++ resolved
@@ -1,7 +1,6 @@
 use dioxus::prelude::*;
 
 use crate::{
-<<<<<<< HEAD
     components::settings::{
         sidebar::{Page, Sidebar},
         sub_pages::{
@@ -16,25 +15,6 @@
             // files::FilesSettings,
             // privacy::PrivacySettings,
             profile::ProfileSettings,
-=======
-    components::{
-        chat::RouteInfo,
-        settings::{
-            sidebar::{Page, Sidebar},
-            sub_pages::{
-                about::AboutPage,
-                accessibility::AccessibilitySettings,
-                audio::AudioSettings,
-                developer::DeveloperSettings,
-                extensions::ExtensionSettings,
-                general::GeneralSettings,
-                licenses::Licenses,
-                notifications::NotificationSettings,
-                // files::FilesSettings,
-                // privacy::PrivacySettings,
-                profile::ProfileSettings,
-            },
->>>>>>> 8008475d
         },
     },
     layouts::slimbar::SlimbarLayout,
@@ -77,13 +57,7 @@
         div {
             id: "settings-layout",
             aria_label: "settings-layout",
-<<<<<<< HEAD
-            SlimbarLayout { },
-=======
-            SlimbarLayout {
-                route_info: cx.props.route_info.clone()
-            },
->>>>>>> 8008475d
+            SlimbarLayout { active: crate::UplinkRoute::SettingsLayout{} },
             Sidebar {
                 onpress: move |p| {
                     // If on mobile, we should hide the sidebar here.
@@ -110,7 +84,7 @@
                     settings_page
                 },
                  (state.read().ui.sidebar_hidden && state.read().ui.metadata.minimal_view).then(|| rsx!(
-                    crate::AppNav { 
+                    crate::AppNav {
                         active: crate::UplinkRoute::SettingsLayout{},
                     }
                  ))
