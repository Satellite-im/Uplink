--- conflicted
+++ resolved
@@ -1,49 +1,29 @@
 use dioxus::prelude::*;
 use dioxus_router::prelude::use_navigator;
 
-<<<<<<< HEAD
-use crate::components::settings::{
-    sidebar::{Page, Sidebar},
-    sub_pages::{
-        about::AboutPage,
-        accessibility::AccessibilitySettings,
-        audio::AudioSettings,
-        developer::DeveloperSettings,
-        extensions::ExtensionSettings,
-        general::GeneralSettings,
-        licenses::Licenses,
-        notifications::NotificationSettings,
-        // files::FilesSettings,
-        // privacy::PrivacySettings,
-        profile::ProfileSettings,
-=======
 use crate::{
-    components::{
-        chat::RouteInfo,
-        settings::{
-            sidebar::{Page, Sidebar},
-            sub_pages::{
-                about::AboutPage,
-                accessibility::AccessibilitySettings,
-                audio::AudioSettings,
-                developer::DeveloperSettings,
-                extensions::ExtensionSettings,
-                general::GeneralSettings,
-                licenses::Licenses,
-                notifications::NotificationSettings,
-                // files::FilesSettings,
-                // privacy::PrivacySettings,
-                profile::ProfileSettings,
-            },
+    components::settings::{
+        sidebar::{Page, Sidebar},
+        sub_pages::{
+            about::AboutPage,
+            accessibility::AccessibilitySettings,
+            audio::AudioSettings,
+            developer::DeveloperSettings,
+            extensions::ExtensionSettings,
+            general::GeneralSettings,
+            licenses::Licenses,
+            notifications::NotificationSettings,
+            // files::FilesSettings,
+            // privacy::PrivacySettings,
+            profile::ProfileSettings,
         },
->>>>>>> 8008475d
     },
     layouts::slimbar::SlimbarLayout,
 };
 
 use common::state::{ui, Action, State};
 
-use kit::{layout::topbar::Topbar};
+use kit::layout::topbar::Topbar;
 
 #[allow(non_snake_case)]
 pub fn SettingsLayout(cx: Scope) -> Element {
@@ -79,9 +59,7 @@
         div {
             id: "settings-layout",
             aria_label: "settings-layout",
-            SlimbarLayout {
-                route_info: cx.props.route_info.clone()
-            },
+            SlimbarLayout { },
             Sidebar {
                 onpress: move |p| {
                     // If on mobile, we should hide the sidebar here.
