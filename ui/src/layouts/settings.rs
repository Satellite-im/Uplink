use dioxus::prelude::*;

use crate::{
    components::settings::{
        sidebar::{Page, Sidebar},
        sub_pages::{
            about::AboutPage,
            accessibility::AccessibilitySettings,
            audio::AudioSettings,
            developer::DeveloperSettings,
            extensions::ExtensionSettings,
            general::GeneralSettings,
            licenses::Licenses,
            notifications::NotificationSettings,
            // files::FilesSettings,
            // privacy::PrivacySettings,
            profile::ProfileSettings,
        },
    },
    layouts::slimbar::SlimbarLayout,
};

use common::state::{ui, Action, State};

use kit::layout::topbar::Topbar;

#[allow(non_snake_case)]
pub fn SettingsLayout(cx: Scope) -> Element {
    let state = use_shared_state::<State>(cx)?;
<<<<<<< HEAD
    let to = use_state(cx, || Page::Profile);
    let show_slimbar = state.read().show_slimbar();
=======
    let to = use_shared_state::<Page>(cx)?;

>>>>>>> 62b376ec
    state.write_silent().ui.current_layout = ui::Layout::Settings;

    let first_render = use_state(cx, || true);
    if *first_render.get() {
        if state.read().ui.is_minimal_view() {
            state.write().mutate(Action::SidebarHidden(false));
        }
        first_render.set(false);
    }

    let settings = match to.read().get() {
        Page::About => rsx!(AboutPage {}),
        Page::General => rsx!(GeneralSettings {}),
        Page::Accessibility => rsx!(AccessibilitySettings {}),
        Page::Profile => rsx!(ProfileSettings {}),
        Page::Audio => rsx!(AudioSettings {}),
        // Page::Privacy => rsx!(PrivacySettings {}),
        // Page::Files => rsx!(FilesSettings {}),
        Page::Extensions => rsx!(ExtensionSettings {}),
        Page::Developer => rsx!(DeveloperSettings {}),
        Page::Notifications => rsx!(NotificationSettings {}),
        Page::Licenses => rsx!(Licenses {}),
    };

    cx.render(rsx!(
        div {
            id: "settings-layout",
            aria_label: "settings-layout",
            if show_slimbar {
                cx.render(rsx!(
                    SlimbarLayout { active: crate::UplinkRoute::SettingsLayout{} },
                ))
            },
            Sidebar {
                onpress: move |p| {
                    to.write().set(p);
                    // If on mobile, we should hide the sidebar here.
                    if state.read().ui.is_minimal_view() {
                        state.write().mutate(Action::SidebarHidden(true));
                    }
                },
            },
            div {
                class: "full-width flex",
                (state.read().ui.is_minimal_view() && state.read().ui.sidebar_hidden).then(|| rsx!(
                    Topbar {
                        with_back_button: true,
                        onback: move |_| {
                            let current = state.read().ui.sidebar_hidden;
                            state.write().mutate(Action::SidebarHidden(!current));
                        },
                    },
                )),
                div {
                    id: "content",
                    class: "full-width",
                    settings,
                },
                 (state.read().ui.sidebar_hidden && state.read().ui.metadata.minimal_view).then(|| rsx!(
                    crate::AppNav {
                        active: crate::UplinkRoute::SettingsLayout{},
                    }
                 ))
            },
        }
    ))
}<|MERGE_RESOLUTION|>--- conflicted
+++ resolved
@@ -27,13 +27,9 @@
 #[allow(non_snake_case)]
 pub fn SettingsLayout(cx: Scope) -> Element {
     let state = use_shared_state::<State>(cx)?;
-<<<<<<< HEAD
-    let to = use_state(cx, || Page::Profile);
+    let to = use_shared_state::<Page>(cx)?;
     let show_slimbar = state.read().show_slimbar();
-=======
-    let to = use_shared_state::<Page>(cx)?;
 
->>>>>>> 62b376ec
     state.write_silent().ui.current_layout = ui::Layout::Settings;
 
     let first_render = use_state(cx, || true);
