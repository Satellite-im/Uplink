--- conflicted
+++ resolved
@@ -6,17 +6,10 @@
     settings::{
         sidebar::{Page, Sidebar},
         sub_pages::{
-<<<<<<< HEAD
-            about::AboutPage, audio::AudioSettings, developer::DeveloperSettings,
-            extensions::ExtensionSettings, files::FilesSettings, general::GeneralSettings,
-            notifications::NotificationSettings, privacy::PrivacySettings,
-            profile::ProfileSettings,
-=======
-            accessibility::AccessibilitySettings, audio::AudioSettings,
+            about::AboutPage, accessibility::AccessibilitySettings, audio::AudioSettings,
             developer::DeveloperSettings, extensions::ExtensionSettings, files::FilesSettings,
             general::GeneralSettings, notifications::NotificationSettings,
             privacy::PrivacySettings, profile::ProfileSettings,
->>>>>>> 4efa24d8
         },
     },
 };
