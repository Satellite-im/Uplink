--- conflicted
+++ resolved
@@ -571,13 +571,9 @@
                                         state.write().mutate(Action::CancelReply(chat_data.read().active_chat.id()))
                                     },
                                     attachments: msg.attachments(),
-<<<<<<< HEAD
-                                    message: msg.lines().join("\n"),
-=======
-                                    message: msg.value().join("\n"), 
+                                    message: msg.lines().join("\n"), 
                                     markdown: state.read().ui.should_transform_markdown_text(),
                                     transform_ascii_emojis: state.read().ui.should_transform_ascii_emojis(),
->>>>>>> d5cdf497
                                     UserImage {
                                         image: profile_picture,
                                         platform: platform,
