--- conflicted
+++ resolved
@@ -69,13 +69,6 @@
         width: 60vw;
     }
 }
-<<<<<<< HEAD
-@media (max-width: 600px) {
-    .context-menu {
-        left: 1 !important;
-        right: 1 !important;
-=======
-
 .minimal-chat-button-group {
     display: flex;
     flex-direction: column; 
@@ -96,6 +89,11 @@
 .topbar {
     .controls {
         position: relative;
->>>>>>> d199381a
     }
+}
+@media (max-width: 600px) {
+    .context-menu {
+        left: 1 !important;
+        right: 1 !important;
+  }
 }