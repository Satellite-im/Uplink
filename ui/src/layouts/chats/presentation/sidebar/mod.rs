--- conflicted
+++ resolved
@@ -285,13 +285,8 @@
                         None => State::join_usernames(&other_participants)
                     };
 
-<<<<<<< HEAD
                     let subtext_val = match unwrapped_message.lines().iter().map(|x| x.trim()).find(|x| !x.is_empty()) {
-                        Some(v) => markdown(v),
-=======
-                    let subtext_val = match unwrapped_message.value().iter().map(|x| x.trim()).find(|x| !x.is_empty()) {
                         Some(v) => format_text(v, markdown, should_transform_ascii_emojis),
->>>>>>> d5cdf497
                         _ => match &unwrapped_message.attachments()[..] {
                             [] => get_local_text("sidebar.chat-new"),
                             [ file ] => file.name(),
