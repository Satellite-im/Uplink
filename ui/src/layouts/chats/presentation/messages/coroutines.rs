--- conflicted
+++ resolved
@@ -16,7 +16,8 @@
 };
 use dioxus_core::ScopeState;
 use dioxus_hooks::{
-    to_owned, use_coroutine, use_shared_state, Coroutine, UnboundedReceiver, UseSharedState,
+    to_owned, use_context, use_coroutine, use_shared_state, Coroutine, UnboundedReceiver,
+    UseSharedState,
 };
 use futures::{channel::oneshot, pin_mut, StreamExt};
 
@@ -447,16 +448,11 @@
     state: &Signal<State>,
     pending_downloads: &Signal<DownloadTracker>,
 ) -> Coroutine<MessagesCommand> {
-<<<<<<< HEAD
     let download_streams = download_stream_handler();
+    let file_tracker = use_context::Signal << TransferTracker >> ();
+
     let ch = use_coroutine(|mut rx: UnboundedReceiver<MessagesCommand>| {
-        to_owned![state, pending_downloads, download_streams];
-=======
-    let file_tracker = use_shared_state::<TransferTracker>(cx).unwrap();
-    let download_streams = download_stream_handler(cx);
-    let ch = use_coroutine(cx, |mut rx: UnboundedReceiver<MessagesCommand>| {
         to_owned![state, file_tracker, pending_downloads, download_streams];
->>>>>>> d668299c
         async move {
             let warp_cmd_tx = WARP_CMD_CH.tx.clone();
             while let Some(cmd) = rx.next().await {
