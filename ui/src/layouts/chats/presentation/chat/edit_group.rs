--- conflicted
+++ resolved
@@ -114,14 +114,10 @@
         }
     });
 
-<<<<<<< HEAD
-    rsx!(
-=======
     let creator_did2 = creator_id.clone();
     let am_i_group_creator = creator_id == state.read().did_key();
 
-    cx.render(rsx!(
->>>>>>> d668299c
+    rsx!(
         div {
             id: "edit-members",
             aria_label: "edit-members",
@@ -206,7 +202,7 @@
     )
 }
 
-#[derive(Props, Eq, PartialEq)]
+#[derive(Props, Clone, Eq, PartialEq)]
 pub struct FriendRowProps {
     add_or_remove: String,
     friend_is_group_creator: bool,
@@ -287,32 +283,6 @@
                     _friend.username(),
                 },
             },
-<<<<<<< HEAD
-            Button {
-                aria_label: if props.add_or_remove == "add" {
-                    get_local_text("uplink.add")
-                } else {
-                    get_local_text("uplink.remove")
-                },
-                icon: if props.add_or_remove == "add" {
-                    Icon::UserPlus
-                } else {
-                    Icon::UserMinus
-                },
-                text: if props.minimal { String::new() }
-                    else if props.add_or_remove == "add" {
-                        get_local_text("uplink.add")
-                    } else {
-                        get_local_text("uplink.remove")
-                    }
-                ,
-                onpress: move |_| {
-                    let mut friends = selected_friends.get().clone();
-                    friends.clear();
-                    selected_friends.set(vec![_friend.did_key()].into_iter().collect());
-                    if props.add_or_remove == "add" {
-                        ch.send(ChanCmd::AddParticipants);
-=======
             if cx.props.friend_is_group_creator {
                 rsx!(
                     div {
@@ -336,7 +306,6 @@
                     },
                     icon: if cx.props.add_or_remove == "add" {
                         Icon::UserPlus
->>>>>>> d668299c
                     } else {
                         Icon::UserMinus
                     },
