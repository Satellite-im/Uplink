use chrono::{DateTime, Utc};
use either::Either;
use serde::{Deserialize, Serialize};
use std::{
    collections::{HashMap, HashSet, VecDeque},
    fs,
};

use uuid::Uuid;
use warp::{
    constellation::item::Item,
    crypto::DID,
    multipass::identity::Identity,
    raygun::{Message, Reaction},
};

use kit::icons::Icon;

#[derive(Eq, PartialEq)]
pub struct MessageDivider {
    pub timestamp: Option<DateTime<Utc>>,
}

impl Ord for MessageDivider {
    fn cmp(&self, other: &Self) -> std::cmp::Ordering {
        self.timestamp.cmp(&other.timestamp)
    }
}

impl PartialOrd for MessageDivider {
    fn partial_cmp(&self, other: &Self) -> Option<std::cmp::Ordering> {
        Some(self.cmp(other))
    }
}

pub enum Direction {
    Incoming,
    Outgoing,
}

#[derive(Clone, Debug, Default, Deserialize, Serialize, PartialEq)]
pub struct ToastNotification {
    pub title: String,
    pub content: String,
    #[serde(skip_serializing, skip_deserializing)]
    pub icon: Option<Icon>,
    initial_time: u32,
    remaining_time: u32,
}

impl ToastNotification {
    pub fn init(title: String, content: String, icon: Option<Icon>, timeout: u32) -> Self {
        Self {
            title,
            content,
            icon,
            initial_time: timeout,
            remaining_time: timeout,
        }
    }
    pub fn remaining_time(&self) -> u32 {
        self.remaining_time
    }

    pub fn reset_time(&mut self) {
        self.remaining_time = self.initial_time
    }

    pub fn decrement_time(&mut self) {
        if self.remaining_time > 0 {
            self.remaining_time -= 1;
        }
    }
}

// Define a struct to represent a group of messages from the same sender.
pub struct MessageGroup {
    pub sender: DID,
    pub remote: bool,
    pub messages: Vec<GroupedMessage>,
}

// Define a struct to represent a message that has been placed into a group.
pub struct GroupedMessage {
    pub message: Message,
    pub is_first: bool,
    pub is_last: bool,
}

pub type Callback = Box<dyn Fn(&State, &Action)>;

// Define a new struct to represent a hook that listens for a specific action type.
pub struct ActionHook {
<<<<<<< HEAD
    pub action_type: Either<Action, Vec<Action>>,
    pub callback: Box<dyn Fn(&State, &Action)>,
=======
    action_type: Either<Action, Vec<Action>>,
    callback: Callback,
>>>>>>> b3a3a575
}

/// Alias for the type representing a route.
pub type To = String;

#[derive(Clone, Debug, Default, Deserialize, Serialize)]
pub struct Account {
    #[serde(default)]
    pub identity: Identity,
    // pub settings: Option<CustomSettings>,
    // pub profile: Option<Profile>,
}

#[derive(Clone, Debug, Default, Deserialize, Serialize)]
pub struct Route {
    // String representation of the current active route.
    #[serde(default)]
    pub active: To,
}

#[derive(Clone, Debug, PartialEq, Eq, Default, Deserialize, Serialize)]
pub struct Chat {
    // Warp generated UUID of the chat
    #[serde(default)]
    pub id: Uuid,
    // Warp generated UUID of the chat
    #[serde(default)]
    pub active_media: bool, // TODO: in the future, this should probably be a vec of media streams or something
    // Includes the list of participants within a given chat.
    #[serde(default)]
    pub participants: Vec<Identity>,
    // Messages should only contain messages we want to render. Do not include the entire message history.
    #[serde(default)]
    pub messages: Vec<Message>,
    // Unread count for this chat, should be cleared when we view the chat.
    #[serde(default)]
    pub unreads: u32,
    // If a value exists, we will render the message we're replying to above the chatbar
    #[serde(default)]
    pub replying_to: Option<Message>,
}

#[derive(Clone, Debug, Default, Deserialize, Serialize)]
pub struct Chats {
    // All active chats from warp.
    #[serde(default)]
    pub all: HashMap<Uuid, Chat>,
    // Chat to display / interact with currently.
    #[serde(default)]
    pub active: Option<Uuid>,
    // Chats to show in the sidebar
    #[serde(default)]
    pub in_sidebar: Vec<Uuid>,
    // Favorite Chats
    #[serde(default)]
    pub favorites: Vec<Uuid>,
}

#[derive(Clone, Debug, Default, Deserialize, Serialize)]
pub struct Friends {
    // All active friends.
    #[serde(default)]
    pub all: HashMap<DID, Identity>,
    // List of friends the user has blocked
    #[serde(default)]
    pub blocked: Vec<Identity>,
    // Friend requests, incoming and outgoing.
    #[serde(default)]
    pub incoming_requests: Vec<Identity>,
    #[serde(default)]
    pub outgoing_requests: Vec<Identity>,
}

#[derive(Clone, Debug, Default, Deserialize, Serialize)]
pub struct Files {
    // All files
    #[serde(default)]
    pub all: Vec<Item>,
    // Optional, active folder.
    #[serde(default)]
    pub active_folder: Option<Item>,
}

#[derive(Clone, Debug, Default, Deserialize, Serialize)]
pub struct Settings {
    // Selected Language
    #[serde(default)]
    pub language: String,
}

#[derive(Clone, Debug, Default, Deserialize, Serialize)]
pub struct UI {
    // Should the active video play in popout?
    #[serde(default)]
    pub popout_player: bool,
    #[serde(default)]
    pub muted: bool,
    #[serde(default)]
    pub silenced: bool,
    #[serde(skip_serializing, skip_deserializing)]
    pub toast_notifications: HashMap<Uuid, ToastNotification>,
}

use std::fmt;

use crate::testing::mock::generate_mock;

#[derive(Default, Deserialize, Serialize)]
pub struct State {
    #[serde(default)]
    pub account: Account,
    #[serde(default)]
    pub route: Route,
    #[serde(default)]
    pub chats: Chats,
    #[serde(default)]
    pub friends: Friends,
    #[serde(default)]
    pub settings: Settings,
    #[serde(default)]
    pub ui: UI,
    #[serde(skip_serializing, skip_deserializing)]
    pub(crate) hooks: Vec<ActionHook>,
}

impl fmt::Debug for State {
    fn fmt(&self, f: &mut fmt::Formatter) -> fmt::Result {
        f.debug_struct("State")
            .field("account", &self.account)
            .field("route", &self.route)
            .field("chats", &self.chats)
            .field("friends", &self.friends)
            .field("hooks count", &self.hooks.len())
            .finish()
    }
}

impl Clone for State {
    fn clone(&self) -> Self {
        State {
            account: self.account.clone(),
            route: self.route.clone(),
            chats: self.chats.clone(),
            friends: self.friends.clone(),
            hooks: Default::default(),
            settings: Default::default(),
            ui: Default::default(),
        }
    }
}

// This code defines a number of methods for the State struct, which are used to mutate the state in a controlled manner.
// For example, the set_active_chat method sets the active chat in the State struct, and the toggle_favorite method adds or removes a chat from the user's favorites.
//  These methods are used to update the relevant fields within the State struct in response to user actions or other events within the application.
impl State {
    /// Constructs a new `State` instance with default values.
    pub fn new() -> Self {
        State::default()
    }

    /// Sets the active chat in the `State` struct.
    ///
    /// # Arguments
    ///
    /// * `chat` - The chat to set as the active chat.
    fn set_active_chat(&mut self, chat: &Chat) {
        self.chats.active = Some(chat.id);
        if !self.chats.in_sidebar.contains(&chat.id) {
            self.chats.in_sidebar.push(chat.id);
        }
    }

    /// Clears the active chat in the `State` struct.
    fn clear_active_chat(&mut self) {
        self.chats.active = None;
    }

    /// Toggles the display of media on the provided chat in the `State` struct.
    fn toggle_media(&mut self, chat: &Chat) {
        if let Some(c) = self.chats.all.get_mut(&chat.id) {
            c.active_media = !c.active_media;
            // When we "close" active media, we should hide the popout player.
            if !c.active_media {
                self.ui.popout_player = false;
            }
        }
    }

    fn disable_all_active_media(&mut self) {
        for (_, chat) in self.chats.all.iter_mut() {
            chat.active_media = false;
        }
        self.ui.popout_player = false;
    }

    /// Adds a chat to the sidebar in the `State` struct.
    ///
    /// # Arguments
    ///
    /// * `chat` - The chat to add to the sidebar.
    fn add_chat_to_sidebar(&mut self, chat: Chat) {
        if !self.chats.in_sidebar.contains(&chat.id) {
            self.chats.in_sidebar.push(chat.id);
        }
    }

    /// Sets the active route in the `State` struct.
    ///
    /// # Arguments
    ///
    /// * `to` - The route to set as the active route.
    fn set_active_route(&mut self, to: String) {
        self.route.active = to;
    }

    /// Adds the given chat to the user's favorites.
    fn favorite(&mut self, chat: &Chat) {
        if !self.chats.favorites.contains(&chat.id) {
            self.chats.favorites.push(chat.id);
        }
    }

    /// Removes the given chat from the user's favorites.
    fn unfavorite(&mut self, chat: &Chat) {
        if let Some(index) = self.chats.favorites.iter().position(|uid| *uid == chat.id) {
            self.chats.favorites.remove(index);
        }
    }

    /// Toggles the specified chat as a favorite in the `State` struct. If the chat
    /// is already a favorite, it is removed from the favorites list. Otherwise, it
    /// is added to the list.
    fn toggle_favorite(&mut self, chat: &Chat) {
        let faves = &mut self.chats.favorites;

        if faves.contains(&chat.id) {
            if let Some(index) = faves.iter().position(|uid| *uid == chat.id) {
                faves.remove(index);
            }
        } else {
            faves.push(chat.id);
        }
    }

    /// Begins replying to a message in the specified chat in the `State` struct.
    fn start_replying(&mut self, chat: &Chat, message: &Message) {
        let mut c = match self.chats.all.get_mut(&chat.id) {
            Some(chat) => chat.clone(),
            None => return,
        };
        c.replying_to = Some(message.to_owned());

        *self.chats.all.get_mut(&chat.id).unwrap() = c;
    }

    /// Cancels a reply within a given chat on `State` struct.
    ///
    /// # Arguments
    ///
    /// * `chat` - The chat to stop replying to.
    fn cancel_reply(&mut self, chat: &Chat) {
        let mut c = match self.chats.all.get_mut(&chat.id) {
            Some(chat) => chat.clone(),
            None => return,
        };
        c.replying_to = None;

        *self.chats.all.get_mut(&chat.id).unwrap() = c;
    }

    /// Clear unreads  within a given chat on `State` struct.
    ///
    /// # Arguments
    ///
    /// * `chat` - The chat to clear unreads on.
    ///
    fn clear_unreads(&mut self, chat: &Chat) {
        if let Some(chat) = self.chats.all.get_mut(&chat.id) {
            chat.unreads = 0;
        }
    }

    /// Remove a chat from the sidebar on `State` struct.
    ///
    /// # Arguments
    ///
    /// * `chat` - The chat to remove.
    fn remove_sidebar_chat(&mut self, chat: &Chat) {
        if self.chats.in_sidebar.contains(&chat.id) {
            let index = self
                .chats
                .in_sidebar
                .iter()
                .position(|x| *x == chat.id)
                .unwrap();
            self.chats.in_sidebar.remove(index);
        }

        if self.chats.active.is_some() && self.get_active_chat().unwrap_or_default().id == chat.id {
            self.clear_active_chat();
        }
    }

    /// Sets the user's identity.
    fn set_identity(&mut self, identity: &Identity) {
        self.account.identity = identity.clone();
    }

    /// Sets the user's language.
    fn set_language(&mut self, string: &str) {
        self.settings.language = string.to_string();
    }

    fn cancel_request(&mut self, direction: Direction, identity: &Identity) {
        match direction {
            Direction::Outgoing => {
                self.friends
                    .outgoing_requests
                    .retain(|friend| friend.did_key() != identity.did_key());
            }
            Direction::Incoming => {
                self.friends
                    .incoming_requests
                    .retain(|friend| friend.did_key() != identity.did_key());
            }
        }
    }

    fn complete_request(&mut self, direction: Direction, identity: &Identity) {
        match direction {
            Direction::Outgoing => {
                self.friends
                    .outgoing_requests
                    .retain(|friend| friend.did_key() != identity.did_key());
                self.friends
                    .all
                    .insert(identity.did_key(), identity.clone());
            }
            Direction::Incoming => {
                self.friends
                    .incoming_requests
                    .retain(|friend| friend.did_key() != identity.did_key());
                self.friends
                    .all
                    .insert(identity.did_key(), identity.clone());
            }
        }
    }

    fn new_incoming_request(&mut self, identity: &Identity) {
        self.friends.incoming_requests.push(identity.clone());
    }

    fn toggle_popout(&mut self) {
        self.ui.popout_player = !self.ui.popout_player;
    }

    fn new_outgoing_request(&mut self, identity: &Identity) {
        self.friends.outgoing_requests.push(identity.clone());
    }

    fn block(&mut self, identity: &Identity) {
        // If the identity is not already blocked, add it to the blocked list
        if !self.friends.blocked.contains(identity) {
            self.friends.blocked.push(identity.clone());
        }

        // Remove the identity from the outgoing requests list if they are present
        self.friends
            .outgoing_requests
            .retain(|friend| friend.did_key() != identity.did_key());

        // Remove the identity from the friends list if they are present
        self.remove_friend(&identity.did_key());
    }

    fn unblock(&mut self, identity: &Identity) {
        // Find the index of the identity in the blocked list
        let index = self.friends.blocked.iter().position(|x| *x == *identity);
        // If the identity is in the blocked list, remove it
        if let Some(i) = index {
            self.friends.blocked.remove(i);
        }
    }

    fn remove_friend(&mut self, did: &DID) {
        // Remove the friend from the all field of the friends struct
        self.friends.all.remove(did);

        let all_chats = self.chats.all.clone();

        // Check if there is a direct chat with the friend being removed
        let direct_chat = all_chats.values().find(|chat| {
            chat.participants.len() == 2
                && chat
                    .participants
                    .iter()
                    .any(|participant| participant.did_key() == *did)
        });

        // Remove the chat from the sidebar
        if let Some(chat) = direct_chat {
            self.remove_sidebar_chat(chat);
        }

        // If the friend's direct chat is currently the active chat, clear the active chat
        // TODO: Use `if let` statements
        if self.chats.active.is_some() && self.get_active_chat().unwrap_or_default().id == direct_chat.unwrap().id {
            self.clear_active_chat();
        }

        // Remove chat from favorites if it exists
        if let Some(direct_chat) = direct_chat {
            if self.chats.favorites.contains(&direct_chat.id) {
                self.unfavorite(direct_chat);
            }
        }
    }

    fn toggle_mute(&mut self) {
        self.ui.muted = !self.ui.muted;
    }

    fn toggle_silence(&mut self) {
        self.ui.silenced = !self.ui.silenced;
    }

    /// Getters
    /// Getters are the only public facing methods besides dispatch.
    /// Getters help retrieve data from state in common ways preventing reused code.

    pub fn is_me(&self, identity: &Identity) -> bool {
        identity.did_key().to_string() == self.account.identity.did_key().to_string()
    }

    /// Check if given chat is favorite on `State` struct.
    ///
    /// # Arguments
    ///
    /// * `chat` - The chat to check.
    pub fn is_favorite(&self, chat: &Chat) -> bool {
        self.chats.favorites.contains(&chat.id)
    }

    /// Get the active chat on `State` struct.
    pub fn get_active_chat(&self) -> Option<Chat> {
        match self.chats.active {
            Some(uuid) => self.chats.all.get(&uuid).cloned(),
            None => None,
        }
    }

    pub fn get_active_media_chat(&self) -> Option<&Chat> {
        self.chats.all.values().find(|&chat| chat.active_media)
    }

    pub fn get_chat_with_friend(&self, friend: &Identity) -> Chat {
        let chat = self
            .chats
            .all
            .values()
            .find(|chat| chat.participants.len() == 2 && chat.participants.contains(friend));

        chat.unwrap_or(&Chat::default()).clone()
    }

    pub fn get_without_me(&self, identities: Vec<Identity>) -> Vec<Identity> {
        let mut set = HashSet::new();
        set.insert(&self.account.identity);

        identities
            .into_iter()
            .filter(|identity| !set.contains(identity))
            .collect()
    }

    pub fn has_friend_with_did(&self, did: &DID) -> bool {
        self.friends
            .all
            .values()
            .any(|identity| identity.did_key() == *did)
    }

    // Define a method for sorting a vector of messages.
    pub fn get_sort_messages(&self, chat: &Chat) -> Vec<MessageGroup> {
        let mut message_groups = Vec::new();
        let current_sender = chat.messages[0].sender(); // TODO: This could error in runtime
        let mut current_group = MessageGroup {
            remote: self.has_friend_with_did(&current_sender),
            sender: current_sender,
            messages: Vec::new(),
        };

        for message in chat.messages.clone() {
            if message.sender() != current_group.sender {
                message_groups.push(current_group);
                current_group = MessageGroup {
                    remote: self.has_friend_with_did(&message.sender()),
                    sender: message.sender(),
                    messages: Vec::new(),
                };
            }

            current_group.messages.push(GroupedMessage {
                message,
                is_first: current_group.messages.is_empty(),
                is_last: false,
            });
        }

        if !current_group.messages.is_empty() {
            current_group.messages.last_mut().unwrap().is_last = true;
            message_groups.push(current_group);
        }

        message_groups
    }

    pub fn get_friend_identity(&self, did: &DID) -> Identity {
        self.friends.all.get(did).cloned().unwrap_or_default()
    }

    pub fn get_friends_by_first_letter(
        friends: HashMap<DID, Identity>,
    ) -> HashMap<char, Vec<Identity>> {
        let mut friends_by_first_letter: HashMap<char, Vec<Identity>> = HashMap::new();

        // Iterate over the friends and add each one to the appropriate Vec in the
        // friends_by_first_letter HashMap
        for (_, friend) in friends {
            let first_letter = friend
                .username()
                .chars()
                .next()
                .unwrap()
                .to_ascii_lowercase();

            friends_by_first_letter
                .entry(first_letter)
                .or_insert_with(Vec::new)
                .push(friend.clone());
        }

        // Sort the keys of the HashMap alphabetically
        let mut sorted_keys: Vec<char> = friends_by_first_letter.keys().cloned().collect();
        sorted_keys.sort_unstable();

        // Create a new HashMap with the same values as friends_by_first_letter, but with
        // the keys in alphabetical order
        let mut sorted_friends_by_first_letter: HashMap<char, Vec<Identity>> = HashMap::new();
        for key in sorted_keys {
            sorted_friends_by_first_letter
                .insert(key, friends_by_first_letter.get(&key).unwrap().clone());
        }

        sorted_friends_by_first_letter
    }

    pub fn clear(&mut self) {
        self.chats = Chats::default();
        self.friends = Friends::default();
        self.account = Account::default();
        self.settings = Settings::default();
    }

    pub fn has_toasts(&self) -> bool {
        !self.ui.toast_notifications.is_empty()
    }
    // returns true if toasts were removed
    pub fn decrement_toasts(&mut self) -> bool {
        let mut remaining: HashMap<Uuid, ToastNotification> = HashMap::new();
        for (id, toast) in self.ui.toast_notifications.iter_mut() {
            toast.decrement_time();
            if toast.remaining_time() > 0 {
                remaining.insert(*id, toast.clone());
            }
        }

        if remaining.len() != self.ui.toast_notifications.len() {
            self.ui.toast_notifications = remaining;
            true
        } else {
            false
        }
    }

    pub fn reset_toast_timer(&mut self, id: &Uuid) {
        if let Some(toast) = self.ui.toast_notifications.get_mut(id) {
            toast.reset_time();
        }
    }
}

impl State {
    pub fn mutate(&mut self, action: Action) {
        self.call_hooks(&action);

        match action {
            // Action::Call(_) => todo!(),
            // Action::Hangup(_) => todo!(),
            Action::AddToastNotification(notification) => {
                self.ui
                    .toast_notifications
                    .insert(Uuid::new_v4(), notification);
            }
            // Action::RemoveToastNotification => {
            //     self.ui.toast_notifications.pop_front();
            // }
            Action::ToggleMute => self.toggle_mute(),
            Action::ToggleSilence => self.toggle_silence(),
            Action::SetId(identity) => self.set_identity(&identity),
            Action::ToggleMedia(chat) => self.toggle_media(&chat),
            Action::EndAll => self.disable_all_active_media(),
            Action::SetLanguage(language) => self.set_language(&language),
            Action::SendRequest(identity) => self.new_outgoing_request(&identity),
            Action::RequestAccepted(identity) => {
                self.complete_request(Direction::Outgoing, &identity);
            }
            Action::CancelRequest(identity) => {
                self.cancel_request(Direction::Outgoing, &identity);
            }
            Action::IncomingRequest(identity) => self.new_incoming_request(&identity),
            Action::AcceptRequest(identity) => {
                self.complete_request(Direction::Incoming, &identity);
            }
            Action::DenyRequest(identity) => {
                self.cancel_request(Direction::Incoming, &identity);
            }
            Action::RemoveFriend(friend) => self.remove_friend(&friend.did_key()),
            Action::Block(identity) => self.block(&identity),
            Action::UnBlock(identity) => self.unblock(&identity),
            Action::Favorite(chat) => self.favorite(&chat),
            Action::UnFavorite(chat) => self.unfavorite(&chat),
            Action::ChatWith(chat) => {
                // TODO: this should create a conversation in warp if one doesn't exist
                self.set_active_chat(&chat);
                self.clear_unreads(&chat);
            }
            Action::AddToSidebar(chat) => {
                self.add_chat_to_sidebar(chat);
            }
            Action::RemoveFromSidebar(chat) => {
                self.remove_sidebar_chat(&chat);
            }
            Action::NewMessage(_, _) => todo!(),
            Action::ToggleFavorite(chat) => {
                self.toggle_favorite(&chat);
            }
            Action::StartReplying(chat, message) => {
                self.start_replying(&chat, &message);
            }
            Action::CancelReply(chat) => {
                self.cancel_reply(&chat);
            }
            Action::ClearUnreads(chat) => {
                self.clear_unreads(&chat);
            }
            Action::React(_, _, _) => todo!(),
            Action::Reply(_, _) => todo!(),
            Action::Send(_, _) => todo!(),
            Action::Navigate(to) => {
                self.set_active_route(to);
            }
            // UI
            Action::TogglePopout => {
                self.toggle_popout();
            }
        }

        let _ = self.save();
    }

    fn call_hooks(&mut self, action: &Action) {
        for hook in self.hooks.iter() {
            match &hook.action_type {
                Either::Left(a) => {
                    if a.compare_discriminant(action) {
                        (hook.callback)(self, action);
                    }
                }
                Either::Right(actions) => {
                    for a in actions.iter() {
                        if a.compare_discriminant(action) {
                            (hook.callback)(self, action);
                        }
                    }
                }
            }
        }
    }

    // Add a hook to be called on state changes.
    pub fn add_hook(&mut self, hook: ActionHook) {
        self.hooks.push(hook);
    }

    /// Saves the current state to disk.
    fn save(&self) -> Result<(), Box<dyn std::error::Error>> {
        let serialized = serde_json::to_string(self)?;
        let cache_path = dirs::home_dir()
            .unwrap_or_default()
            .join(".uplink/state.json")
            .into_os_string()
            .into_string()
            .unwrap_or_default();

        fs::write(cache_path, serialized)?;
        Ok(())
    }

    /// Loads the state from a file on disk, if it exists.
    pub fn load() -> Result<Self, std::io::Error> {
        let cache_path = dirs::home_dir()
            .unwrap_or_default()
            .join(".uplink/state.json")
            .into_os_string()
            .into_string()
            .unwrap_or_default();
        match fs::read_to_string(cache_path) {
            Ok(contents) => {
                let state: State = serde_json::from_str(&contents)?;
                Ok(state)
            }
            Err(_) => Ok(generate_mock()),
        }
    }

    pub fn mock() -> State {
        generate_mock()
    }
}

#[derive(Clone, Debug, PartialEq, Deserialize, Serialize)]
pub enum Action {
    // UI
    TogglePopout,
    EndAll,
    ToggleSilence,
    ToggleMute,
    AddToastNotification(ToastNotification),
    // RemoveToastNotification,
    ToggleMedia(Chat),
    // Account
    /// Sets the ID for the user.
    SetId(Identity),

    // Settings
    /// Sets the selected language.
    SetLanguage(String),

    // Routes
    /// Set the active route
    Navigate(To),
    // Requests
    /// Send a new friend request
    SendRequest(Identity),
    /// To be fired when a friend request you sent is accepted
    RequestAccepted(Identity),
    /// Cancel an outgoing request
    CancelRequest(Identity),

    /// Handle a new incoming friend request
    IncomingRequest(Identity),
    /// Accept an incoming friend request
    AcceptRequest(Identity),
    /// Deny a incoming friend request
    DenyRequest(Identity),

    // Friends
    RemoveFriend(Identity),
    Block(Identity),
    UnBlock(Identity),
    /// Handles the display of "favorite" chats
    Favorite(Chat),
    UnFavorite(Chat),
    /// Sets the active chat to a given chat
    ChatWith(Chat),
    /// Adds a chat to the sidebar
    AddToSidebar(Chat),
    /// Removes a chat from the sidebar, also removes the active chat if the chat being removed matches
    RemoveFromSidebar(Chat),
    /// Adds or removes a chat from the favorites page
    ToggleFavorite(Chat),

    // Messaging
    /// Records a new message and plays associated notifications
    NewMessage(Chat, Message),
    /// React to a given message by ID
    React(Chat, Message, Reaction),
    /// Reply to a given message by ID
    Reply(Chat, Message),
    /// Prep the UI for a message reply.
    StartReplying(Chat, Message),
    /// Clears the reply for a given chat
    CancelReply(Chat),
    /// Sends a message to the given chat
    Send(Chat, Message),
    ClearUnreads(Chat),
}

impl Action {
    fn compare_discriminant(&self, other: &Action) -> bool {
        std::mem::discriminant(self) == std::mem::discriminant(other)
    }
}<|MERGE_RESOLUTION|>--- conflicted
+++ resolved
@@ -91,13 +91,8 @@
 
 // Define a new struct to represent a hook that listens for a specific action type.
 pub struct ActionHook {
-<<<<<<< HEAD
-    pub action_type: Either<Action, Vec<Action>>,
-    pub callback: Box<dyn Fn(&State, &Action)>,
-=======
     action_type: Either<Action, Vec<Action>>,
     callback: Callback,
->>>>>>> b3a3a575
 }
 
 /// Alias for the type representing a route.
@@ -505,7 +500,9 @@
 
         // If the friend's direct chat is currently the active chat, clear the active chat
         // TODO: Use `if let` statements
-        if self.chats.active.is_some() && self.get_active_chat().unwrap_or_default().id == direct_chat.unwrap().id {
+        if self.chats.active.is_some()
+            && self.get_active_chat().unwrap_or_default().id == direct_chat.unwrap().id
+        {
             self.clear_active_chat();
         }
 
