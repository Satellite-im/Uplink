use dioxus_core::ScopeState;
use dioxus_desktop::use_window;

<<<<<<< HEAD
pub fn set_app_visible() {
    let window = use_window();
=======
/// The functionality will operate correctly only when the application is not in fullscreen mode.
///
/// In fullscreen mode, activating the shortcut for the first time will minimize the application.
///
/// Upon a second activation, the shortcut will then execute the intended action of hiding the application.
pub fn set_app_visible(cx: &ScopeState) {
    let window = use_window(cx);
>>>>>>> d668299c

    window.set_fullscreen(false);

    if !window.is_focused() && !window.is_minimized() {
        window.set_focus();
    } else if !window.is_visible() || window.is_minimized() {
        window.set_minimized(false);
        window.set_visible(true);
        window.set_focus();
    } else if window.is_visible() || !window.is_minimized() {
        window.set_minimized(true);
        window.set_visible(false);
    }
}<|MERGE_RESOLUTION|>--- conflicted
+++ resolved
@@ -1,18 +1,13 @@
 use dioxus_core::ScopeState;
 use dioxus_desktop::use_window;
 
-<<<<<<< HEAD
-pub fn set_app_visible() {
-    let window = use_window();
-=======
 /// The functionality will operate correctly only when the application is not in fullscreen mode.
 ///
 /// In fullscreen mode, activating the shortcut for the first time will minimize the application.
 ///
 /// Upon a second activation, the shortcut will then execute the intended action of hiding the application.
-pub fn set_app_visible(cx: &ScopeState) {
-    let window = use_window(cx);
->>>>>>> d668299c
+pub fn set_app_visible() {
+    let window = use_window();
 
     window.set_fullscreen(false);
 
