--- conflicted
+++ resolved
@@ -2,11 +2,7 @@
 use super::macos_clipboard::MacOSClipboard;
 use arboard::Clipboard as Arboard;
 #[cfg(target_os = "windows")]
-<<<<<<< HEAD
 use clipboard_win::{formats, get_clipboard, set_clipboard};
-=======
-use clipboard_win::{formats, get_clipboard};
->>>>>>> 346e3126
 use image::DynamicImage;
 use image::ImageBuffer;
 use image::ImageOutputFormat;
@@ -16,27 +12,16 @@
 use std::path::PathBuf;
 use tempfile::TempDir;
 
-<<<<<<< HEAD
-=======
 pub enum ClipboardDataType {
     File,
     String,
 }
 
->>>>>>> 346e3126
 /// It will verify if data in clipboard are local paths of files to upload them.
 ///
 /// if not, it will grab pixels of image data in clipboard and transform them into
 /// an image file to be possible to upload.
 pub fn get_files_path_from_clipboard() -> Result<Vec<PathBuf>, Box<dyn std::error::Error>> {
-<<<<<<< HEAD
-    let macos_clipboard = MacOSClipboard::new()?;
-    let file_path = macos_clipboard
-        .get_files_path_from_clipboard()
-        .unwrap_or_default();
-    if !file_path.is_empty() {
-        return Ok(file_path);
-=======
     #[cfg(target_os = "windows")]
     {
         let file_path: Vec<PathBuf> = get_clipboard(formats::FileList {})
@@ -52,11 +37,12 @@
     #[cfg(target_os = "macos")]
     {
         let macos_clipboard = MacOSClipboard::new()?;
-        let file_path = macos_clipboard.read().unwrap_or_default();
+        let file_path = macos_clipboard
+            .get_files_path_from_clipboard()
+            .unwrap_or_default();
         if !file_path.is_empty() {
             return Ok(file_path);
         }
->>>>>>> 346e3126
     }
 
     let image_from_clipboard = check_image_pixels_in_clipboard().unwrap_or(Vec::new());
@@ -65,12 +51,6 @@
     }
 
     Ok(Vec::new())
-}
-
-pub fn print_value_in_clipboard() {
-    let mut clipboard = Arboard::new().unwrap();
-    let clipboard_text = clipboard.get_text().unwrap_or_default();
-    println!("clipboard_text: {:?}", clipboard_text);
 }
 
 pub fn check_if_there_is_file_or_string_in_clipboard(
