--- conflicted
+++ resolved
@@ -8,6 +8,7 @@
     warp_runner::{ui_adapter::MessageEvent, WarpEvent},
     WARP_EVENT_CH,
 };
+use dioxus::signals::Signal;
 use dioxus_core::ScopeState;
 use dioxus_hooks::{use_ref, Signal};
 use futures::{Future, StreamExt};
@@ -148,23 +149,6 @@
     )
 }
 
-<<<<<<< HEAD
-pub fn download_stream_handler() -> &Signal<
-    AsyncRef<(
-        warp::constellation::ConstellationProgressStream,
-        String,
-        std::pin::Pin<Box<dyn Future<Output = ()> + Send>>,
-        bool,
-    )>,
-> {
-    async_queue(
-        |(mut stream, file, on_finish, should_show_toast_notification): (
-            warp::constellation::ConstellationProgressStream,
-            String,
-            std::pin::Pin<Box<dyn Future<Output = ()> + Send>>,
-            bool,
-        )| {
-=======
 pub struct DownloadStreamData {
     pub stream: warp::constellation::ConstellationProgressStream,
     pub file: String,
@@ -174,9 +158,8 @@
     pub file_state: TransferState,
 }
 
-pub fn download_stream_handler(cx: &ScopeState) -> &UseRef<AsyncRef<DownloadStreamData>> {
+pub fn download_stream_handler() -> Signal<AsyncRef<DownloadStreamData>> {
     async_queue(
-        cx,
         |DownloadStreamData {
              stream,
              file,
@@ -185,7 +168,6 @@
              show_toast,
              file_state,
          }| {
->>>>>>> d668299c
             async move {
                 let mut stream = stream.map(FileProgression::from);
                 let mut paused = false;
