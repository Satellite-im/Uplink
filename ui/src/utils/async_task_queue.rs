--- conflicted
+++ resolved
@@ -100,45 +100,14 @@
     queue_ref
 }
 
-<<<<<<< HEAD
-pub fn chat_upload_stream_handler() -> &Signal<
-    AsyncRef<(
-        Uuid,
-        Vec<String>,
-        Vec<Location>,
-        Option<Uuid>,
-        AttachmentEventStream,
-    )>,
-> {
+pub fn chat_upload_stream_handler() -> &Signal<AsyncRef<(Uuid, Uuid, AttachmentEventStream)>> {
     async_queue(
-        |(conv_id, msg, attachments, appended_msg_id, mut stream): (
-            Uuid,
-            Vec<String>,
-            Vec<Location>,
-            Option<Uuid>,
-            AttachmentEventStream,
-        )| {
-            async move {
-                while let Some(kind) = stream.next().await {
-                    match kind {
-                        AttachmentKind::Pending(res) => {
-                            if let Err(e) = res {
-                                log::debug!("Error uploading file {}", e);
-                            }
-                            return;
-=======
-pub fn chat_upload_stream_handler(
-    cx: &ScopeState,
-) -> &UseRef<AsyncRef<(Uuid, Uuid, AttachmentEventStream)>> {
-    async_queue(
-        cx,
         |(conv_id, message_id, mut stream): (Uuid, Uuid, AttachmentEventStream)| async move {
             while let Some(kind) = stream.next().await {
                 match kind {
                     AttachmentKind::Pending(res) => {
                         if let Err(e) = res {
                             log::debug!("Error uploading file {}", e);
->>>>>>> 9b687fda
                         }
                         return;
                     }
