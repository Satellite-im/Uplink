//#![deny(elided_lifetimes_in_paths)]

use clap::Parser;
use config::Configuration;
use dioxus::prelude::*;
use dioxus_desktop::tao::dpi::LogicalSize;
use dioxus_desktop::tao::menu::AboutMetadata;
use dioxus_desktop::Config;
use dioxus_desktop::{tao, use_window};
use fs_extra::dir::*;
use futures::channel::oneshot;
use kit::elements::button::Button;
use kit::elements::Appearance;
use kit::icons::IconElement;
use kit::{components::nav::Route as UIRoute, icons::Icon};
use overlay::{make_config, OverlayDom};
use shared::language::{change_language, get_local_text};
use state::State;
use std::collections::HashMap;
use std::path::{Path, PathBuf};
use uuid::Uuid;

use std::sync::Arc;
use tao::menu::{MenuBar as Menu, MenuItem};
use tao::window::WindowBuilder;
use tokio::sync::Mutex;
use tokio::time::{sleep, Duration};
use warp::logging::tracing::log;

use crate::components::toast::Toast;
use crate::layouts::create_account::CreateAccountLayout;
use crate::layouts::files::FilesLayout;
use crate::layouts::friends::FriendsLayout;
use crate::layouts::settings::SettingsLayout;
use crate::layouts::unlock::UnlockLayout;
use crate::state::friends;
use crate::state::ui::WindowMeta;
use crate::state::Action;
use crate::warp_runner::commands::{MultiPassCmd, RayGunCmd};
use crate::warp_runner::{WarpCmd, WarpCmdChannels, WarpEventChannels};
use crate::window_manager::WindowManagerCmdChannels;
use crate::{components::chat::RouteInfo, layouts::chat::ChatLayout};
use dioxus_router::*;

use kit::STYLE as UIKIT_STYLES;
pub const APP_STYLE: &str = include_str!("./compiled_styles.css");
pub mod components;
pub mod config;
pub mod layouts;
pub mod overlay;
pub mod state;
pub mod testing;
pub mod utils;
mod warp_runner;
mod window_manager;

#[macro_use]
extern crate lazy_static;

#[derive(Debug)]
pub struct StaticArgs {
    pub uplink_path: PathBuf,
    pub cache_path: PathBuf,
    pub config_path: PathBuf,
    pub warp_path: PathBuf,
    pub no_mock: bool,
}

lazy_static! {
    pub static ref STATIC_ARGS: StaticArgs = {
        let args = Args::parse();
        let uplink_path = match args.path {
            Some(path) => path,
            _ => dirs::home_dir().unwrap_or_default().join(".uplink"),
        };
        StaticArgs {
            uplink_path: uplink_path.clone(),
            cache_path: uplink_path.join("state.json"),
            config_path: uplink_path.join("Config.json"),
            warp_path: uplink_path.join("warp"),
            no_mock: args.no_mock,
        }
    };

    // allows the UI to send commands to Warp
    pub static ref WARP_CMD_CH: WarpCmdChannels = {
        let (tx, rx) = tokio::sync::mpsc::unbounded_channel();
        WarpCmdChannels {
            tx,
            rx:  Arc::new(Mutex::new(rx))
        }
    };

    // allows the UI to receive events to Warp
    // pretty sure the rx channel needs to be in a mutex in order for it to be a static mutable variable
    pub static ref WARP_EVENT_CH: WarpEventChannels =  {
        let (tx, rx) = tokio::sync::mpsc::unbounded_channel();
        WarpEventChannels {
            tx,
            rx:  Arc::new(Mutex::new(rx))
        }
    };

    // used to close the popout player, among other things
    pub static ref WINDOW_CMD_CH: WindowManagerCmdChannels = {
        let (tx, rx) = tokio::sync::mpsc::unbounded_channel();
        WindowManagerCmdChannels {
            tx,
            rx:  Arc::new(Mutex::new(rx))
        }
    };
}

pub struct UplinkRoutes<'a> {
    pub chat: &'a str,
    pub friends: &'a str,
    pub files: &'a str,
    pub settings: &'a str,
}

pub static UPLINK_ROUTES: UplinkRoutes = UplinkRoutes {
    chat: "/",
    friends: "/friends",
    files: "/files",
    settings: "/settings",
};

// serve as a sort of router while the user logs in
#[derive(PartialEq, Eq)]
pub enum AuthPages {
    Unlock,
    CreateAccount,
    Success,
}

#[derive(Debug, Parser)]
#[clap(name = "")]
struct Args {
    #[clap(long)]
    path: Option<PathBuf>,
    #[clap(long)]
    experimental_node: bool,
    // todo: when the app is mature, default mock to false
    // there's no way to set --flag=true so for make the flag mean false
    #[clap(long, default_value_t = false)]
    no_mock: bool,
}

fn copy_assets() {
    let themes_dest = STATIC_ARGS.uplink_path.join("themes");
    let themes_src = Path::new("ui").join("extra").join("themes");

    match create_all(themes_dest.clone(), false) {
        Ok(_) => {
            let mut options = CopyOptions::new();
            options.skip_exist = true;
            options.copy_inside = true;

            if let Err(error) = copy(themes_src, themes_dest, &options) {
                log::error!("Error on copy themes {error}");
            }
        }
        Err(error) => log::error!("Error on create themes folder: {error}"),
    };
}

fn main() {
    // Initializes the cache dir if needed
    std::fs::create_dir_all(STATIC_ARGS.uplink_path.clone())
        .expect("Error creating Uplink directory");
    std::fs::create_dir_all(STATIC_ARGS.warp_path.clone()).expect("Error creating Warp directory");
    copy_assets();

    let mut main_menu = Menu::new();
    let mut app_menu = Menu::new();
    let mut edit_menu = Menu::new();
    let mut window_menu = Menu::new();

    app_menu.add_native_item(MenuItem::About(
        String::from("Uplink"),
        AboutMetadata::default(),
    ));
    app_menu.add_native_item(MenuItem::Quit);
    // add native shortcuts to `edit_menu` menu
    // in macOS native item are required to get keyboard shortcut
    // to works correctly
    edit_menu.add_native_item(MenuItem::Undo);
    edit_menu.add_native_item(MenuItem::Redo);
    edit_menu.add_native_item(MenuItem::Separator);
    edit_menu.add_native_item(MenuItem::Cut);
    edit_menu.add_native_item(MenuItem::Copy);
    edit_menu.add_native_item(MenuItem::Paste);
    edit_menu.add_native_item(MenuItem::SelectAll);

    window_menu.add_native_item(MenuItem::Minimize);
    window_menu.add_native_item(MenuItem::Zoom);
    window_menu.add_native_item(MenuItem::Separator);
    window_menu.add_native_item(MenuItem::ShowAll);
    window_menu.add_native_item(MenuItem::EnterFullScreen);
    window_menu.add_native_item(MenuItem::Separator);
    window_menu.add_native_item(MenuItem::CloseWindow);

    main_menu.add_submenu("Uplink", true, app_menu);
    main_menu.add_submenu("Edit", true, edit_menu);
    main_menu.add_submenu("Window", true, window_menu);

    let title = get_local_text("uplink");

    #[allow(unused_mut)]
    let mut window = WindowBuilder::new()
        .with_title(title)
        .with_resizable(true)
        .with_inner_size(LogicalSize::new(950.0, 600.0))
        .with_min_inner_size(LogicalSize::new(300.0, 500.0));

    #[cfg(target_os = "macos")]
    {
        use dioxus_desktop::tao::platform::macos::WindowBuilderExtMacOS;

        window = window
            .with_has_shadow(true)
            .with_title_hidden(true)
            .with_transparent(true)
            .with_fullsize_content_view(true)
            .with_titlebar_transparent(true);
        // .with_movable_by_window_background(true)
    }

    let config = Config::default();

    dioxus_desktop::launch_cfg(
        bootstrap,
        config
            .with_window(window.with_menu(main_menu))
            .with_custom_index(
                r#"
    <!doctype html>
    <html>
    <body style="background-color:rgba(0,0,0,0);"><div id="main"></div></body>
    </html>"#
                    .to_string(),
            ),
    )
}

// start warp_runner and ensure the user is logged in
fn bootstrap(cx: Scope) -> Element {
    //println!("rendering bootstrap");

    // warp_runner must be started from within a tokio reactor
    let mut warp_runner = warp_runner::WarpRunner::init();
    warp_runner.run(WARP_EVENT_CH.tx.clone(), WARP_CMD_CH.rx.clone());

    // make the window smaller while the user authenticates
    let desktop = use_window(cx);
    desktop.set_inner_size(LogicalSize {
        width: 500.0,
        height: 300.0,
    });
    cx.render(rsx!(crate::auth_page_manager {}))
}

// Uplink's Router depends on State, which can't be loaded until the user logs in.
// don't see a way to replace the router
// so instead use a Prop to determine which page to render
// after the user logs in, app_bootstrap loads Uplink as normal.
fn auth_page_manager(cx: Scope) -> Element {
    let page = use_state(cx, || AuthPages::Unlock);
    let pin = use_ref(cx, String::new);
    cx.render(rsx!(match *page.current() {
        AuthPages::Success => rsx!(app_bootstrap {}),
        _ => rsx!(auth_wrapper {
            page: page.clone(),
            pin: pin.clone()
        }),
    }))
}

#[inline_props]
fn auth_wrapper(cx: Scope, page: UseState<AuthPages>, pin: UseRef<String>) -> Element {
    let desktop = use_window(cx);
    let theme = "";
    let pre_release_text = get_local_text("uplink.pre-release");
    cx.render(rsx! (
        style { "{UIKIT_STYLES} {APP_STYLE} {theme}" },
        div {
            id: "app-wrap",
            div {
                id: "pre-release",
                aria_label: "pre-release",
                onmousedown: move |_| { desktop.drag(); },
                IconElement {
                    icon: Icon::Beaker,
                },
                p {
                    "{pre_release_text}",
                }
            },
            match *page.current() {
                AuthPages::Unlock => rsx!(UnlockLayout { page: page.clone(), pin: pin.clone() }),
                AuthPages::CreateAccount => rsx!(CreateAccountLayout { page: page.clone(), pin: pin.clone() }),
                _ => panic!("invalid page")
            }
        }
    ))
}

// called at the end of the auth flow
#[inline_props]
pub fn app_bootstrap(cx: Scope) -> Element {
    //println!("rendering app_bootstrap");
    let mut state = if STATIC_ARGS.no_mock {
        State::load().expect("failed to load state")
    } else {
        State::mock()
    };

    // set the window to the normal size.
    // todo: perhaps when the user resizes the window, store that in State, and load that here
    let desktop = use_window(cx);
    desktop.set_inner_size(LogicalSize::new(950.0, 600.0));

    // todo: delete this. it is just an example
    if Configuration::load_or_default().general.enable_overlay {
        let overlay_test = VirtualDom::new(OverlayDom);
        let window = desktop.new_window(overlay_test, make_config());
        state.ui.overlays.push(window);
    }

    // Update the window metadata now that we've created a window
    let window_meta = WindowMeta {
        focused: desktop.is_focused(),
        maximized: desktop.is_maximized(),
        minimized: desktop.is_minimized(),
        width: desktop.inner_size().width,
        height: desktop.inner_size().height,
        minimal_view: desktop.inner_size().width < 600,
    };
    state.ui.metadata = window_meta;

    use_shared_state_provider(cx, || state);

    cx.render(rsx!(crate::app {}))
}

fn app(cx: Scope) -> Element {
    //println!("rendering app");
    let desktop = use_window(cx);
    let state = use_shared_state::<State>(cx)?;
    // don't fetch friends and conversations from warp when using mock data
    let friends_init = use_ref(cx, || !STATIC_ARGS.no_mock);
    let chats_init = use_ref(cx, || !STATIC_ARGS.no_mock);
    let needs_update = use_state(cx, || false);

    // yes, double render. sry.
    if *needs_update.get() {
        needs_update.set(false);
        state.write();
    }

    let inner = state.inner();
    use_future(cx, (), |_| {
        to_owned![needs_update];
        async move {
            //println!("starting toast use_future");
            loop {
                sleep(Duration::from_secs(1)).await;
                {
                    let state = inner.borrow();
                    if !state.read().has_toasts() {
                        continue;
                    }
                    if state.write().decrement_toasts() {
                        needs_update.set(true);
                    }
                }
            }
        }
    });

    let inner = state.inner();
    use_future(cx, (), |_| {
        to_owned![needs_update, friends_init, chats_init];
        async move {
            // don't process warp events until friends and chats have been loaded
            while !(*friends_init.read() && *chats_init.read()) {
                tokio::time::sleep(std::time::Duration::from_millis(10)).await;
            }
            let warp_event_rx = WARP_EVENT_CH.rx.clone();
            //println!("starting warp_runner use_future");
            // it should be sufficient to lock once at the start of the use_future. this is the only place the channel should be read from. in the off change that
            // the future restarts (it shouldn't), the lock should be dropped and this wouldn't block.
            let mut ch = warp_event_rx.lock().await;
            while let Some(evt) = ch.recv().await {
                //println!("got warp event");
                match inner.try_borrow_mut() {
                    Ok(state) => {
                        state.write().process_warp_event(evt);
                        needs_update.set(true);
                    }
                    Err(_e) => {
                        // todo: log error
                    }
                }
            }
        }
    });

    let inner = state.inner();
    use_future(cx, (), |_| {
        to_owned![needs_update, desktop];
        async move {
            let window_cmd_rx = WINDOW_CMD_CH.rx.clone();
            let mut ch = window_cmd_rx.lock().await;
            while let Some(cmd) = ch.recv().await {
                window_manager::handle_cmd(inner.clone(), cmd, desktop.clone()).await;
                needs_update.set(true);
            }
        }
    });

    let inner = state.inner();
    use_future(cx, (), |_| {
        to_owned![friends_init, needs_update];
        async move {
            if *friends_init.read() {
                return;
            }
            let warp_cmd_tx = WARP_CMD_CH.tx.clone();
            let (tx, rx) = oneshot::channel::<Result<friends::Friends, warp::error::Error>>();
            warp_cmd_tx
                .send(WarpCmd::MultiPass(MultiPassCmd::InitializeFriends {
                    rsp: tx,
                }))
                .expect("main failed to send warp command");

            let res = rx.await.expect("failed to get response from warp_runner");

            //println!("got response from warp");
            match res {
                Ok(friends) => match inner.try_borrow_mut() {
                    Ok(state) => {
                        state.write().friends = friends;
                        needs_update.set(true);
                    }
                    Err(_e) => {
                        // todo: log error
                    }
                },
                Err(_e) => {
                    todo!("handle error response");
                }
            }

            *friends_init.write_silent() = true;
            needs_update.set(true);
        }
    });

    let inner = state.inner();
    use_future(cx, (), |_| {
        to_owned![chats_init, needs_update];
        async move {
            if *chats_init.read() {
                return;
            }
            let warp_cmd_tx = WARP_CMD_CH.tx.clone();
            let res = loop {
                let (tx, rx) =
                    oneshot::channel::<Result<HashMap<Uuid, state::Chat>, warp::error::Error>>();
                warp_cmd_tx
                    .send(WarpCmd::RayGun(RayGunCmd::InitializeConversations {
                        rsp: tx,
                    }))
                    .expect("main failed to send warp command");

                match rx.await {
                    Ok(r) => break r,
                    Err(_e) => tokio::time::sleep(std::time::Duration::from_millis(100)).await,
                }
            };

            //println!("got response from warp");
            match res {
                Ok(mut all_chats) => match inner.try_borrow_mut() {
                    Ok(state) => {
                        // for all_chats, fill in participants and messages.
                        for (k, v) in &state.read().chats.all {
                            // the # of unread chats defaults to the length of the conversation. but this number
                            // is stored in state
                            if let Some(chat) = all_chats.get_mut(k) {
                                chat.unreads = v.unreads;
                            }
                        }
                        state.write().chats.all = all_chats;
                        needs_update.set(true);
                    }
                    Err(_e) => {
                        // todo: log error
                    }
                },
                Err(_e) => {
                    todo!("handle error response");
                }
            }
            *chats_init.write_silent() = true;
            needs_update.set(true);
        }
    });

    let user_lang_saved = state.read().settings.language.clone();
    change_language(user_lang_saved);

    let theme = state
        .read()
        .ui
        .theme
        .as_ref()
        .map(|theme| theme.styles.clone())
        .unwrap_or_default();

<<<<<<< HEAD
=======
    let pending_friends = state.read().friends.incoming_requests.len();
    let config = Configuration::load_or_default();

>>>>>>> 5ae26f47
    cx.render(rsx! (
        style { "{UIKIT_STYLES} {APP_STYLE} {theme}" },
        div {
            id: "app-wrap",
<<<<<<< HEAD
            get_titlebar(cx),
            get_toasts(cx),
=======
            div {
                id: "titlebar",
                onmousedown: move |_| { desktop.drag(); },
                // Only display this if developer mode is enabled.
                (config.developer.developer_mode).then(|| rsx!(
                    Button {
                        icon: Icon::DevicePhoneMobile,
                        appearance: Appearance::Transparent,
                        onpress: move |_| {
                            desktop.set_inner_size(LogicalSize::new(300.0, 534.0));
                            let meta = state.read().ui.metadata.clone();
                            state.write().mutate(Action::SetMeta(WindowMeta {
                                width: 300,
                                height: 534,
                                minimal_view: true,
                                ..meta
                            }));
                        }
                    },
                    Button {
                        icon: Icon::DeviceTablet,
                        appearance: Appearance::Transparent,
                        onpress: move |_| {
                            desktop.set_inner_size(LogicalSize::new(600.0, 534.0));
                            let meta = state.read().ui.metadata.clone();
                            state.write().mutate(Action::SetMeta(WindowMeta {
                                width: 600,
                                height: 534,
                                minimal_view: false,
                                ..meta
                            }));
                        }
                    },
                    Button {
                        icon: Icon::ComputerDesktop,
                        appearance: Appearance::Transparent,
                        onpress: move |_| {
                            desktop.set_inner_size(LogicalSize::new(950.0, 600.0));
                            let meta = state.read().ui.metadata.clone();
                            state.write().mutate(Action::SetMeta(WindowMeta {
                                width: 950,
                                height: 600,
                                minimal_view: false,
                                ..meta
                            }));
                        }
                    },
                    Button {
                        icon: Icon::CommandLine,
                        appearance: Appearance::Transparent,
                        onpress: |_| {
                            desktop.devtool();
                        }
                    }
                )),
            },
            get_toasts(cx, &state.read()),
>>>>>>> 5ae26f47
            get_call_dialog(cx),
            get_pre_release_message(cx),
            get_router(cx)
        }
    ))
}

fn get_pre_release_message(cx: Scope) -> Element {
    let pre_release_text = get_local_text("uplink.pre-release");
    cx.render(rsx!(
        div {
            id: "pre-release",
            aria_label: "pre-release",
            IconElement {
                icon: Icon::Beaker,
            },
            p {
                "{pre_release_text}",
            }
        },
    ))
}

fn get_toasts(cx: Scope) -> Element {
    let state = use_shared_state::<State>(cx)?;
    cx.render(rsx!(state.read().ui.toast_notifications.iter().map(
        |(id, toast)| {
            rsx!(Toast {
                id: *id,
                with_title: toast.title.clone(),
                with_content: toast.content.clone(),
                icon: toast.icon.unwrap_or(Icon::InformationCircle),
                appearance: Appearance::Secondary,
            },)
        }
    )))
}

fn get_titlebar(cx: Scope) -> Element {
    let desktop = use_window(cx);
    let state = use_shared_state::<State>(cx)?;

    cx.render(rsx!(
        div {
            id: "titlebar",
            onmousedown: move |_| { desktop.drag(); },
            // TODO: Only display this if developer mode is enabled.
            Button {
                icon: Icon::DevicePhoneMobile,
                appearance: Appearance::Transparent,
                onpress: move |_| {
                    desktop.set_inner_size(LogicalSize::new(300.0, 534.0));
                    let meta = state.read().ui.metadata.clone();
                    state.write().mutate(Action::SetMeta(WindowMeta {
                        width: 300,
                        height: 534,
                        minimal_view: true,
                        ..meta
                    }));
                }
            },
            Button {
                icon: Icon::DeviceTablet,
                appearance: Appearance::Transparent,
                onpress: move |_| {
                    desktop.set_inner_size(LogicalSize::new(600.0, 534.0));
                    let meta = state.read().ui.metadata.clone();
                    state.write().mutate(Action::SetMeta(WindowMeta {
                        width: 600,
                        height: 534,
                        minimal_view: false,
                        ..meta
                    }));
                }
            },
            Button {
                icon: Icon::ComputerDesktop,
                appearance: Appearance::Transparent,
                onpress: move |_| {
                    desktop.set_inner_size(LogicalSize::new(950.0, 600.0));
                    let meta = state.read().ui.metadata.clone();
                    state.write().mutate(Action::SetMeta(WindowMeta {
                        width: 950,
                        height: 600,
                        minimal_view: false,
                        ..meta
                    }));
                }
            },
            Button {
                icon: Icon::CommandLine,
                appearance: Appearance::Transparent,
                onpress: |_| {
                    desktop.devtool();
                }
            }
        },
    ))
}

fn get_call_dialog(_cx: Scope) -> Element {
    // CallDialog {
    //     caller: cx.render(rsx!(UserImage {
    //         platform: Platform::Mobile,
    //         status: Status::Online
    //     })),
    //     callee: cx.render(rsx!(UserImage {
    //         platform: Platform::Mobile,
    //         status: Status::Online
    //     })),
    //     description: "Call Description".into(),
    //     // with_accept_btn: cx.render(rsx! (
    //     //     Button {
    //     //         icon: Icon::Phone,
    //     //         appearance: Appearance::Success,
    //     //     }
    //     // )),
    //     with_deny_btn: cx.render(rsx! (
    //         Button {
    //             icon: Icon::PhoneXMark,
    //             appearance: Appearance::Danger,
    //             text: "End".into(),
    //         }
    //     )),
    // }
    None
}

fn get_router(cx: Scope) -> Element {
    let state = use_shared_state::<State>(cx)?;
    let pending_friends = state.read().friends.incoming_requests.len();

    let chat_route = UIRoute {
        to: UPLINK_ROUTES.chat,
        name: get_local_text("uplink.chats"),
        icon: Icon::ChatBubbleBottomCenterText,
        ..UIRoute::default()
    };
    let settings_route = UIRoute {
        to: UPLINK_ROUTES.settings,
        name: get_local_text("settings.settings"),
        icon: Icon::Cog6Tooth,
        ..UIRoute::default()
    };
    let friends_route = UIRoute {
        to: UPLINK_ROUTES.friends,
        name: get_local_text("friends.friends"),
        icon: Icon::Users,
        with_badge: if pending_friends > 0 {
            Some(pending_friends.to_string())
        } else {
            None
        },
        loading: None,
    };
    let files_route = UIRoute {
        to: UPLINK_ROUTES.files,
        name: get_local_text("files.files"),
        icon: Icon::Folder,
        ..UIRoute::default()
    };
    let routes = vec![
        chat_route.clone(),
        files_route.clone(),
        friends_route.clone(),
        settings_route.clone(),
    ];

    cx.render(rsx!(
        Router {
            Route {
                to: UPLINK_ROUTES.chat,
                ChatLayout {
                    route_info: RouteInfo {
                        routes: routes.clone(),
                        active: chat_route.clone(),
                    }
                }
            },
            Route {
                to: UPLINK_ROUTES.settings,
                SettingsLayout {
                    route_info: RouteInfo {
                        routes: routes.clone(),
                        active: settings_route.clone(),
                    }
                }
            },
            Route {
                to: UPLINK_ROUTES.friends,
                FriendsLayout {
                    route_info: RouteInfo {
                        routes: routes.clone(),
                        active: friends_route.clone(),
                    }
                }
            },
            Route {
                to: UPLINK_ROUTES.files,
                FilesLayout {
                    route_info: RouteInfo {
                        routes: routes.clone(),
                        active: files_route,
                    }
                }
            },
        }
    ))
}<|MERGE_RESOLUTION|>--- conflicted
+++ resolved
@@ -519,78 +519,12 @@
         .map(|theme| theme.styles.clone())
         .unwrap_or_default();
 
-<<<<<<< HEAD
-=======
-    let pending_friends = state.read().friends.incoming_requests.len();
-    let config = Configuration::load_or_default();
-
->>>>>>> 5ae26f47
     cx.render(rsx! (
         style { "{UIKIT_STYLES} {APP_STYLE} {theme}" },
         div {
             id: "app-wrap",
-<<<<<<< HEAD
             get_titlebar(cx),
             get_toasts(cx),
-=======
-            div {
-                id: "titlebar",
-                onmousedown: move |_| { desktop.drag(); },
-                // Only display this if developer mode is enabled.
-                (config.developer.developer_mode).then(|| rsx!(
-                    Button {
-                        icon: Icon::DevicePhoneMobile,
-                        appearance: Appearance::Transparent,
-                        onpress: move |_| {
-                            desktop.set_inner_size(LogicalSize::new(300.0, 534.0));
-                            let meta = state.read().ui.metadata.clone();
-                            state.write().mutate(Action::SetMeta(WindowMeta {
-                                width: 300,
-                                height: 534,
-                                minimal_view: true,
-                                ..meta
-                            }));
-                        }
-                    },
-                    Button {
-                        icon: Icon::DeviceTablet,
-                        appearance: Appearance::Transparent,
-                        onpress: move |_| {
-                            desktop.set_inner_size(LogicalSize::new(600.0, 534.0));
-                            let meta = state.read().ui.metadata.clone();
-                            state.write().mutate(Action::SetMeta(WindowMeta {
-                                width: 600,
-                                height: 534,
-                                minimal_view: false,
-                                ..meta
-                            }));
-                        }
-                    },
-                    Button {
-                        icon: Icon::ComputerDesktop,
-                        appearance: Appearance::Transparent,
-                        onpress: move |_| {
-                            desktop.set_inner_size(LogicalSize::new(950.0, 600.0));
-                            let meta = state.read().ui.metadata.clone();
-                            state.write().mutate(Action::SetMeta(WindowMeta {
-                                width: 950,
-                                height: 600,
-                                minimal_view: false,
-                                ..meta
-                            }));
-                        }
-                    },
-                    Button {
-                        icon: Icon::CommandLine,
-                        appearance: Appearance::Transparent,
-                        onpress: |_| {
-                            desktop.devtool();
-                        }
-                    }
-                )),
-            },
-            get_toasts(cx, &state.read()),
->>>>>>> 5ae26f47
             get_call_dialog(cx),
             get_pre_release_message(cx),
             get_router(cx)
@@ -632,61 +566,64 @@
 fn get_titlebar(cx: Scope) -> Element {
     let desktop = use_window(cx);
     let state = use_shared_state::<State>(cx)?;
+    let config = Configuration::load_or_default();
 
     cx.render(rsx!(
         div {
             id: "titlebar",
             onmousedown: move |_| { desktop.drag(); },
-            // TODO: Only display this if developer mode is enabled.
-            Button {
-                icon: Icon::DevicePhoneMobile,
-                appearance: Appearance::Transparent,
-                onpress: move |_| {
-                    desktop.set_inner_size(LogicalSize::new(300.0, 534.0));
-                    let meta = state.read().ui.metadata.clone();
-                    state.write().mutate(Action::SetMeta(WindowMeta {
-                        width: 300,
-                        height: 534,
-                        minimal_view: true,
-                        ..meta
-                    }));
-                }
-            },
-            Button {
-                icon: Icon::DeviceTablet,
-                appearance: Appearance::Transparent,
-                onpress: move |_| {
-                    desktop.set_inner_size(LogicalSize::new(600.0, 534.0));
-                    let meta = state.read().ui.metadata.clone();
-                    state.write().mutate(Action::SetMeta(WindowMeta {
-                        width: 600,
-                        height: 534,
-                        minimal_view: false,
-                        ..meta
-                    }));
-                }
-            },
-            Button {
-                icon: Icon::ComputerDesktop,
-                appearance: Appearance::Transparent,
-                onpress: move |_| {
-                    desktop.set_inner_size(LogicalSize::new(950.0, 600.0));
-                    let meta = state.read().ui.metadata.clone();
-                    state.write().mutate(Action::SetMeta(WindowMeta {
-                        width: 950,
-                        height: 600,
-                        minimal_view: false,
-                        ..meta
-                    }));
-                }
-            },
-            Button {
-                icon: Icon::CommandLine,
-                appearance: Appearance::Transparent,
-                onpress: |_| {
-                    desktop.devtool();
-                }
-            }
+            // Only display this if developer mode is enabled.
+            (config.developer.developer_mode).then(|| rsx!(
+                Button {
+                    icon: Icon::DevicePhoneMobile,
+                    appearance: Appearance::Transparent,
+                    onpress: move |_| {
+                        desktop.set_inner_size(LogicalSize::new(300.0, 534.0));
+                        let meta = state.read().ui.metadata.clone();
+                        state.write().mutate(Action::SetMeta(WindowMeta {
+                            width: 300,
+                            height: 534,
+                            minimal_view: true,
+                            ..meta
+                        }));
+                    }
+                },
+                Button {
+                    icon: Icon::DeviceTablet,
+                    appearance: Appearance::Transparent,
+                    onpress: move |_| {
+                        desktop.set_inner_size(LogicalSize::new(600.0, 534.0));
+                        let meta = state.read().ui.metadata.clone();
+                        state.write().mutate(Action::SetMeta(WindowMeta {
+                            width: 600,
+                            height: 534,
+                            minimal_view: false,
+                            ..meta
+                        }));
+                    }
+                },
+                Button {
+                    icon: Icon::ComputerDesktop,
+                    appearance: Appearance::Transparent,
+                    onpress: move |_| {
+                        desktop.set_inner_size(LogicalSize::new(950.0, 600.0));
+                        let meta = state.read().ui.metadata.clone();
+                        state.write().mutate(Action::SetMeta(WindowMeta {
+                            width: 950,
+                            height: 600,
+                            minimal_view: false,
+                            ..meta
+                        }));
+                    }
+                },
+                Button {
+                    icon: Icon::CommandLine,
+                    appearance: Appearance::Transparent,
+                    onpress: |_| {
+                        desktop.devtool();
+                    }
+                }
+            )),
         },
     ))
 }
