//#![deny(elided_lifetimes_in_paths)]

use clap::Parser;
use config::Configuration;
use dioxus::prelude::*;
use dioxus_desktop::tao::dpi::LogicalSize;
use dioxus_desktop::tao::menu::AboutMetadata;
use dioxus_desktop::Config;
use dioxus_desktop::{tao, use_window};
use fs_extra::dir::*;
use futures::channel::oneshot;
use kit::elements::button::Button;
use kit::elements::Appearance;
use kit::icons::IconElement;
use kit::{components::nav::Route as UIRoute, icons::Icon};
use once_cell::sync::Lazy;
use overlay::{make_config, OverlayDom};
use shared::language::{change_language, get_local_text};
use state::State;
use std::collections::HashMap;
use std::path::{Path, PathBuf};
use uuid::Uuid;

use std::sync::Arc;
use tao::menu::{MenuBar as Menu, MenuItem};
use tao::window::WindowBuilder;
use tokio::sync::Mutex;
use tokio::time::{sleep, Duration};
use warp::logging::tracing::log;

use crate::components::toast::Toast;
use crate::layouts::create_account::CreateAccountLayout;
use crate::layouts::files::FilesLayout;
use crate::layouts::friends::FriendsLayout;
use crate::layouts::settings::SettingsLayout;
use crate::layouts::unlock::UnlockLayout;
use crate::state::friends;
use crate::state::ui::WindowMeta;
use crate::state::Action;
use crate::warp_runner::commands::{MultiPassCmd, RayGunCmd};
use crate::warp_runner::{WarpCmd, WarpCmdChannels, WarpEventChannels};
use crate::window_manager::WindowManagerCmdChannels;
use crate::{components::chat::RouteInfo, layouts::chat::ChatLayout};
use dioxus_router::*;

use kit::STYLE as UIKIT_STYLES;
pub const APP_STYLE: &str = include_str!("./compiled_styles.css");
pub mod components;
pub mod config;
pub mod layouts;
pub mod logger;
pub mod overlay;
pub mod state;
pub mod testing;
pub mod utils;
mod warp_runner;
mod window_manager;

#[derive(Debug)]
pub struct StaticArgs {
    pub uplink_path: PathBuf,
    pub cache_path: PathBuf,
    pub config_path: PathBuf,
    pub warp_path: PathBuf,
    pub logger_path: PathBuf,
    pub no_mock: bool,
}

pub static STATIC_ARGS: Lazy<StaticArgs> = Lazy::new(|| {
    let args = Args::parse();
    let uplink_path = match args.path {
        Some(path) => path,
        _ => dirs::home_dir().unwrap_or_default().join(".uplink"),
    };
    StaticArgs {
        uplink_path: uplink_path.clone(),
        cache_path: uplink_path.join("state.json"),
        config_path: uplink_path.join("Config.json"),
        warp_path: uplink_path.join("warp"),
        logger_path: uplink_path.join("debug.log"),
        no_mock: args.no_mock,
    }
});

// allows the UI to send commands to Warp
pub static WARP_CMD_CH: Lazy<WarpCmdChannels> = Lazy::new(|| {
    let (tx, rx) = tokio::sync::mpsc::unbounded_channel();
    WarpCmdChannels {
        tx,
        rx: Arc::new(Mutex::new(rx)),
    }
});

// allows the UI to receive events to Warp
// pretty sure the rx channel needs to be in a mutex in order for it to be a static mutable variable
pub static WARP_EVENT_CH: Lazy<WarpEventChannels> = Lazy::new(|| {
    let (tx, rx) = tokio::sync::mpsc::unbounded_channel();
    WarpEventChannels {
        tx,
        rx: Arc::new(Mutex::new(rx)),
    }
});

// used to close the popout player, among other things
pub static WINDOW_CMD_CH: Lazy<WindowManagerCmdChannels> = Lazy::new(|| {
    let (tx, rx) = tokio::sync::mpsc::unbounded_channel();
    WindowManagerCmdChannels {
        tx,
        rx: Arc::new(Mutex::new(rx)),
    }
});

pub struct UplinkRoutes<'a> {
    pub chat: &'a str,
    pub friends: &'a str,
    pub files: &'a str,
    pub settings: &'a str,
}

pub static UPLINK_ROUTES: UplinkRoutes = UplinkRoutes {
    chat: "/",
    friends: "/friends",
    files: "/files",
    settings: "/settings",
};

// serve as a sort of router while the user logs in
#[derive(PartialEq, Eq)]
pub enum AuthPages {
    Unlock,
    CreateAccount,
    Success,
}

#[derive(clap::Subcommand, Debug)]
enum LogProfile {
    /// normal operation
    Normal,
    /// print everything but tracing logs to the terminal
    Debug,
    /// print everything including tracing logs to the terminal
    Trace,
}

#[derive(Debug, Parser)]
#[clap(name = "")]
struct Args {
    /// The location to store the .uplink directory, within which a .warp, state.json, and other useful logs will be located
    #[clap(long)]
    path: Option<PathBuf>,
    #[clap(long)]
    experimental_node: bool,
    // todo: when the app is mature, default mock to false. also hide it behind a #[cfg(debug_assertions)]
    // there's no way to set --flag=true so for make the flag mean false
    /// mock data is fake friends, conversations, and messages, which allow for testing the UI.
    /// may cause crashes when attempting to add/remove fake friends, send messages to them, etc.
    #[clap(long, default_value_t = false)]
    no_mock: bool,
    /// configures log output
    #[command(subcommand)]
    profile: Option<LogProfile>,
}

fn copy_assets() {
    let themes_dest = STATIC_ARGS.uplink_path.join("themes");
    let themes_src = Path::new("ui").join("extra").join("themes");

    match create_all(themes_dest.clone(), false) {
        Ok(_) => {
            let mut options = CopyOptions::new();
            options.skip_exist = true;
            options.copy_inside = true;

            if let Err(error) = copy(themes_src, themes_dest, &options) {
                log::error!("Error on copy themes {error}");
            }
        }
        Err(error) => log::error!("Error on create themes folder: {error}"),
    };
}

fn main() {
    // configure logging
    let args = Args::parse();
    if let Some(profile) = args.profile {
        match profile {
            LogProfile::Debug => {
                logger::set_write_to_stdout(true);
            }
            LogProfile::Trace => {
                logger::set_display_trace(true);
                logger::set_write_to_stdout(true);
            }
            _ => {}
        }
    }

    // Initializes the cache dir if needed
    std::fs::create_dir_all(STATIC_ARGS.uplink_path.clone())
        .expect("Error creating Uplink directory");
    std::fs::create_dir_all(STATIC_ARGS.warp_path.clone()).expect("Error creating Warp directory");

    copy_assets();

    let mut main_menu = Menu::new();
    let mut app_menu = Menu::new();
    let mut edit_menu = Menu::new();
    let mut window_menu = Menu::new();

    app_menu.add_native_item(MenuItem::About(
        String::from("Uplink"),
        AboutMetadata::default(),
    ));
    app_menu.add_native_item(MenuItem::Quit);
    // add native shortcuts to `edit_menu` menu
    // in macOS native item are required to get keyboard shortcut
    // to works correctly
    edit_menu.add_native_item(MenuItem::Undo);
    edit_menu.add_native_item(MenuItem::Redo);
    edit_menu.add_native_item(MenuItem::Separator);
    edit_menu.add_native_item(MenuItem::Cut);
    edit_menu.add_native_item(MenuItem::Copy);
    edit_menu.add_native_item(MenuItem::Paste);
    edit_menu.add_native_item(MenuItem::SelectAll);

    window_menu.add_native_item(MenuItem::Minimize);
    window_menu.add_native_item(MenuItem::Zoom);
    window_menu.add_native_item(MenuItem::Separator);
    window_menu.add_native_item(MenuItem::ShowAll);
    window_menu.add_native_item(MenuItem::EnterFullScreen);
    window_menu.add_native_item(MenuItem::Separator);
    window_menu.add_native_item(MenuItem::CloseWindow);

    main_menu.add_submenu("Uplink", true, app_menu);
    main_menu.add_submenu("Edit", true, edit_menu);
    main_menu.add_submenu("Window", true, window_menu);

    let title = get_local_text("uplink");

    #[allow(unused_mut)]
    let mut window = WindowBuilder::new()
        .with_title(title)
        .with_resizable(true)
        .with_inner_size(LogicalSize::new(950.0, 600.0))
        .with_min_inner_size(LogicalSize::new(300.0, 500.0));

    #[cfg(target_os = "macos")]
    {
        use dioxus_desktop::tao::platform::macos::WindowBuilderExtMacOS;

        window = window
            .with_has_shadow(true)
            .with_title_hidden(true)
            .with_transparent(true)
            .with_fullsize_content_view(true)
            .with_titlebar_transparent(true);
        // .with_movable_by_window_background(true)
    }

    let config = Config::default();

    dioxus_desktop::launch_cfg(
        bootstrap,
        config
            .with_window(window.with_menu(main_menu))
            .with_custom_index(
                r#"
    <!doctype html>
    <html>
    <body style="background-color:rgba(0,0,0,0);"><div id="main"></div></body>
    </html>"#
                    .to_string(),
            ),
    )
}

// start warp_runner and ensure the user is logged in
fn bootstrap(cx: Scope) -> Element {
    logger::trace("rendering bootstrap");

    // warp_runner must be started from within a tokio reactor
    let mut warp_runner = warp_runner::WarpRunner::init();
    warp_runner.run(WARP_EVENT_CH.tx.clone(), WARP_CMD_CH.rx.clone());

    // make the window smaller while the user authenticates
    let desktop = use_window(cx);
    desktop.set_inner_size(LogicalSize {
        width: 500.0,
        height: 300.0,
    });
    cx.render(rsx!(crate::auth_page_manager {}))
}

// Uplink's Router depends on State, which can't be loaded until the user logs in.
// don't see a way to replace the router
// so instead use a Prop to determine which page to render
// after the user logs in, app_bootstrap loads Uplink as normal.
fn auth_page_manager(cx: Scope) -> Element {
    let page = use_state(cx, || AuthPages::Unlock);
    let pin = use_ref(cx, String::new);
    cx.render(rsx!(match *page.current() {
        AuthPages::Success => rsx!(app_bootstrap {}),
        _ => rsx!(auth_wrapper {
            page: page.clone(),
            pin: pin.clone()
        }),
    }))
}

#[inline_props]
fn auth_wrapper(cx: Scope, page: UseState<AuthPages>, pin: UseRef<String>) -> Element {
    logger::trace("rendering auth wrapper");
    let desktop = use_window(cx);
    let theme = "";
    let pre_release_text = get_local_text("uplink.pre-release");
    cx.render(rsx! (
        style { "{UIKIT_STYLES} {APP_STYLE} {theme}" },
        div {
            id: "app-wrap",
            div {
                id: "pre-release",
                aria_label: "pre-release",
                onmousedown: move |_| { desktop.drag(); },
                IconElement {
                    icon: Icon::Beaker,
                },
                p {
                    "{pre_release_text}",
                }
            },
            match *page.current() {
                AuthPages::Unlock => rsx!(UnlockLayout { page: page.clone(), pin: pin.clone() }),
                AuthPages::CreateAccount => rsx!(CreateAccountLayout { page: page.clone(), pin: pin.clone() }),
                _ => panic!("invalid page")
            }
        }
    ))
}

// called at the end of the auth flow
#[inline_props]
pub fn app_bootstrap(cx: Scope) -> Element {
    logger::trace("rendering app_bootstrap");
    let mut state = if STATIC_ARGS.no_mock {
        State::load().expect("failed to load state")
    } else {
        State::mock()
    };

    // set the window to the normal size.
    // todo: perhaps when the user resizes the window, store that in State, and load that here
    let desktop = use_window(cx);
    desktop.set_inner_size(LogicalSize::new(950.0, 600.0));

    // todo: delete this. it is just an example
    if Configuration::load_or_default().general.enable_overlay {
        let overlay_test = VirtualDom::new(OverlayDom);
        let window = desktop.new_window(overlay_test, make_config());
        state.ui.overlays.push(window);
    }

    // Update the window metadata now that we've created a window
    let window_meta = WindowMeta {
        focused: desktop.is_focused(),
        maximized: desktop.is_maximized(),
        minimized: desktop.is_minimized(),
        width: desktop.inner_size().width,
        height: desktop.inner_size().height,
        minimal_view: desktop.inner_size().width < 300, // todo: why is it that on Linux, checking if desktop.inner_size().width < 600 is true?
    };
    state.ui.metadata = window_meta;

    use_shared_state_provider(cx, || state);

    cx.render(rsx!(crate::app {}))
}

fn app(cx: Scope) -> Element {
    logger::trace("rendering app");
    let desktop = use_window(cx);
    let state = use_shared_state::<State>(cx)?;
    // don't fetch friends and conversations from warp when using mock data
    let friends_init = use_ref(cx, || !STATIC_ARGS.no_mock);
    let chats_init = use_ref(cx, || !STATIC_ARGS.no_mock);
    let needs_update = use_state(cx, || false);

    // yes, double render. sry.
    if *needs_update.get() {
        needs_update.set(false);
        state.write();
    }

    let inner = state.inner();
    use_future(cx, (), |_| {
        to_owned![needs_update];
        async move {
            //println!("starting toast use_future");
            loop {
                sleep(Duration::from_secs(1)).await;
                {
                    let state = inner.borrow();
                    if !state.read().has_toasts() {
                        continue;
                    }
                    if state.write().decrement_toasts() {
                        //println!("decrement toasts");
                        needs_update.set(true);
                    }
                }
            }
        }
    });

    // update state in response to warp events
    let inner = state.inner();
    use_future(cx, (), |_| {
        to_owned![needs_update, friends_init, chats_init];
        async move {
            // don't process warp events until friends and chats have been loaded
            while !(*friends_init.read() && *chats_init.read()) {
                tokio::time::sleep(std::time::Duration::from_millis(10)).await;
            }
            let warp_event_rx = WARP_EVENT_CH.rx.clone();
            logger::trace("starting warp_runner use_future");
            // it should be sufficient to lock once at the start of the use_future. this is the only place the channel should be read from. in the off change that
            // the future restarts (it shouldn't), the lock should be dropped and this wouldn't block.
            let mut ch = warp_event_rx.lock().await;
            while let Some(evt) = ch.recv().await {
                //println!("received warp event");
                match inner.try_borrow_mut() {
                    Ok(state) => {
                        state.write().process_warp_event(evt);
                        needs_update.set(true);
                    }
                    Err(e) => {
                        logger::error(&e.to_string());
                    }
                }
            }
        }
    });

    // control child windows
    let inner = state.inner();
    use_future(cx, (), |_| {
        to_owned![needs_update, desktop];
        async move {
            let window_cmd_rx = WINDOW_CMD_CH.rx.clone();
            let mut ch = window_cmd_rx.lock().await;
            while let Some(cmd) = ch.recv().await {
                //println!("window manager received command");
                window_manager::handle_cmd(inner.clone(), cmd, desktop.clone()).await;
                needs_update.set(true);
            }
        }
    });

    // initialize friends
    let inner = state.inner();
    use_future(cx, (), |_| {
        to_owned![friends_init, needs_update];
        async move {
            if *friends_init.read() {
                return;
            }
            let warp_cmd_tx = WARP_CMD_CH.tx.clone();
            let (tx, rx) = oneshot::channel::<Result<friends::Friends, warp::error::Error>>();
            warp_cmd_tx
                .send(WarpCmd::MultiPass(MultiPassCmd::InitializeFriends {
                    rsp: tx,
                }))
                .expect("main failed to send warp command");

            let res = rx.await.expect("failed to get response from warp_runner");

            logger::trace("init friends");
            match res {
                Ok(mut friends) => match inner.try_borrow_mut() {
                    Ok(state) => {
                        if !STATIC_ARGS.no_mock {
<<<<<<< HEAD
                            state.write().friends.join(&mut friends);
=======
                            state.write().friends.join(friends);
>>>>>>> 923821ce
                        } else {
                            state.write().friends = friends;
                        }

                        needs_update.set(true);
                    }
                    Err(e) => {
                        logger::error(&e.to_string());
                    }
                },
                Err(e) => {
                    logger::error(&format!("init friends failed: {}", e));
                }
            }

            *friends_init.write_silent() = true;
            needs_update.set(true);
        }
    });

    // initialize conversations
    let inner = state.inner();
    use_future(cx, (), |_| {
        to_owned![chats_init, needs_update];
        async move {
            if *chats_init.read() {
                return;
            }
            let warp_cmd_tx = WARP_CMD_CH.tx.clone();
            let res = loop {
                let (tx, rx) =
                    oneshot::channel::<Result<HashMap<Uuid, state::Chat>, warp::error::Error>>();
                warp_cmd_tx
                    .send(WarpCmd::RayGun(RayGunCmd::InitializeConversations {
                        rsp: tx,
                    }))
                    .expect("main failed to send warp command");

                match rx.await {
                    Ok(r) => break r,
                    Err(_e) => tokio::time::sleep(std::time::Duration::from_millis(100)).await,
                }
            };

            logger::trace("init chats");
            match res {
                Ok(mut all_chats) => match inner.try_borrow_mut() {
                    Ok(state) => {
                        // for all_chats, fill in participants and messages.
                        for (k, v) in &state.read().chats.all {
                            // the # of unread chats defaults to the length of the conversation. but this number
                            // is stored in state
                            if let Some(chat) = all_chats.get_mut(k) {
                                chat.unreads = v.unreads;
                            }
                        }

                        if !STATIC_ARGS.no_mock {
<<<<<<< HEAD
                            state.write().chats.join(&mut all_chats);
=======
                            state.write().chats.join(all_chats);
>>>>>>> 923821ce
                        } else {
                            state.write().chats.all = all_chats;
                        }
                        state.write().chats.initialized = true;
                        //println!("{:#?}", state.read().chats);
                        needs_update.set(true);
                    }
                    Err(e) => {
                        logger::error(&e.to_string());
                    }
                },
                Err(e) => {
                    logger::error(&format!("failed to initialize chats: {}", e));
                }
            }
            *chats_init.write_silent() = true;
            needs_update.set(true);
        }
    });

    // render the Uplink app
    let user_lang_saved = state.read().settings.language.clone();
    change_language(user_lang_saved);

    let theme = state
        .read()
        .ui
        .theme
        .as_ref()
        .map(|theme| theme.styles.clone())
        .unwrap_or_default();

    cx.render(rsx! (
        style { "{UIKIT_STYLES} {APP_STYLE} {theme}" },
        div {
            id: "app-wrap",
            get_titlebar(cx),
            get_toasts(cx),
            get_call_dialog(cx),
            get_pre_release_message(cx),
            get_router(cx)
        }
    ))
}

fn get_pre_release_message(cx: Scope) -> Element {
    let pre_release_text = get_local_text("uplink.pre-release");
    cx.render(rsx!(
        div {
            id: "pre-release",
            aria_label: "pre-release",
            IconElement {
                icon: Icon::Beaker,
            },
            p {
                "{pre_release_text}",
            }
        },
    ))
}

fn get_toasts(cx: Scope) -> Element {
    let state = use_shared_state::<State>(cx)?;
    cx.render(rsx!(state.read().ui.toast_notifications.iter().map(
        |(id, toast)| {
            rsx!(Toast {
                id: *id,
                with_title: toast.title.clone(),
                with_content: toast.content.clone(),
                icon: toast.icon.unwrap_or(Icon::InformationCircle),
                appearance: Appearance::Secondary,
            },)
        }
    )))
}

fn get_titlebar(cx: Scope) -> Element {
    let desktop = use_window(cx);
    let state = use_shared_state::<State>(cx)?;
    let config = Configuration::load_or_default();

    cx.render(rsx!(
        div {
            id: "titlebar",
            onmousedown: move |_| { desktop.drag(); },
            // Only display this if developer mode is enabled.
            (config.developer.developer_mode).then(|| rsx!(
                Button {
                    icon: Icon::DevicePhoneMobile,
                    appearance: Appearance::Transparent,
                    onpress: move |_| {
                        desktop.set_inner_size(LogicalSize::new(300.0, 534.0));
                        let meta = state.read().ui.metadata.clone();
                        state.write().mutate(Action::SetMeta(WindowMeta {
                            width: 300,
                            height: 534,
                            minimal_view: true,
                            ..meta
                        }));
                    }
                },
                Button {
                    icon: Icon::DeviceTablet,
                    appearance: Appearance::Transparent,
                    onpress: move |_| {
                        desktop.set_inner_size(LogicalSize::new(600.0, 534.0));
                        let meta = state.read().ui.metadata.clone();
                        state.write().mutate(Action::SetMeta(WindowMeta {
                            width: 600,
                            height: 534,
                            minimal_view: false,
                            ..meta
                        }));
                    }
                },
                Button {
                    icon: Icon::ComputerDesktop,
                    appearance: Appearance::Transparent,
                    onpress: move |_| {
                        desktop.set_inner_size(LogicalSize::new(950.0, 600.0));
                        let meta = state.read().ui.metadata.clone();
                        state.write().mutate(Action::SetMeta(WindowMeta {
                            width: 950,
                            height: 600,
                            minimal_view: false,
                            ..meta
                        }));
                    }
                },
                Button {
                    icon: Icon::CommandLine,
                    appearance: Appearance::Transparent,
                    onpress: |_| {
                        desktop.devtool();
                    }
                }
            )),
        },
    ))
}

fn get_call_dialog(_cx: Scope) -> Element {
    // CallDialog {
    //     caller: cx.render(rsx!(UserImage {
    //         platform: Platform::Mobile,
    //         status: Status::Online
    //     })),
    //     callee: cx.render(rsx!(UserImage {
    //         platform: Platform::Mobile,
    //         status: Status::Online
    //     })),
    //     description: "Call Description".into(),
    //     // with_accept_btn: cx.render(rsx! (
    //     //     Button {
    //     //         icon: Icon::Phone,
    //     //         appearance: Appearance::Success,
    //     //     }
    //     // )),
    //     with_deny_btn: cx.render(rsx! (
    //         Button {
    //             icon: Icon::PhoneXMark,
    //             appearance: Appearance::Danger,
    //             text: "End".into(),
    //         }
    //     )),
    // }
    None
}

fn get_router(cx: Scope) -> Element {
    let state = use_shared_state::<State>(cx)?;
    let pending_friends = state.read().friends.incoming_requests.len();

    let chat_route = UIRoute {
        to: UPLINK_ROUTES.chat,
        name: get_local_text("uplink.chats"),
        icon: Icon::ChatBubbleBottomCenterText,
        ..UIRoute::default()
    };
    let settings_route = UIRoute {
        to: UPLINK_ROUTES.settings,
        name: get_local_text("settings.settings"),
        icon: Icon::Cog6Tooth,
        ..UIRoute::default()
    };
    let friends_route = UIRoute {
        to: UPLINK_ROUTES.friends,
        name: get_local_text("friends.friends"),
        icon: Icon::Users,
        with_badge: if pending_friends > 0 {
            Some(pending_friends.to_string())
        } else {
            None
        },
        loading: None,
    };
    let files_route = UIRoute {
        to: UPLINK_ROUTES.files,
        name: get_local_text("files.files"),
        icon: Icon::Folder,
        ..UIRoute::default()
    };
    let routes = vec![
        chat_route.clone(),
        files_route.clone(),
        friends_route.clone(),
        settings_route.clone(),
    ];

    cx.render(rsx!(
        Router {
            Route {
                to: UPLINK_ROUTES.chat,
                ChatLayout {
                    route_info: RouteInfo {
                        routes: routes.clone(),
                        active: chat_route.clone(),
                    }
                }
            },
            Route {
                to: UPLINK_ROUTES.settings,
                SettingsLayout {
                    route_info: RouteInfo {
                        routes: routes.clone(),
                        active: settings_route.clone(),
                    }
                }
            },
            Route {
                to: UPLINK_ROUTES.friends,
                FriendsLayout {
                    route_info: RouteInfo {
                        routes: routes.clone(),
                        active: friends_route.clone(),
                    }
                }
            },
            Route {
                to: UPLINK_ROUTES.files,
                FilesLayout {
                    route_info: RouteInfo {
                        routes: routes.clone(),
                        active: files_route,
                    }
                }
            },
        }
    ))
}<|MERGE_RESOLUTION|>--- conflicted
+++ resolved
@@ -475,14 +475,10 @@
 
             logger::trace("init friends");
             match res {
-                Ok(mut friends) => match inner.try_borrow_mut() {
+                Ok(friends) => match inner.try_borrow_mut() {
                     Ok(state) => {
                         if !STATIC_ARGS.no_mock {
-<<<<<<< HEAD
-                            state.write().friends.join(&mut friends);
-=======
                             state.write().friends.join(friends);
->>>>>>> 923821ce
                         } else {
                             state.write().friends = friends;
                         }
@@ -541,11 +537,7 @@
                         }
 
                         if !STATIC_ARGS.no_mock {
-<<<<<<< HEAD
-                            state.write().chats.join(&mut all_chats);
-=======
                             state.write().chats.join(all_chats);
->>>>>>> 923821ce
                         } else {
                             state.write().chats.all = all_chats;
                         }
