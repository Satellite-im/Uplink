//#![deny(elided_lifetimes_in_paths)]

use clap::Parser;
use dioxus::prelude::*;
use dioxus_desktop::tao::dpi::LogicalSize;
use dioxus_desktop::tao::event::WindowEvent;
use dioxus_desktop::tao::menu::AboutMetadata;
use dioxus_desktop::Config;
use dioxus_desktop::{tao, use_window};
use fs_extra::dir::*;
use futures::channel::oneshot;
use kit::elements::button::Button;
use kit::elements::Appearance;
use kit::icons::IconElement;
use kit::{components::nav::Route as UIRoute, icons::Icon};
use once_cell::sync::Lazy;
use overlay::{make_config, OverlayDom};
use shared::language::{change_language, get_local_text};
use state::State;
use std::collections::HashMap;
use std::fs;
use std::path::{Path, PathBuf};
use std::time::Instant;
use uuid::Uuid;

use std::sync::Arc;
use tao::menu::{MenuBar as Menu, MenuItem};
use tao::window::WindowBuilder;
use tokio::sync::Mutex;
use tokio::time::{sleep, Duration};
use warp::logging::tracing::log::{self, LevelFilter};

use dioxus_desktop::use_wry_event_handler;
use dioxus_desktop::wry::application::event::Event as WryEvent;

use crate::components::debug_logger::DebugLogger;
use crate::components::toast::Toast;
use crate::extensions::AvailableExtensions;
use crate::layouts::create_account::CreateAccountLayout;
use crate::layouts::friends::FriendsLayout;
use crate::layouts::settings::SettingsLayout;
use crate::layouts::storage::FilesLayout;
use crate::layouts::unlock::UnlockLayout;
use crate::state::ui::WindowMeta;
use crate::state::Action;
use crate::state::{friends, storage};
use crate::warp_runner::{
    ConstellationCmd, MultiPassCmd, RayGunCmd, WarpCmd, WarpCmdChannels, WarpEventChannels,
};
use crate::window_manager::WindowManagerCmdChannels;
use crate::{components::chat::RouteInfo, layouts::chat::ChatLayout};
use dioxus_router::*;

use kit::STYLE as UIKIT_STYLES;
pub const APP_STYLE: &str = include_str!("./compiled_styles.css");
pub mod components;
pub mod config;
pub mod extensions;
pub mod layouts;
pub mod logger;
pub mod overlay;
pub mod state;
pub mod testing;
pub mod utils;
mod warp_runner;
mod window_manager;

#[derive(Debug)]
pub struct StaticArgs {
    pub uplink_path: PathBuf,
    pub themes_path: PathBuf,
    pub cache_path: PathBuf,
    pub mock_cache_path: PathBuf,
    pub config_path: PathBuf,
    pub extensions_path: PathBuf,
    pub warp_path: PathBuf,
    pub logger_path: PathBuf,
    // seconds
    pub typing_indicator_refresh: u64,
    // seconds
    pub typing_indicator_timeout: u64,
    pub use_mock: bool,
}
pub static STATIC_ARGS: Lazy<StaticArgs> = Lazy::new(|| {
    let args = Args::parse();
    let uplink_path = match args.path {
        Some(path) => path,
        _ => dirs::home_dir().unwrap_or_default().join(".uplink"),
    };
    StaticArgs {
        uplink_path: uplink_path.clone(),
<<<<<<< HEAD
        // TODO: This isn't quite accurate since uplink path is technically what we consider the cache dir.
=======
        themes_path: uplink_path.join("themes"),
>>>>>>> 99e2dfc7
        cache_path: uplink_path.join("state.json"),
        extensions_path: uplink_path.join("extensions"),
        mock_cache_path: uplink_path.join("mock-state.json"),
        config_path: uplink_path.join("Config.json"),
        warp_path: uplink_path.join("warp"),
        logger_path: uplink_path.join("debug.log"),
        typing_indicator_refresh: 5,
        typing_indicator_timeout: 6,
        use_mock: args.with_mock,
    }
});

// allows the UI to send commands to Warp
pub static WARP_CMD_CH: Lazy<WarpCmdChannels> = Lazy::new(|| {
    let (tx, rx) = tokio::sync::mpsc::unbounded_channel();
    WarpCmdChannels {
        tx,
        rx: Arc::new(Mutex::new(rx)),
    }
});

// allows the UI to receive events to Warp
// pretty sure the rx channel needs to be in a mutex in order for it to be a static mutable variable
pub static WARP_EVENT_CH: Lazy<WarpEventChannels> = Lazy::new(|| {
    let (tx, rx) = tokio::sync::mpsc::unbounded_channel();
    WarpEventChannels {
        tx,
        rx: Arc::new(Mutex::new(rx)),
    }
});

// used to close the popout player, among other things
pub static WINDOW_CMD_CH: Lazy<WindowManagerCmdChannels> = Lazy::new(|| {
    let (tx, rx) = tokio::sync::mpsc::unbounded_channel();
    WindowManagerCmdChannels {
        tx,
        rx: Arc::new(Mutex::new(rx)),
    }
});

pub struct UplinkRoutes<'a> {
    pub chat: &'a str,
    pub friends: &'a str,
    pub files: &'a str,
    pub settings: &'a str,
}

pub static UPLINK_ROUTES: UplinkRoutes = UplinkRoutes {
    chat: "/",
    friends: "/friends",
    files: "/files",
    settings: "/settings",
};

// serve as a sort of router while the user logs in
#[derive(PartialEq, Eq)]
pub enum AuthPages {
    Unlock,
    CreateAccount,
    Success,
}

#[derive(clap::Subcommand, Debug)]
enum LogProfile {
    /// normal operation
    Normal,
    /// print everything but tracing logs to the terminal
    Debug,
    /// print everything including tracing logs to the terminal
    Trace,
}

#[derive(Debug, Parser)]
#[clap(name = "")]
struct Args {
    /// The location to store the .uplink directory, within which a .warp, state.json, and other useful logs will be located
    #[clap(long)]
    path: Option<PathBuf>,
    #[clap(long)]
    experimental_node: bool,
    // todo: hide mock behind a #[cfg(debug_assertions)]
    #[clap(long, default_value_t = false)]
    with_mock: bool,
    /// configures log output
    #[command(subcommand)]
    profile: Option<LogProfile>,
}

fn copy_assets() {
    let themes_dest = &STATIC_ARGS.uplink_path;
    let themes_src = Path::new("ui").join("extra").join("themes");

    match create_all(themes_dest.clone(), false) {
        Ok(_) => {
            let mut options = CopyOptions::new();
            options.skip_exist = true;
            options.copy_inside = true;

            if let Err(error) = copy(themes_src, themes_dest, &options) {
                log::error!("Error on copy themes {error}");
            }
        }
        Err(error) => log::error!("Error on create themes folder: {error}"),
    };
}

fn main() {
    // Attempts to increase the file desc limit on unix-like systems
    // Note: Will be changed out in the future
    if fdlimit::raise_fd_limit().is_none() {}

    // configure logging
    let args = Args::parse();
    let max_log_level = if let Some(profile) = args.profile {
        match profile {
            LogProfile::Debug => {
                logger::set_write_to_stdout(true);
                LevelFilter::Debug
            }
            LogProfile::Trace => {
                logger::set_display_trace(true);
                logger::set_write_to_stdout(true);
                LevelFilter::Trace
            }
            _ => LevelFilter::Debug,
        }
    } else {
        LevelFilter::Debug
    };
    logger::init_with_level(max_log_level).expect("failed to init logger");

    // Initializes the cache dir if needed
    std::fs::create_dir_all(STATIC_ARGS.uplink_path.clone())
        .expect("Error creating Uplink directory");
    std::fs::create_dir_all(STATIC_ARGS.warp_path.clone()).expect("Error creating Warp directory");

    copy_assets();

    let mut main_menu = Menu::new();
    let mut app_menu = Menu::new();
    let mut edit_menu = Menu::new();
    let mut window_menu = Menu::new();

    app_menu.add_native_item(MenuItem::About(
        String::from("Uplink"),
        AboutMetadata::default(),
    ));
    app_menu.add_native_item(MenuItem::Quit);
    // add native shortcuts to `edit_menu` menu
    // in macOS native item are required to get keyboard shortcut
    // to works correctly
    edit_menu.add_native_item(MenuItem::Undo);
    edit_menu.add_native_item(MenuItem::Redo);
    edit_menu.add_native_item(MenuItem::Separator);
    edit_menu.add_native_item(MenuItem::Cut);
    edit_menu.add_native_item(MenuItem::Copy);
    edit_menu.add_native_item(MenuItem::Paste);
    edit_menu.add_native_item(MenuItem::SelectAll);

    window_menu.add_native_item(MenuItem::Minimize);
    window_menu.add_native_item(MenuItem::Zoom);
    window_menu.add_native_item(MenuItem::Separator);
    window_menu.add_native_item(MenuItem::ShowAll);
    window_menu.add_native_item(MenuItem::EnterFullScreen);
    window_menu.add_native_item(MenuItem::Separator);
    window_menu.add_native_item(MenuItem::CloseWindow);

    main_menu.add_submenu("Uplink", true, app_menu);
    main_menu.add_submenu("Edit", true, edit_menu);
    main_menu.add_submenu("Window", true, window_menu);

    let title = get_local_text("uplink");

    #[allow(unused_mut)]
    let mut window = WindowBuilder::new()
        .with_title(title)
        .with_resizable(true)
        .with_inner_size(LogicalSize::new(950.0, 600.0))
        .with_min_inner_size(LogicalSize::new(300.0, 500.0));

    #[cfg(target_os = "macos")]
    {
        use dioxus_desktop::tao::platform::macos::WindowBuilderExtMacOS;

        window = window
            .with_has_shadow(true)
            .with_title_hidden(true)
            .with_transparent(true)
            .with_fullsize_content_view(true)
            .with_titlebar_transparent(true);
        // .with_movable_by_window_background(true)
    }

    let config = Config::default();

    dioxus_desktop::launch_cfg(
        bootstrap,
        config
            .with_window(window.with_menu(main_menu))
            .with_custom_index(
                r#"
    <!doctype html>
    <html>
    <script src="https://cdn.jsdelivr.net/npm/interactjs/dist/interact.min.js"></script>
    <body style="background-color:rgba(0,0,0,0);"><div id="main"></div></body>
    </html>"#
                    .to_string(),
            )
            .with_file_drop_handler(|_w, drag_event| {
                log::debug!("Drag Event: {:?}", drag_event);
                true
            }),
    )
}

// start warp_runner and ensure the user is logged in
fn bootstrap(cx: Scope) -> Element {
    log::trace!("rendering bootstrap");

    // warp_runner must be started from within a tokio reactor
    // store in a use_ref to make it not get dropped
    let warp_runner = use_ref(cx, warp_runner::WarpRunner::new);
    warp_runner.write_silent().run();

    // make the window smaller while the user authenticates
    let desktop = use_window(cx);
    desktop.set_inner_size(LogicalSize {
        width: 500.0,
        height: 300.0,
    });
    cx.render(rsx!(crate::auth_page_manager {}))
}

// Uplink's Router depends on State, which can't be loaded until the user logs in.
// don't see a way to replace the router
// so instead use a Prop to determine which page to render
// after the user logs in, app_bootstrap loads Uplink as normal.
fn auth_page_manager(cx: Scope) -> Element {
    let page = use_state(cx, || AuthPages::Unlock);
    let pin = use_ref(cx, String::new);
    cx.render(rsx!(match *page.current() {
        AuthPages::Success => rsx!(app_bootstrap {}),
        _ => rsx!(auth_wrapper {
            page: page.clone(),
            pin: pin.clone()
        }),
    }))
}

#[inline_props]
fn auth_wrapper(cx: Scope, page: UseState<AuthPages>, pin: UseRef<String>) -> Element {
    log::trace!("rendering auth wrapper");
    let desktop = use_window(cx);
    let theme = "";
    let pre_release_text = get_local_text("uplink.pre-release");
    cx.render(rsx! (
        style { "{UIKIT_STYLES} {APP_STYLE} {theme}" },
        div {
            id: "app-wrap",
            div {
                id: "pre-release",
                aria_label: "pre-release",
                onmousedown: move |_| { desktop.drag(); },
                IconElement {
                    icon: Icon::Beaker,
                },
                p {
                    "{pre_release_text}",
                }
            },
            match *page.current() {
                AuthPages::Unlock => rsx!(UnlockLayout { page: page.clone(), pin: pin.clone() }),
                AuthPages::CreateAccount => rsx!(CreateAccountLayout { page: page.clone(), pin: pin.clone() }),
                _ => panic!("invalid page")
            }
        }
    ))
}

// called at the end of the auth flow
#[inline_props]
pub fn app_bootstrap(cx: Scope) -> Element {
    log::trace!("rendering app_bootstrap");
    let mut state = State::load();

    if STATIC_ARGS.use_mock {
        assert!(state.friends.initialized);
        assert!(state.chats.initialized);
    }

    // set the window to the normal size.
    // todo: perhaps when the user resizes the window, store that in State, and load that here
    let desktop = use_window(cx);
    desktop.set_inner_size(LogicalSize::new(950.0, 600.0));

    // todo: delete this. it is just an example
    if state.configuration.config.general.enable_overlay {
        let overlay_test = VirtualDom::new(OverlayDom);
        let window = desktop.new_window(overlay_test, make_config());
        state.ui.overlays.push(window);
    }

    let size = desktop.webview.inner_size();
    // Update the window metadata now that we've created a window
    let window_meta = WindowMeta {
        focused: desktop.is_focused(),
        maximized: desktop.is_maximized(),
        minimized: desktop.is_minimized(),
        width: size.width,
        height: size.height,
        minimal_view: size.width < 1200, // todo: why is it that on Linux, checking if desktop.inner_size().width < 600 is true?
    };
    state.ui.metadata = window_meta;

    // load any extensions, we currently don't care to store the result of located extensions since they are stored by the librarian.
    // We should however ensure we use the same librarian across the app so they should probably live in a globally accessible place
    // that updates when they have new info, i.e. state.
    fs::create_dir_all(&STATIC_ARGS.extensions_path).unwrap();
    let paths = fs::read_dir(&STATIC_ARGS.extensions_path).expect("Directory is empty");
    let mut extensions_library = AvailableExtensions::new();

    for entry in paths {
        let path = entry.unwrap().path();
        println!("{:?}", path);
        let ext = path.extension().unwrap_or_default();
        println!("ext: {:?}", ext);
        println!("expected: {:?}", ::extensions::FILE_EXT);
        if path.extension().unwrap_or_default() == ::extensions::FILE_EXT {
            log::debug!("Found extension: {:?}", path);
            unsafe {
                let loader = extensions_library.load(&path);
                match loader {
                    Ok(_) => {
                        log::debug!("Loaded extension: {:?}", &path);
                    }
                    Err(e) => {
                        log::error!("Error loading extension: {:?}", e);
                    }
                }
            }
        }
    }
    let extensions = extensions_library.extensions;
    state.ui.extensions = extensions;
    log::debug!("Loaded {} extensions.", state.ui.extensions.keys().len());

    use_shared_state_provider(cx, || state);

    cx.render(rsx!(crate::app {}))
}

fn app(cx: Scope) -> Element {
    log::trace!("rendering app");
    let desktop = use_window(cx);
    let state = use_shared_state::<State>(cx)?;

    // don't fetch friends and conversations from warp when using mock data
    let friends_init = use_ref(cx, || STATIC_ARGS.use_mock);
    let items_init = use_ref(cx, || STATIC_ARGS.use_mock);
    let chats_init = use_ref(cx, || STATIC_ARGS.use_mock);
    let needs_update = use_state(cx, || false);

    // this gets rendered at the bottom. this way you don't have to scroll past all the use_futures to see what this function renders
    let main_element = {
        // render the Uplink app
        let user_lang_saved = state.read().settings.language.clone();
        change_language(user_lang_saved);

        let theme = state
            .read()
            .ui
            .theme
            .as_ref()
            .map(|theme| theme.styles.clone())
            .unwrap_or_default();

        rsx! (
            style { "{UIKIT_STYLES} {APP_STYLE} {theme}" },
            div {
                id: "app-wrap",
                get_titlebar(cx),
                get_toasts(cx),
                get_call_dialog(cx),
                get_pre_release_message(cx),
                get_router(cx),
                get_logger(cx)
            }
        )
    };

    // `use_future`s
    // all of Uplinks periodic tasks are located here. it's a lot to read but
    // it's better to have them in one place. this makes it a lot easier to find them.
    // there are 2 categories of tasks: warp tasks and UI tasks
    //
    // warp tasks
    // handle warp events
    // initialize friends: load from warp and store in State
    // initialize conversations: same
    //
    // UI tasks
    // clear toasts
    // update message timestamps
    // control child windows
    // clear typing indicator
    //
    // misc
    // when a task requires the UI be updated, `needs_update` is set.
    // when mock data is used, friends and conversations are generated randomly,
    //     not loaded from Warp. however, warp_runner continues to operate normally.
    //

    // yes, double render. sry.
    if *needs_update.get() {
        needs_update.set(false);
        state.write();
    }

    // There is currently an issue in Tauri/Wry where the window size is not reported properly.
    // Thus we bind to the resize event itself and update the size from the webview.
    let webview = desktop.webview.clone();
    let inner = state.inner();
    use_wry_event_handler(cx, {
        to_owned![needs_update];
        move |event, _| match event {
            WryEvent::WindowEvent {
                event: WindowEvent::Focused(focused),
                ..
            } => {
                log::trace!("FOCUS CHANGED {:?}", *focused);
                match inner.try_borrow_mut() {
                    Ok(state) => {
                        state.write().ui.metadata.focused = *focused;
                        //crate::utils::sounds::Play(Sounds::Notification);
                        needs_update.set(true);
                    }
                    Err(e) => {
                        log::error!("{e}");
                    }
                }
            }
            WryEvent::WindowEvent {
                event: WindowEvent::Resized(_),
                ..
            } => {
                let size = webview.inner_size();
                //log::trace!(
                //    "Resized - PhysicalSize: {:?}, Minimal: {:?}",
                //    size,
                //    size.width < 1200
                //);
                match inner.try_borrow_mut() {
                    Ok(state) => {
                        let metadata = state.read().ui.metadata.clone();
                        let new_metadata = WindowMeta {
                            height: size.height,
                            width: size.width,
                            minimal_view: size.width < 1200,
                            ..metadata
                        };
                        if metadata != new_metadata {
                            state.write().ui.metadata = new_metadata;
                            state.write().ui.sidebar_hidden = size.width < 1200;
                            needs_update.set(true);
                        }
                    }
                    Err(e) => {
                        log::error!("{e}");
                    }
                }
            }
            _ => {}
        }
    });

    // update state in response to warp events
    let inner = state.inner();
    use_future(cx, (), |_| {
        to_owned![needs_update, friends_init, chats_init];
        async move {
            // don't process warp events until friends and chats have been loaded
            while !(*friends_init.read() && *chats_init.read()) {
                tokio::time::sleep(std::time::Duration::from_millis(10)).await;
            }
            let warp_event_rx = WARP_EVENT_CH.rx.clone();
            log::trace!("starting warp_runner use_future");
            // it should be sufficient to lock once at the start of the use_future. this is the only place the channel should be read from. in the off change that
            // the future restarts (it shouldn't), the lock should be dropped and this wouldn't block.
            let mut ch = warp_event_rx.lock().await;
            while let Some(evt) = ch.recv().await {
                //println!("received warp event");
                match inner.try_borrow_mut() {
                    Ok(state) => {
                        state.write().process_warp_event(evt);
                        needs_update.set(true);
                    }
                    Err(e) => {
                        log::error!("{e}");
                    }
                }
            }
        }
    });

    // clear toasts
    let inner = state.inner();
    use_future(cx, (), |_| {
        to_owned![needs_update];
        async move {
            //println!("starting toast use_future");
            loop {
                sleep(Duration::from_secs(1)).await;
                match inner.try_borrow_mut() {
                    Ok(state) => {
                        if !state.read().has_toasts() {
                            continue;
                        }
                        if state.write().decrement_toasts() {
                            //println!("decrement toasts");
                            needs_update.set(true);
                        }
                    }
                    Err(e) => {
                        log::error!("{e}");
                    }
                }
            }
        }
    });

    // clear typing indicator
    let inner = state.inner();
    use_future(cx, (), |_| {
        to_owned![needs_update];
        async move {
            loop {
                sleep(Duration::from_secs(STATIC_ARGS.typing_indicator_timeout)).await;
                match inner.try_borrow_mut() {
                    Ok(state) => {
                        let now = Instant::now();
                        if state.write().clear_typing_indicator(now) {
                            needs_update.set(true);
                        }
                    }
                    Err(e) => {
                        log::error!("{e}");
                    }
                }
            }
        }
    });

    // periodically refresh message timestamps
    use_future(cx, (), |_| {
        to_owned![needs_update];
        async move {
            loop {
                sleep(Duration::from_secs(60)).await;
                {
                    needs_update.set(true);
                }
            }
        }
    });

    // control child windows
    let inner = state.inner();
    use_future(cx, (), |_| {
        to_owned![needs_update, desktop];
        async move {
            let window_cmd_rx = WINDOW_CMD_CH.rx.clone();
            let mut ch = window_cmd_rx.lock().await;
            while let Some(cmd) = ch.recv().await {
                //println!("window manager received command");
                window_manager::handle_cmd(inner.clone(), cmd, desktop.clone()).await;
                needs_update.set(true);
            }
        }
    });

    // initialize friends
    let inner = state.inner();
    use_future(cx, (), |_| {
        to_owned![friends_init, needs_update];
        async move {
            if *friends_init.read() {
                return;
            }
            let warp_cmd_tx = WARP_CMD_CH.tx.clone();
            let (tx, rx) = oneshot::channel::<Result<friends::Friends, warp::error::Error>>();
            if let Err(e) = warp_cmd_tx.send(WarpCmd::MultiPass(MultiPassCmd::InitializeFriends {
                rsp: tx,
            })) {
                log::error!("failed to initialize Friends {}", e);
                return;
            }

            let res = rx.await.expect("failed to get response from warp_runner");

            log::trace!("init friends");
            let friends = match res {
                Ok(friends) => friends,
                Err(e) => {
                    log::error!("init friends failed: {}", e);
                    return;
                }
            };

            match inner.try_borrow_mut() {
                Ok(state) => {
                    state.write().friends = friends;
                    needs_update.set(true);
                }
                Err(e) => {
                    log::error!("{e}");
                }
            }

            *friends_init.write_silent() = true;
            needs_update.set(true);
        }
    });

    // initialize files
    let inner = state.inner();
    use_future(cx, (), |_| {
        to_owned![items_init, needs_update];
        async move {
            if *items_init.read() {
                return;
            }
            let warp_cmd_tx = WARP_CMD_CH.tx.clone();
            let (tx, rx) = oneshot::channel::<Result<storage::Storage, warp::error::Error>>();

            if let Err(e) = warp_cmd_tx.send(WarpCmd::Constellation(
                ConstellationCmd::GetItemsFromCurrentDirectory { rsp: tx },
            )) {
                log::error!("failed to initialize Files {}", e);
                return;
            }

            let res = rx.await.expect("failed to get response from warp_runner");

            log::trace!("init items");
            match res {
                Ok(storage) => match inner.try_borrow_mut() {
                    Ok(state) => {
                        state.write().storage = storage;

                        needs_update.set(true);
                    }
                    Err(e) => {
                        log::error!("{e}");
                    }
                },
                Err(e) => {
                    log::error!("init items failed: {}", e);
                }
            }

            *items_init.write_silent() = true;
            needs_update.set(true);
        }
    });

    // initialize conversations
    let inner = state.inner();
    use_future(cx, (), |_| {
        to_owned![chats_init, needs_update];
        async move {
            if *chats_init.read() {
                return;
            }
            let warp_cmd_tx = WARP_CMD_CH.tx.clone();
            let res = loop {
                let (tx, rx) = oneshot::channel::<
                    Result<(state::Identity, HashMap<Uuid, state::Chat>), warp::error::Error>,
                >();
                if let Err(e) =
                    warp_cmd_tx.send(WarpCmd::RayGun(RayGunCmd::InitializeConversations {
                        rsp: tx,
                    }))
                {
                    log::error!("failed to init RayGun: {}", e);
                    return;
                }

                match rx.await {
                    Ok(r) => break r,
                    Err(_e) => tokio::time::sleep(std::time::Duration::from_millis(100)).await,
                }
            };

            log::trace!("init chats");
            let (own_id, mut all_chats) = match res {
                Ok(r) => r,
                Err(e) => {
                    log::error!("failed to initialize chats: {}", e);
                    return;
                }
            };

            match inner.try_borrow_mut() {
                Ok(state) => {
                    // for all_chats, fill in participants and messages.
                    for (k, v) in &state.read().chats.all {
                        // the # of unread chats defaults to the length of the conversation. but this number
                        // is stored in state
                        if let Some(chat) = all_chats.get_mut(k) {
                            chat.unreads = v.unreads;
                        }
                    }

                    state.write().chats.all = all_chats;
                    state.write().account.identity = own_id;
                    state.write().chats.initialized = true;
                    //println!("{:#?}", state.read().chats);
                    needs_update.set(true);
                }
                Err(e) => {
                    log::error!("{e}");
                }
            }

            *chats_init.write_silent() = true;
            needs_update.set(true);
        }
    });

    cx.render(main_element)
}

fn get_pre_release_message(cx: Scope) -> Element {
    let pre_release_text = get_local_text("uplink.pre-release");
    cx.render(rsx!(
        div {
            id: "pre-release",
            aria_label: "pre-release",
            IconElement {
                icon: Icon::Beaker,
            },
            p {
                "{pre_release_text}",
            }
        },
    ))
}

fn get_logger(cx: Scope) -> Element {
    let state = use_shared_state::<State>(cx)?;

    cx.render(rsx!(state
        .read()
        .configuration
        .config
        .developer
        .developer_mode
        .then(|| rsx!(DebugLogger {}))))
}

fn get_toasts(cx: Scope) -> Element {
    let state = use_shared_state::<State>(cx)?;
    cx.render(rsx!(state.read().ui.toast_notifications.iter().map(
        |(id, toast)| {
            rsx!(Toast {
                id: *id,
                with_title: toast.title.clone(),
                with_content: toast.content.clone(),
                icon: toast.icon.unwrap_or(Icon::InformationCircle),
                appearance: Appearance::Secondary,
            },)
        }
    )))
}

fn get_titlebar(cx: Scope) -> Element {
    let desktop = use_window(cx);
    let state = use_shared_state::<State>(cx)?;
    let config = state.read().configuration.config.clone();

    cx.render(rsx!(
        div {
            id: "titlebar",
            onmousedown: move |_| { desktop.drag(); },
            // Only display this if developer mode is enabled.
            (config.developer.developer_mode).then(|| rsx!(
                Button {
                    icon: Icon::DevicePhoneMobile,
                    appearance: Appearance::Transparent,
                    onpress: move |_| {
                        desktop.set_inner_size(LogicalSize::new(300.0, 534.0));
                        let meta = state.read().ui.metadata.clone();
                        state.write().mutate(Action::SetMeta(WindowMeta {
                            width: 300,
                            height: 534,
                            minimal_view: true,
                            ..meta
                        }));
                        state.write().mutate(Action::SidebarHidden(true));
                    }
                },
                Button {
                    icon: Icon::DeviceTablet,
                    appearance: Appearance::Transparent,
                    onpress: move |_| {
                        desktop.set_inner_size(LogicalSize::new(600.0, 534.0));
                        let meta = state.read().ui.metadata.clone();
                        state.write().mutate(Action::SetMeta(WindowMeta {
                            width: 600,
                            height: 534,
                            minimal_view: false,
                            ..meta
                        }));
                        state.write().mutate(Action::SidebarHidden(false));
                    }
                },
                Button {
                    icon: Icon::ComputerDesktop,
                    appearance: Appearance::Transparent,
                    onpress: move |_| {
                        desktop.set_inner_size(LogicalSize::new(950.0, 600.0));
                        let meta = state.read().ui.metadata.clone();
                        state.write().mutate(Action::SetMeta(WindowMeta {
                            width: 950,
                            height: 600,
                            minimal_view: false,
                            ..meta
                        }));
                        state.write().mutate(Action::SidebarHidden(false));
                    }
                },
                Button {
                    icon: Icon::CommandLine,
                    appearance: Appearance::Transparent,
                    onpress: |_| {
                        desktop.devtool();
                    }
                }
            )),
        },
    ))
}

fn get_call_dialog(_cx: Scope) -> Element {
    // CallDialog {
    //     caller: cx.render(rsx!(UserImage {
    //         platform: Platform::Mobile,
    //         status: Status::Online
    //     })),
    //     callee: cx.render(rsx!(UserImage {
    //         platform: Platform::Mobile,
    //         status: Status::Online
    //     })),
    //     description: "Call Description".into(),
    //     // with_accept_btn: cx.render(rsx! (
    //     //     Button {
    //     //         icon: Icon::Phone,
    //     //         appearance: Appearance::Success,
    //     //     }
    //     // )),
    //     with_deny_btn: cx.render(rsx! (
    //         Button {
    //             icon: Icon::PhoneXMark,
    //             appearance: Appearance::Danger,
    //             text: "End".into(),
    //         }
    //     )),
    // }
    None
}

fn get_router(cx: Scope) -> Element {
    let state = use_shared_state::<State>(cx)?;
    let pending_friends = state.read().friends.incoming_requests.len();

    let chat_route = UIRoute {
        to: UPLINK_ROUTES.chat,
        name: get_local_text("uplink.chats"),
        icon: Icon::ChatBubbleBottomCenterText,
        ..UIRoute::default()
    };
    let settings_route = UIRoute {
        to: UPLINK_ROUTES.settings,
        name: get_local_text("settings.settings"),
        icon: Icon::Cog6Tooth,
        ..UIRoute::default()
    };
    let friends_route = UIRoute {
        to: UPLINK_ROUTES.friends,
        name: get_local_text("friends.friends"),
        icon: Icon::Users,
        with_badge: if pending_friends > 0 {
            Some(pending_friends.to_string())
        } else {
            None
        },
        loading: None,
    };
    let files_route = UIRoute {
        to: UPLINK_ROUTES.files,
        name: get_local_text("files.files"),
        icon: Icon::Folder,
        ..UIRoute::default()
    };
    let routes = vec![
        chat_route.clone(),
        files_route.clone(),
        friends_route.clone(),
        settings_route.clone(),
    ];

    cx.render(rsx!(
        Router {
            Route {
                to: UPLINK_ROUTES.chat,
                ChatLayout {
                    route_info: RouteInfo {
                        routes: routes.clone(),
                        active: chat_route.clone(),
                    }
                }
            },
            Route {
                to: UPLINK_ROUTES.settings,
                SettingsLayout {
                    route_info: RouteInfo {
                        routes: routes.clone(),
                        active: settings_route.clone(),
                    }
                }
            },
            Route {
                to: UPLINK_ROUTES.friends,
                FriendsLayout {
                    route_info: RouteInfo {
                        routes: routes.clone(),
                        active: friends_route.clone(),
                    }
                }
            },
            Route {
                to: UPLINK_ROUTES.files,
                FilesLayout {
                    route_info: RouteInfo {
                        routes: routes.clone(),
                        active: files_route,
                    }
                }
            },
        }
    ))
}<|MERGE_RESOLUTION|>--- conflicted
+++ resolved
@@ -89,11 +89,8 @@
     };
     StaticArgs {
         uplink_path: uplink_path.clone(),
-<<<<<<< HEAD
         // TODO: This isn't quite accurate since uplink path is technically what we consider the cache dir.
-=======
         themes_path: uplink_path.join("themes"),
->>>>>>> 99e2dfc7
         cache_path: uplink_path.join("state.json"),
         extensions_path: uplink_path.join("extensions"),
         mock_cache_path: uplink_path.join("mock-state.json"),
