--- conflicted
+++ resolved
@@ -512,21 +512,12 @@
             style { "{UIKIT_STYLES} {APP_STYLE} {theme} {font_style} {open_dyslexic} {font_scale}" },
             div {
                 id: "app-wrap",
-<<<<<<< HEAD
-                get_titlebar(cx),
-                get_toasts(cx),
-                get_call_dialog(cx),
-                get_pre_release_message(cx.scope),
-                get_router(cx),
-                get_logger(cx)
-=======
                 get_titlebar{},
                 get_toasts{},
                 get_call_dialog{},
                 get_pre_release_message{},
                 get_router{},
                 get_logger{},
->>>>>>> b0ea749f
             }
         )
     };
