#![windows_subsystem = "windows"]
// the above macro will make uplink be a "window" application instead of a  "console" application for Windows.

use chrono::{Datelike, Local, Timelike};
use clap::Parser;
use common::icons::outline::Shape as Icon;
use common::icons::Icon as IconElement;
use common::language::{change_language, get_local_text};
use common::{state, warp_runner, LogProfile, STATIC_ARGS, WARP_CMD_CH, WARP_EVENT_CH};
use dioxus::prelude::*;
use dioxus_desktop::tao::dpi::LogicalSize;
use dioxus_desktop::tao::event::WindowEvent;
use dioxus_desktop::tao::menu::AboutMetadata;
use dioxus_desktop::Config;
use dioxus_desktop::{tao, use_window};
use extensions::UplinkExtension;
use futures::channel::oneshot;
use futures::StreamExt;
use kit::components::context_menu::{ContextItem, ContextMenu};
use kit::components::nav::Route as UIRoute;
use kit::elements::button::Button;
use kit::elements::Appearance;
use notify::{RecommendedWatcher, RecursiveMode, Watcher};
use once_cell::sync::Lazy;
use overlay::{make_config, OverlayDom};
use rfd::FileDialog;
use std::collections::{HashMap, HashSet};

use std::process::Command;
use std::time::Instant;
use std::{fs, io};
use uuid::Uuid;
use warp::multipass;
use warp::multipass::identity::Platform;

use std::sync::Arc;
use tao::menu::{MenuBar as Menu, MenuItem};
use tao::window::WindowBuilder;
use tokio::sync::{mpsc, Mutex};
use tokio::time::{sleep, Duration};
use warp::logging::tracing::log::{self, LevelFilter};

use dioxus_desktop::use_wry_event_handler;
use dioxus_desktop::wry::application::event::Event as WryEvent;

use crate::components::debug_logger::DebugLogger;
use crate::components::toast::Toast;
use crate::layouts::create_account::CreateAccountLayout;
use crate::layouts::friends::FriendsLayout;
use crate::layouts::settings::SettingsLayout;
use crate::layouts::storage::{FilesLayout, DRAG_EVENT};
use crate::layouts::unlock::UnlockLayout;

use crate::utils::auto_updater::{
    get_download_dest, DownloadProgress, DownloadState, SoftwareDownloadCmd, SoftwareUpdateCmd,
};
use crate::window_manager::WindowManagerCmdChannels;
use crate::{components::chat::RouteInfo, layouts::chat::ChatLayout};
use common::{
    state::{friends, storage, ui::WindowMeta, Action, State},
    warp_runner::{ConstellationCmd, MultiPassCmd, RayGunCmd, WarpCmd},
};
use dioxus_router::*;
use std::panic;

use kit::STYLE as UIKIT_STYLES;
pub const APP_STYLE: &str = include_str!("./compiled_styles.css");
mod components;
mod extension_browser;
mod layouts;
mod logger;
mod overlay;
mod utils;
mod window_manager;

pub static OPEN_DYSLEXIC: &str = include_str!("./open-dyslexic.css");

// used to close the popout player, among other things
pub static WINDOW_CMD_CH: Lazy<WindowManagerCmdChannels> = Lazy::new(|| {
    let (tx, rx) = tokio::sync::mpsc::unbounded_channel();
    WindowManagerCmdChannels {
        tx,
        rx: Arc::new(Mutex::new(rx)),
    }
});

pub struct UplinkRoutes<'a> {
    pub chat: &'a str,
    pub friends: &'a str,
    pub files: &'a str,
    pub settings: &'a str,
}

pub static UPLINK_ROUTES: UplinkRoutes = UplinkRoutes {
    chat: "/",
    friends: "/friends",
    files: "/files",
    settings: "/settings",
};

// serve as a sort of router while the user logs in]
#[allow(clippy::large_enum_variant)]
#[derive(PartialEq, Eq)]
pub enum AuthPages {
    Unlock,
    CreateAccount,
    Success(multipass::identity::Identity),
}

fn main() {
    // Attempts to increase the file desc limit on unix-like systems
    // Note: Will be changed out in the future
    if fdlimit::raise_fd_limit().is_none() {}
    // configure logging
    let args = common::Args::parse();
    let max_log_level = if let Some(profile) = args.profile {
        match profile {
            LogProfile::Debug => {
                logger::set_write_to_stdout(true);
                LevelFilter::Debug
            }
            LogProfile::Trace => {
                logger::set_display_trace(true);
                logger::set_write_to_stdout(true);
                LevelFilter::Trace
            }
            LogProfile::Trace2 => {
                logger::set_display_warp(true);
                logger::set_display_trace(true);
                logger::set_write_to_stdout(true);
                LevelFilter::Trace
            }
            _ => LevelFilter::Debug,
        }
    } else {
        LevelFilter::Debug
    };
    logger::init_with_level(max_log_level).expect("failed to init logger");
    log::debug!("starting uplink");
    panic::set_hook(Box::new(|panic_info| {
        let intro = match panic_info.payload().downcast_ref::<&str>() {
            Some(s) => format!("panic occurred: {s:?}"),
            None => "panic occurred".into(),
        };
        let location = match panic_info.location() {
            Some(loc) => format!(" at file {}, line {}", loc.file(), loc.line()),
            None => "".into(),
        };

        let logs = logger::dump_logs();
        let crash_report = format!("{intro}{location}\n{logs}\n");
        println!("{crash_report}");

        let save_path = FileDialog::new()
            .set_directory(dirs::home_dir().unwrap_or(".".into()))
            .set_title(&get_local_text("uplink.crash-report"))
            .pick_folder();

        if let Some(p) = save_path {
            let time = Local::now();
            let file_name = format!(
                "uplink-crash-report_{}-{}-{}_{}:{}:{}.txt",
                time.year(),
                time.month(),
                time.day(),
                time.hour(),
                time.minute(),
                time.second()
            );
            let _ = fs::write(p.join(file_name), crash_report);
        }
    }));

    // Initializes the cache dir if needed
    std::fs::create_dir_all(&STATIC_ARGS.uplink_path).expect("Error creating Uplink directory");
    std::fs::create_dir_all(&STATIC_ARGS.warp_path).expect("Error creating Warp directory");
    std::fs::create_dir_all(&STATIC_ARGS.themes_path).expect("error creating themes directory");
    std::fs::create_dir_all(&STATIC_ARGS.fonts_path).expect("error fonts themes directory");

<<<<<<< HEAD
=======
    utils::copy_assets();

    let window = get_window_builder(true);

    let config = Config::default();

    dioxus_desktop::launch_cfg(
        bootstrap,
        config
            .with_window(window)
            .with_custom_index(
                r#"
    <!doctype html>
    <html>
    <script src="https://cdn.jsdelivr.net/npm/interactjs/dist/interact.min.js"></script>
    <body style="background-color:rgba(0,0,0,0);"><div id="main"></div></body>
    </html>"#
                    .to_string(),
            )
            .with_file_drop_handler(|_w, drag_event| {
                log::info!("Drag Event: {:?}", drag_event);
                *DRAG_EVENT.write() = drag_event;
                true
            }),
    )
}

pub fn get_window_builder(with_predefined_size: bool) -> WindowBuilder {
>>>>>>> 59d682ae
    let mut main_menu = Menu::new();
    let mut app_menu = Menu::new();
    let mut edit_menu = Menu::new();
    let mut window_menu = Menu::new();

    app_menu.add_native_item(MenuItem::About(
        String::from("Uplink"),
        AboutMetadata::default(),
    ));
    app_menu.add_native_item(MenuItem::Quit);
    // add native shortcuts to `edit_menu` menu
    // in macOS native item are required to get keyboard shortcut
    // to works correctly
    edit_menu.add_native_item(MenuItem::Undo);
    edit_menu.add_native_item(MenuItem::Redo);
    edit_menu.add_native_item(MenuItem::Separator);
    edit_menu.add_native_item(MenuItem::Cut);
    edit_menu.add_native_item(MenuItem::Copy);
    edit_menu.add_native_item(MenuItem::Paste);
    edit_menu.add_native_item(MenuItem::SelectAll);

    window_menu.add_native_item(MenuItem::Minimize);
    window_menu.add_native_item(MenuItem::Zoom);
    window_menu.add_native_item(MenuItem::Separator);
    window_menu.add_native_item(MenuItem::ShowAll);
    window_menu.add_native_item(MenuItem::EnterFullScreen);
    window_menu.add_native_item(MenuItem::Separator);
    window_menu.add_native_item(MenuItem::CloseWindow);

    main_menu.add_submenu("Uplink", true, app_menu);
    main_menu.add_submenu("Edit", true, edit_menu);
    main_menu.add_submenu("Window", true, window_menu);

    let title = get_local_text("uplink");

    #[allow(unused_mut)]
    let mut window = WindowBuilder::new()
        .with_title(title)
        .with_resizable(true)
        // We start the min inner size smaller because the prelude pages like unlock can be rendered much smaller.
        .with_min_inner_size(LogicalSize::new(300.0, 350.0));

    if with_predefined_size {
        window = window.with_inner_size(LogicalSize::new(950.0, 600.0));
    }

    #[cfg(target_os = "macos")]
    {
        use dioxus_desktop::tao::platform::macos::WindowBuilderExtMacOS;

        window = window
            .with_has_shadow(true)
            .with_transparent(true)
            .with_fullsize_content_view(true)
            .with_menu(main_menu)
            .with_titlebar_transparent(true);
        // .with_movable_by_window_background(true)
    }

    #[cfg(not(target_os = "macos"))]
    {
        window = window.with_decorations(false).with_transparent(true);
    }
    window
}

// start warp_runner and ensure the user is logged in
fn bootstrap(cx: Scope) -> Element {
    log::trace!("rendering bootstrap");

    // warp_runner must be started from within a tokio reactor
    // store in a use_ref to make it not get dropped
    let warp_runner = use_ref(cx, warp_runner::WarpRunner::new);
    warp_runner.write_silent().run();

    // make the window smaller while the user authenticates
    let desktop = use_window(cx);
    desktop.set_inner_size(LogicalSize {
        width: 500.0,
        height: 350.0,
    });

    cx.render(rsx!(crate::auth_page_manager {}))
}

// Uplink's Router depends on State, which can't be loaded until the user logs in.
// don't see a way to replace the router
// so instead use a Prop to determine which page to render
// after the user logs in, app_bootstrap loads Uplink as normal.
fn auth_page_manager(cx: Scope) -> Element {
    let page = use_state(cx, || AuthPages::Unlock);
    let pin = use_ref(cx, String::new);
    cx.render(rsx!(match &*page.current() {
        AuthPages::Success(ident) => rsx!(app_bootstrap {
            identity: ident.clone()
        }),
        _ => rsx!(auth_wrapper {
            page: page.clone(),
            pin: pin.clone()
        }),
    }))
}

#[allow(unused_assignments)]
#[inline_props]
fn auth_wrapper(cx: Scope, page: UseState<AuthPages>, pin: UseRef<String>) -> Element {
    log::trace!("rendering auth wrapper");
    let desktop = use_window(cx);
    let theme = "";

    #[allow(unused_mut)]
    let mut controls: Option<VNode> = None;

    #[cfg(not(target_os = "macos"))]
    {
        controls = cx.render(rsx!(
            div {
                class: "controls",
                Button {
                    aria_label: "minimize-button".into(),
                    icon: Icon::Minus,
                    appearance: Appearance::Transparent,
                    onpress: move |_| {
                        desktop.set_minimized(true);
                    }
                },
                Button {
                    aria_label: "square-button".into(),
                    icon: Icon::Square2Stack,
                    appearance: Appearance::Transparent,
                    onpress: move |_| {
                        desktop.set_maximized(!desktop.is_maximized());
                    }
                },
                Button {
                    aria_label: "close-button".into(),
                    icon: Icon::XMark,
                    appearance: Appearance::Transparent,
                    onpress: move |_| {
                        desktop.close();
                    }
                },
            }
        ))
    }

    cx.render(rsx! (
        style { "{UIKIT_STYLES} {APP_STYLE} {theme}" },
        div {
            id: "app-wrap",
            div {
                id: "titlebar",
                onmousedown: move |_| { desktop.drag(); },
                controls,
            },
            match *page.current() {
                AuthPages::Unlock => rsx!(UnlockLayout { page: page.clone(), pin: pin.clone() }),
                AuthPages::CreateAccount => rsx!(CreateAccountLayout { page: page.clone(), pin: pin.clone() }),
                _ => panic!("invalid page")
            }
        }
    ))
}

fn get_extensions() -> Result<HashMap<String, UplinkExtension>, io::Error> {
    fs::create_dir_all(&STATIC_ARGS.extensions_path)?;
    let paths = fs::read_dir(&STATIC_ARGS.extensions_path)?;
    let mut extensions = HashMap::new();

    for entry in paths {
        let path = entry?.path();
        log::debug!("Found extension: {:?}", path);

        match UplinkExtension::new(path.clone()) {
            Ok(ext) => {
                if ext.cargo_version() != extensions::CARGO_VERSION
                    || ext.rustc_version() != extensions::RUSTC_VERSION
                {
                    log::warn!("failed to load extension: {:?} due to rustc/cargo version mismatch. cargo version: {}, rustc version: {}", &path, ext.cargo_version(), ext.rustc_version());
                    continue;
                }
                log::debug!("Loaded extension: {:?}", &path);
                extensions.insert(ext.details().meta.name.into(), ext);
            }
            Err(e) => {
                log::error!("Error loading extension: {:?}", e);
            }
        }
    }
    Ok(extensions)
}

// called at the end of the auth flow
#[inline_props]
pub fn app_bootstrap(cx: Scope, identity: multipass::identity::Identity) -> Element {
    log::trace!("rendering app_bootstrap");
    let mut state = State::load();

    if STATIC_ARGS.use_mock {
        assert!(state.friends().initialized);
        assert!(state.chats().initialized);
    } else {
        state.set_own_identity(identity.clone().into());
    }

    // set the window to the normal size.
    // todo: perhaps when the user resizes the window, store that in State, and load that here
    let desktop = use_window(cx);
    // Here we set the size larger, and bump up the min size in preparation for rendering the main app.
    desktop.set_inner_size(LogicalSize::new(950.0, 600.0));
    desktop.set_min_inner_size(Some(LogicalSize::new(300.0, 500.0)));

    // todo: delete this. it is just an example
    if state.configuration.general.enable_overlay {
        let overlay_test = VirtualDom::new(OverlayDom);
        let window = desktop.new_window(overlay_test, make_config());
        state.ui.overlays.push(window);
    }

    let size = desktop.webview.inner_size();
    // Update the window metadata now that we've created a window
    let window_meta = WindowMeta {
        focused: desktop.is_focused(),
        maximized: desktop.is_maximized(),
        minimized: desktop.is_minimized(),
        minimal_view: size.width < 1200, // todo: why is it that on Linux, checking if desktop.inner_size().width < 600 is true?
    };
    state.ui.metadata = window_meta;

    match get_extensions() {
        Ok(ext) => {
            for (name, extension) in ext {
                state.ui.extensions.insert(name, extension);
            }
        }
        Err(e) => {
            log::error!("failed to get extensions: {e}");
        }
    }
    log::debug!(
        "Loaded {} extensions.",
        state.ui.extensions.values().count()
    );

    use_shared_state_provider(cx, || state);
    use_shared_state_provider(cx, DownloadState::default);

    cx.render(rsx!(crate::app {}))
}

fn app(cx: Scope) -> Element {
    log::trace!("rendering app");
    let desktop = use_window(cx);
    let state = use_shared_state::<State>(cx)?;
    let download_state = use_shared_state::<DownloadState>(cx)?;

    // don't fetch friends and conversations from warp when using mock data
    let friends_init = use_ref(cx, || STATIC_ARGS.use_mock);
    let items_init = use_ref(cx, || STATIC_ARGS.use_mock);
    let chats_init = use_ref(cx, || STATIC_ARGS.use_mock);
    let needs_update = use_state(cx, || false);

    let mut font_style = String::new();
    if let Some(font) = state.read().ui.font.clone() {
        font_style = format!(
            "
        @font-face {{
            font-family: CustomFont;
            src: url('{}');
        }}
        body,
        html {{
            font-family: CustomFont, sans-serif;
        }}
        ",
            font.path
        );
    }

    // this gets rendered at the bottom. this way you don't have to scroll past all the use_futures to see what this function renders
    let main_element = {
        // render the Uplink app
        let user_lang_saved = state.read().settings.language.clone();
        change_language(user_lang_saved);

        let open_dyslexic = if state.read().configuration.general.dyslexia_support {
            OPEN_DYSLEXIC
        } else {
            ""
        };

        let font_scale = format!(
            "html {{ font-size: {}rem; }}",
            state.read().settings.font_scale()
        );

        let theme = state
            .read()
            .ui
            .theme
            .as_ref()
            .map(|theme| theme.styles.clone())
            .unwrap_or_default();

        rsx! (
            style { "{UIKIT_STYLES} {APP_STYLE} {theme} {font_style} {open_dyslexic} {font_scale}" },
            div {
                id: "app-wrap",
                get_titlebar{},
                get_toasts{},
                get_call_dialog{},
                get_pre_release_message{},
                get_router{},
                get_logger{},
            }
        )
    };

    // use_coroutine for software update

    // updates the UI
    let inner = download_state.inner();
    let updater_ch = use_coroutine(cx, |mut rx: UnboundedReceiver<SoftwareUpdateCmd>| {
        to_owned![needs_update];
        async move {
            while let Some(mut ch) = rx.next().await {
                while let Some(percent) = ch.0.recv().await {
                    if percent >= inner.borrow().read().progress + 5_f32 {
                        inner.borrow_mut().write().progress = percent;
                        needs_update.set(true);
                    }
                }
                inner.borrow_mut().write().stage = DownloadProgress::Finished;
                needs_update.set(true);
            }
        }
    });

    // receives a download command
    let _download_ch = use_coroutine(cx, |mut rx: UnboundedReceiver<SoftwareDownloadCmd>| {
        to_owned![updater_ch];
        async move {
            while let Some(dest) = rx.next().await {
                let (tx, rx) = mpsc::unbounded_channel::<f32>();
                updater_ch.send(SoftwareUpdateCmd(rx));
                match utils::auto_updater::download_update(dest.0.clone(), tx).await {
                    Ok(downloaded_version) => {
                        log::debug!("downloaded version {downloaded_version}");
                    }
                    Err(e) => {
                        log::error!("failed to download update: {e}");
                    }
                }
            }
        }
    });

    // `use_future`s
    // all of Uplinks periodic tasks are located here. it's a lot to read but
    // it's better to have them in one place. this makes it a lot easier to find them.
    // there are 2 categories of tasks: warp tasks and UI tasks
    //
    // warp tasks
    // handle warp events
    // initialize friends: load from warp and store in State
    // initialize conversations: same
    //
    // UI tasks
    // clear toasts
    // update message timestamps
    // control child windows
    // clear typing indicator
    //
    // misc
    // when a task requires the UI be updated, `needs_update` is set.
    // when mock data is used, friends and conversations are generated randomly,
    //     not loaded from Warp. however, warp_runner continues to operate normally.
    //

    // yes, double render. sry.
    if *needs_update.get() {
        needs_update.set(false);
        state.write();
    }

    // There is currently an issue in Tauri/Wry where the window size is not reported properly.
    // Thus we bind to the resize event itself and update the size from the webview.
    let webview = desktop.webview.clone();
    let inner = state.inner();
    use_wry_event_handler(cx, {
        to_owned![needs_update, desktop];
        move |event, _| match event {
            WryEvent::WindowEvent {
                event: WindowEvent::Focused(focused),
                ..
            } => {
                //log::trace!("FOCUS CHANGED {:?}", *focused);
                match inner.try_borrow_mut() {
                    Ok(state) => {
                        state.write().ui.metadata.focused = *focused;
                        //crate::utils::sounds::Play(Sounds::Notification);
                        //needs_update.set(true);
                    }
                    Err(e) => {
                        log::error!("{e}");
                    }
                }
            }
            WryEvent::WindowEvent {
                event: WindowEvent::CloseRequested,
                ..
            } => match inner.try_borrow_mut() {
                Ok(state) => {
                    state
                        .write()
                        .mutate(Action::ClearAllPopoutWindows(desktop.clone()));
                }
                Err(e) => log::error!("{e}"),
            },
            WryEvent::WindowEvent {
                event: WindowEvent::Resized(_),
                ..
            } => {
                let size = webview.inner_size();
                //log::trace!(
                //    "Resized - PhysicalSize: {:?}, Minimal: {:?}",
                //    size,
                //    size.width < 1200
                //);
                if desktop.outer_size().width < 575 {
                    desktop.set_title("");
                } else {
                    desktop.set_title("Uplink");
                }

                match inner.try_borrow_mut() {
                    Ok(state) => {
                        let metadata = state.read().ui.metadata.clone();
                        let new_metadata = WindowMeta {
                            minimal_view: size.width < 600,
                            ..metadata
                        };
                        if metadata != new_metadata {
                            state.write().ui.sidebar_hidden = new_metadata.minimal_view;
                            state.write().ui.metadata = new_metadata;
                            needs_update.set(true);
                        }
                    }
                    Err(e) => {
                        log::error!("{e}");
                    }
                }
            }
            _ => {}
        }
    });

    // update state in response to warp events
    let inner = state.inner();
    use_future(cx, (), |_| {
        to_owned![needs_update, friends_init, chats_init];
        async move {
            // don't process warp events until friends and chats have been loaded
            while !(*friends_init.read() && *chats_init.read()) {
                tokio::time::sleep(std::time::Duration::from_millis(10)).await;
            }
            let warp_event_rx = WARP_EVENT_CH.rx.clone();
            log::trace!("starting warp_runner use_future");
            // it should be sufficient to lock once at the start of the use_future. this is the only place the channel should be read from. in the off change that
            // the future restarts (it shouldn't), the lock should be dropped and this wouldn't block.
            let mut ch = warp_event_rx.lock().await;
            while let Some(evt) = ch.recv().await {
                match inner.try_borrow_mut() {
                    Ok(state) => {
                        state.write().process_warp_event(evt);
                        needs_update.set(true);
                    }
                    Err(e) => {
                        log::error!("{e}");
                    }
                }
            }
        }
    });

    // clear toasts
    let inner = state.inner();
    use_future(cx, (), |_| {
        to_owned![needs_update];
        async move {
            loop {
                sleep(Duration::from_secs(1)).await;
                match inner.try_borrow_mut() {
                    Ok(state) => {
                        if !state.read().has_toasts() {
                            continue;
                        }
                        if state.write().decrement_toasts() {
                            needs_update.set(true);
                        }
                    }
                    Err(e) => {
                        log::error!("{e}");
                    }
                }
            }
        }
    });

    // clear typing indicator
    let inner = state.inner();
    use_future(cx, (), |_| {
        to_owned![needs_update];
        async move {
            loop {
                sleep(Duration::from_secs(STATIC_ARGS.typing_indicator_timeout)).await;
                match inner.try_borrow_mut() {
                    Ok(state) => {
                        let now = Instant::now();
                        if state.write().clear_typing_indicator(now) {
                            needs_update.set(true);
                        }
                    }
                    Err(e) => {
                        log::error!("{e}");
                    }
                }
            }
        }
    });

    // periodically refresh message timestamps and friend's status messages
    use_future(cx, (), |_| {
        to_owned![needs_update];
        async move {
            loop {
                // simply triggering an update will refresh the message timestamps
                sleep(Duration::from_secs(60)).await;
                needs_update.set(true);
            }
        }
    });

    // check for updates
    let inner = state.inner();
    use_future(cx, (), |_| {
        to_owned![needs_update];
        async move {
            loop {
                let latest_release = match utils::auto_updater::check_for_release().await {
                    Ok(opt) => match opt {
                        Some(r) => r,
                        None => {
                            sleep(Duration::from_secs(3600 * 24)).await;
                            continue;
                        }
                    },
                    Err(e) => {
                        log::error!("failed to check for release: {e}");
                        sleep(Duration::from_secs(3600 * 24)).await;
                        continue;
                    }
                };
                if inner.borrow().read().settings.update_dismissed
                    == Some(latest_release.tag_name.clone())
                {
                    sleep(Duration::from_secs(3600 * 24)).await;
                    continue;
                }
                match inner.try_borrow_mut() {
                    Ok(state) => {
                        state.write().update_available(latest_release.tag_name);
                        needs_update.set(true);
                    }
                    Err(e) => {
                        log::error!("{e}");
                    }
                }
                sleep(Duration::from_secs(3600 * 24)).await;
            }
        }
    });

    // control child windows
    let inner = state.inner();
    use_future(cx, (), |_| {
        to_owned![needs_update, desktop];
        async move {
            let window_cmd_rx = WINDOW_CMD_CH.rx.clone();
            let mut ch = window_cmd_rx.lock().await;
            while let Some(cmd) = ch.recv().await {
                window_manager::handle_cmd(inner.clone(), cmd, desktop.clone()).await;
                needs_update.set(true);
            }
        }
    });

    // initialize friends
    let inner = state.inner();
    use_future(cx, (), |_| {
        to_owned![friends_init, needs_update];
        async move {
            if *friends_init.read() {
                return;
            }
            let warp_cmd_tx = WARP_CMD_CH.tx.clone();
            let (tx, rx) = oneshot::channel::<
                Result<(friends::Friends, HashSet<state::Identity>), warp::error::Error>,
            >();
            if let Err(e) = warp_cmd_tx.send(WarpCmd::MultiPass(MultiPassCmd::InitializeFriends {
                rsp: tx,
            })) {
                log::error!("failed to initialize Friends {}", e);
                tokio::time::sleep(Duration::from_secs(1)).await;
                return;
            }

            let res = rx.await.expect("failed to get response from warp_runner");

            log::trace!("init friends");
            let friends = match res {
                Ok(friends) => friends,
                Err(e) => {
                    log::error!("init friends failed: {}", e);
                    return;
                }
            };

            match inner.try_borrow_mut() {
                Ok(state) => {
                    state.write().set_friends(friends.0, friends.1);
                    needs_update.set(true);
                }
                Err(e) => {
                    log::error!("{e}");
                }
            }

            *friends_init.write_silent() = true;
            needs_update.set(true);
        }
    });

    // initialize files
    let inner = state.inner();
    use_future(cx, (), |_| {
        to_owned![items_init, needs_update];
        async move {
            if *items_init.read() {
                return;
            }
            let warp_cmd_tx = WARP_CMD_CH.tx.clone();
            let (tx, rx) = oneshot::channel::<Result<storage::Storage, warp::error::Error>>();

            if let Err(e) = warp_cmd_tx.send(WarpCmd::Constellation(
                ConstellationCmd::GetItemsFromCurrentDirectory { rsp: tx },
            )) {
                log::error!("failed to initialize Files {}", e);
                return;
            }

            let res = rx.await.expect("failed to get response from warp_runner");

            log::trace!("init items");
            match res {
                Ok(storage) => match inner.try_borrow_mut() {
                    Ok(state) => {
                        state.write().storage = storage;

                        needs_update.set(true);
                    }
                    Err(e) => {
                        log::error!("{e}");
                    }
                },
                Err(e) => {
                    log::error!("init items failed: {}", e);
                }
            }

            *items_init.write_silent() = true;
            needs_update.set(true);
        }
    });

    // initialize conversations
    let inner = state.inner();
    use_future(cx, (), |_| {
        to_owned![chats_init, needs_update];
        async move {
            if *chats_init.read() {
                return;
            }
            let warp_cmd_tx = WARP_CMD_CH.tx.clone();
            let res = loop {
                let (tx, rx) = oneshot::channel::<
                    Result<
                        (HashMap<Uuid, state::Chat>, HashSet<state::Identity>),
                        warp::error::Error,
                    >,
                >();
                if let Err(e) =
                    warp_cmd_tx.send(WarpCmd::RayGun(RayGunCmd::InitializeConversations {
                        rsp: tx,
                    }))
                {
                    log::error!("failed to init RayGun: {}", e);
                    tokio::time::sleep(Duration::from_secs(1)).await;
                    continue;
                }

                match rx.await {
                    Ok(r) => break r,
                    Err(e) => {
                        log::error!("command canceled: {}", e);
                        tokio::time::sleep(std::time::Duration::from_secs(1)).await
                    }
                }
            };

            log::trace!("init chats");
            let chats = match res {
                Ok(r) => r,
                Err(e) => {
                    log::error!("failed to initialize chats: {}", e);
                    return;
                }
            };

            match inner.try_borrow_mut() {
                Ok(state) => {
                    state.write().set_chats(chats.0, chats.1);
                    needs_update.set(true);
                }
                Err(e) => {
                    log::error!("{e}");
                }
            }

            *chats_init.write_silent() = true;
            needs_update.set(true);
        }
    });

    // Automatically select the best implementation for your platform.
    let inner = state.inner();
    use_future(cx, (), |_| async move {
        let (tx, mut rx) = futures::channel::mpsc::unbounded();
        let mut watcher = match RecommendedWatcher::new(
            move |res| {
                let _ = tx.unbounded_send(res);
            },
            notify::Config::default().with_poll_interval(Duration::from_secs(1)),
        ) {
            Ok(watcher) => watcher,
            Err(e) => {
                log::error!("{e}");
                return;
            }
        };

        // Add a path to be watched. All files and directories at that path and
        // below will be monitored for changes.
        if let Err(e) = watcher.watch(
            STATIC_ARGS.extensions_path.as_path(),
            RecursiveMode::Recursive,
        ) {
            log::error!("{e}");
            return;
        }

        while let Some(event) = rx.next().await {
            let event = match event {
                Ok(event) => event,
                Err(e) => {
                    log::error!("{e}");
                    continue;
                }
            };

            log::debug!("{event:?}");
            match inner.try_borrow_mut() {
                Ok(state) => match get_extensions() {
                    Ok(ext) => {
                        state.write().mutate(Action::RegisterExtensions(ext));
                    }
                    Err(e) => {
                        log::error!("failed to get extensions: {e}");
                    }
                },
                Err(e) => {
                    log::error!("{e}");
                }
            }
        }
    });

    cx.render(main_element)
}

fn get_pre_release_message(_cx: Scope) -> Element {
    let pre_release_text = get_local_text("uplink.pre-release");
    _cx.render(rsx!(
        div {
            id: "pre-release",
            aria_label: "pre-release",
            IconElement {
                icon: Icon::Beaker,
            },
            p {
                div {
                    onclick: move |_| {
                        let _ = open::that("https://issues.satellite.im");
                    },
                    "{pre_release_text}"
                }

            },
            get_update_icon{}
        },
    ))
}

fn get_update_icon(cx: Scope) -> Element {
    log::trace!("rendering get_update_icon");
    let state = use_shared_state::<State>(cx)?;
    let download_state = use_shared_state::<DownloadState>(cx)?;
    let desktop = use_window(cx);
    let download_ch = use_coroutine_handle::<SoftwareDownloadCmd>(cx)?;

    let new_version = match state.read().settings.update_available.as_ref() {
        Some(u) => u.clone(),
        None => return cx.render(rsx!("")),
    };

    let update_msg = format!(
        "{}: {}",
        get_local_text("uplink.update-available"),
        new_version,
    );
    let downloading_msg = format!(
        "{}: {}%",
        get_local_text("uplink.update-downloading"),
        download_state.read().progress as u32
    );
    let downloaded_msg = get_local_text("uplink.update-downloaded");

    let stage = download_state.read().stage;
    match stage {
        DownloadProgress::Idle => cx.render(rsx!(
            ContextMenu {
                key: "update-available-menu",
                id: "update-available-menu".to_string(),
                items: cx.render(rsx!(
                    ContextItem {
                        text: get_local_text("uplink.update-menu-dismiss"),
                        onpress: move |_| {
                            state.write().mutate(Action::DismissUpdate);
                        }
                    },
                    ContextItem {
                        text: get_local_text("uplink.update-menu-download"),
                        onpress: move |_| {
                            if let Some(dest) = get_download_dest() {
                                download_state.write().stage = DownloadProgress::Pending;
                                download_state.write().destination = Some(dest.clone());
                                download_ch.send(SoftwareDownloadCmd(dest));
                            }
                        }
                    }
                )),
                div {
                    id: "update-available",
                    aria_label: "update-available",
                    onclick: move |_| {
                        if let Some(dest) = get_download_dest() {
                            download_state.write().stage = DownloadProgress::Pending;
                            download_state.write().destination = Some(dest.clone());
                            download_ch.send(SoftwareDownloadCmd(dest));
                        }
                    },
                    "{update_msg}",
                }
            }
        )),
        DownloadProgress::Pending => cx.render(rsx!(div {
            id: "update-available",
            aria_label: "update-available",
            "{downloading_msg}"
        })),
        DownloadProgress::Finished => {
            cx.render(rsx!(div {
                id: "update-available",
                aria_label: "update-available",
                onclick: move |_| {
                    // be sure to update this before closing the app
                    state.write().mutate(Action::DismissUpdate);
                    if let Some(dest) = download_state.read().destination.clone() {
                        std::thread::spawn(move ||  {

                            let cmd = if cfg!(target_os = "windows") {
                                "explorer"
                            } else if cfg!(target_os = "linux") {
                                "xdg-open"
                            } else if cfg!(target_os = "macos") {
                                "open"
                            } else {
                               eprintln!("unknown OS type. failed to open files browser");
                               return;
                            };
                            Command::new(cmd)
                            .arg(dest)
                            .spawn()
                            .unwrap();
                        });
                        desktop.close();
                    } else {
                        log::error!("attempted to download update without download location");
                    }
                    download_state.write().destination = None;
                    download_state.write().stage = DownloadProgress::Idle;
                },
                "{downloaded_msg}"
            }))
        }
    }
}

fn get_logger(cx: Scope) -> Element {
    let state = use_shared_state::<State>(cx)?;

    cx.render(rsx!(state
        .read()
        .configuration
        .developer
        .developer_mode
        .then(|| rsx!(DebugLogger {}))))
}

fn get_toasts(cx: Scope) -> Element {
    let state = use_shared_state::<State>(cx)?;
    cx.render(rsx!(state.read().ui.toast_notifications.iter().map(
        |(id, toast)| {
            rsx!(Toast {
                id: *id,
                with_title: toast.title.clone(),
                with_content: toast.content.clone(),
                icon: toast.icon.unwrap_or(Icon::InformationCircle),
                appearance: Appearance::Secondary,
            },)
        }
    )))
}

#[allow(unused_assignments)]
fn get_titlebar(cx: Scope) -> Element {
    let desktop = use_window(cx);
    let state = use_shared_state::<State>(cx)?;
    let config = state.read().configuration.clone();

    #[allow(unused_mut)]
    let mut controls: Option<VNode> = None;

    #[cfg(not(target_os = "macos"))]
    {
        controls = cx.render(rsx!(
            div {
                class: "controls",
                Button {
                    aria_label: "minimize-button".into(),
                    icon: Icon::Minus,
                    appearance: Appearance::Transparent,
                    onpress: move |_| {
                        desktop.set_minimized(true);
                    }
                },
                Button {
                    aria_label: "square-button".into(),
                    icon: Icon::Square2Stack,
                    appearance: Appearance::Transparent,
                    onpress: move |_| {
                        desktop.set_maximized(!desktop.is_maximized());
                    }
                },
                Button {
                    aria_label: "close-button".into(),
                    icon: Icon::XMark,
                    appearance: Appearance::Transparent,
                    onpress: move |_| {
                        desktop.close();
                    }
                },
            }
        ))
    }

    cx.render(rsx!(
        div {
            id: "titlebar",
            onmousedown: move |_| { desktop.drag(); },
            // Only display this if developer mode is enabled.
            (config.developer.developer_mode).then(|| rsx!(
                Button {
                    aria_label: "device-phone-mobile-button".into(),
                    icon: Icon::DevicePhoneMobile,
                    appearance: Appearance::Transparent,
                    onpress: move |_| {
                        desktop.set_inner_size(LogicalSize::new(300.0, 534.0));
                        let meta = state.read().ui.metadata.clone();
                        state.write().mutate(Action::SetMeta(WindowMeta {
                            minimal_view: true,
                            ..meta
                        }));
                        state.write().mutate(Action::SidebarHidden(true));
                        state.write().mock_own_platform(Platform::Mobile);
                    }
                },
                Button {
                    aria_label: "device-tablet-button".into(),
                    icon: Icon::DeviceTablet,
                    appearance: Appearance::Transparent,
                    onpress: move |_| {
                        desktop.set_inner_size(LogicalSize::new(600.0, 534.0));
                        let meta = state.read().ui.metadata.clone();
                        state.write().mutate(Action::SetMeta(WindowMeta {
                            minimal_view: false,
                            ..meta
                        }));
                        state.write().mutate(Action::SidebarHidden(false));
                        state.write().mock_own_platform(Platform::Web);
                    }
                },
                Button {
                    aria_label: "computer-desktop-button".into(),
                    icon: Icon::ComputerDesktop,
                    appearance: Appearance::Transparent,
                    onpress: move |_| {
                        desktop.set_inner_size(LogicalSize::new(950.0, 600.0));
                        let meta = state.read().ui.metadata.clone();
                        state.write().mutate(Action::SetMeta(WindowMeta {
                            minimal_view: false,
                            ..meta
                        }));
                        state.write().mutate(Action::SidebarHidden(false));
                        state.write().mock_own_platform(Platform::Desktop);
                    }
                },
                Button {
                    aria_label: "command-line-button".into(),
                    icon: Icon::CommandLine,
                    appearance: Appearance::Transparent,
                    onpress: |_| {
                        desktop.devtool();
                    }
                }
            )),

            controls,

        },
    ))
}

fn get_call_dialog(_cx: Scope) -> Element {
    // CallDialog {
    //     caller: cx.render(rsx!(UserImage {
    //         platform: Platform::Mobile,
    //         status: Status::Online
    //     })),
    //     callee: cx.render(rsx!(UserImage {
    //         platform: Platform::Mobile,
    //         status: Status::Online
    //     })),
    //     description: "Call Description".into(),
    //     // with_accept_btn: cx.render(rsx! (
    //     //     Button {
    //     //         icon: Icon::Phone,
    //     //         appearance: Appearance::Success,
    //     //     }
    //     // )),
    //     with_deny_btn: cx.render(rsx! (
    //         Button {
    //             icon: Icon::PhoneXMark,
    //             appearance: Appearance::Danger,
    //             text: "End".into(),
    //         }
    //     )),
    // }
    None
}

fn get_router(cx: Scope) -> Element {
    let state = use_shared_state::<State>(cx)?;
    let pending_friends = state.read().friends().incoming_requests.len();

    let chat_route = UIRoute {
        to: UPLINK_ROUTES.chat,
        name: get_local_text("uplink.chats"),
        icon: Icon::ChatBubbleBottomCenterText,
        ..UIRoute::default()
    };
    let settings_route = UIRoute {
        to: UPLINK_ROUTES.settings,
        name: get_local_text("settings.settings"),
        icon: Icon::Cog6Tooth,
        ..UIRoute::default()
    };
    let friends_route = UIRoute {
        to: UPLINK_ROUTES.friends,
        name: get_local_text("friends.friends"),
        icon: Icon::Users,
        with_badge: if pending_friends > 0 {
            Some(pending_friends.to_string())
        } else {
            None
        },
        loading: None,
    };
    let files_route = UIRoute {
        to: UPLINK_ROUTES.files,
        name: get_local_text("files.files"),
        icon: Icon::Folder,
        ..UIRoute::default()
    };
    let routes = vec![
        chat_route.clone(),
        files_route.clone(),
        friends_route.clone(),
        settings_route.clone(),
    ];

    cx.render(rsx!(
        Router {
            Route {
                to: UPLINK_ROUTES.chat,
                ChatLayout {
                    route_info: RouteInfo {
                        routes: routes.clone(),
                        active: chat_route.clone(),
                    }
                }
            },
            Route {
                to: UPLINK_ROUTES.settings,
                SettingsLayout {
                    route_info: RouteInfo {
                        routes: routes.clone(),
                        active: settings_route.clone(),
                    }
                }
            },
            Route {
                to: UPLINK_ROUTES.friends,
                FriendsLayout {
                    route_info: RouteInfo {
                        routes: routes.clone(),
                        active: friends_route.clone(),
                    }
                }
            },
            Route {
                to: UPLINK_ROUTES.files,
                FilesLayout {
                    route_info: RouteInfo {
                        routes: routes.clone(),
                        active: files_route,
                    }
                }
            }
        }
    ))
}<|MERGE_RESOLUTION|>--- conflicted
+++ resolved
@@ -177,10 +177,6 @@
     std::fs::create_dir_all(&STATIC_ARGS.themes_path).expect("error creating themes directory");
     std::fs::create_dir_all(&STATIC_ARGS.fonts_path).expect("error fonts themes directory");
 
-<<<<<<< HEAD
-=======
-    utils::copy_assets();
-
     let window = get_window_builder(true);
 
     let config = Config::default();
@@ -207,7 +203,6 @@
 }
 
 pub fn get_window_builder(with_predefined_size: bool) -> WindowBuilder {
->>>>>>> 59d682ae
     let mut main_menu = Menu::new();
     let mut app_menu = Menu::new();
     let mut edit_menu = Menu::new();
