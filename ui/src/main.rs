--- conflicted
+++ resolved
@@ -27,6 +27,7 @@
 use kit::components::user_image::UserImage;
 use kit::components::user_image_group::UserImageGroup;
 use kit::elements::button::Button;
+use kit::elements::tooltip::ArrowPosition;
 use kit::elements::Appearance;
 use kit::layout::modal::Modal;
 use notify::{RecommendedWatcher, RecursiveMode, Watcher};
@@ -119,7 +120,7 @@
 
 #[allow(clippy::enum_variant_names)]
 #[derive(Routable, Clone, Eq, PartialEq)]
-enum UplinkRoute {
+pub enum UplinkRoute {
     // We want to wrap every router in a layout that renders the content via an outlet
     #[layout(app_layout)]
     //
@@ -182,35 +183,6 @@
             PrismScripts {},
         },
     }
-<<<<<<< HEAD
-=======
-
-    let size = desktop.webview.inner_size();
-    #[cfg(target_os = "macos")]
-    let mut minimal_width = 600;
-
-    #[cfg(not(target_os = "macos"))]
-    let minimal_width = 600;
-
-    #[cfg(target_os = "macos")]
-    {
-        minimal_width = (minimal_width as f64 * desktop.webview.window().scale_factor()) as u32;
-    }
-    // Update the window metadata now that we've created a window
-    let window_meta = WindowMeta {
-        focused: desktop.is_focused(),
-        maximized: desktop.is_maximized(),
-        minimized: desktop.is_minimized(),
-        minimal_view: size.width < minimal_width, // todo: why is it that on Linux, checking if desktop.inner_size().width < 600 is true?
-    };
-    state.ui.metadata = window_meta;
-    state.set_warp_ch(WARP_CMD_CH.tx.clone());
-
-    use_shared_state_provider(cx, || state);
-    use_shared_state_provider(cx, DownloadState::default);
-
-    cx.render(rsx!(crate::app {}))
->>>>>>> 8008475d
 }
 
 fn AppStyle(cx: Scope) -> Element {
@@ -378,39 +350,13 @@
                     *first_resize.write_silent() = false;
                 }
                 let size = webview.inner_size();
-<<<<<<< HEAD
-=======
-
-                #[cfg(target_os = "macos")]
-                let mut minimal_width = 600;
-
-                #[cfg(not(target_os = "macos"))]
-                let minimal_width = 600;
-                // On Mac window sizes are kinda funky.
-                // They are scaled with the window scale factor so they dont correspond to app pixels
-                #[cfg(target_os = "macos")]
-                {
-                    minimal_width = (minimal_width as f64 * webview.window().scale_factor()) as u32;
-                }
-                //log::trace!(
-                //    "Resized - PhysicalSize: {:?}, Minimal: {:?}",
-                //    size,
-                //    size.width < 1200
-                //);
-
->>>>>>> 8008475d
                 let metadata = state.read().ui.metadata.clone();
                 log::debug!("resize {:?}", size);
                 let new_metadata = WindowMeta {
-<<<<<<< HEAD
                     focused: desktop.is_focused(),
                     maximized: desktop.is_maximized(),
                     minimized: desktop.is_minimized(),
                     minimal_view: size.width < get_window_minimal_width(&desktop),
-=======
-                    minimal_view: size.width < minimal_width,
-                    ..metadata
->>>>>>> 8008475d
                 };
                 if metadata != new_metadata {
                     state.write().ui.sidebar_hidden = new_metadata.minimal_view;
@@ -1123,6 +1069,7 @@
     cx: Scope,
     active: UplinkRoute,
     onnavigate: Option<EventHandler<'a, ()>>,
+    tooltip_direction: Option<ArrowPosition>,
 ) -> Element<'a> {
     use kit::components::nav::Route as UIRoute;
 
@@ -1159,7 +1106,6 @@
         icon: Icon::Folder,
         ..UIRoute::default()
     };
-<<<<<<< HEAD
     let _routes = vec![chat_route, files_route, friends_route, settings_route];
 
     render!(kit::components::nav::Nav {
@@ -1173,67 +1119,6 @@
         onnavigate: move |r| {
             if let Some(f) = onnavigate {
                 f.call(());
-=======
-    let routes = vec![
-        chat_route.clone(),
-        files_route.clone(),
-        friends_route.clone(),
-        settings_route.clone(),
-    ];
-
-    let initial_friend_page = use_ref(cx, || FriendRoute::All);
-
-    cx.render(rsx!(
-        Router {
-            Route {
-                to: UPLINK_ROUTES.loading,
-                LoadingLayout{}
-            },
-            Route {
-                to: UPLINK_ROUTES.chat,
-                ChatLayout {
-                    route_info: RouteInfo {
-                        routes: routes.clone(),
-                        active: chat_route.clone(),
-                    }
-                }
-            },
-            Route {
-                to: UPLINK_ROUTES.settings,
-                SettingsLayout {
-                    route_info: RouteInfo {
-                        routes: routes.clone(),
-                        active: settings_route.clone(),
-                    }
-                }
-            },
-            Route {
-                to: UPLINK_ROUTES.friends,
-                FriendsLayout {
-                    route_info: RouteInfo {
-                        routes: routes.clone(),
-                        active: friends_route.clone(),
-                    },
-                    initial_page: initial_friend_page.clone()
-                }
-            },
-            Route {
-                to: UPLINK_ROUTES.files,
-                FilesLayout {
-                    route_info: RouteInfo {
-                        routes: routes.clone(),
-                        active: files_route,
-                    }
-                }
-            },
-            onchange: move |_| {
-                if state.read().ui.is_minimal_view() {
-                    state.write().mutate(Action::SidebarHidden(true));
-                }
-            },
-            notification_action_handler {
-                friend_state: initial_friend_page
->>>>>>> 8008475d
             }
 
             let new_layout = match r {
@@ -1246,5 +1131,6 @@
 
             navigator.replace(new_layout);
         },
+        tooltip_direction: tooltip_direction.unwrap_or(ArrowPosition::Bottom),
     })
 }