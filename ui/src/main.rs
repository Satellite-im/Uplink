#![windows_subsystem = "windows"]
// the above macro will make uplink be a "window" application instead of a  "console" application for Windows.

use chrono::{Datelike, Local, Timelike};
use clap::Parser;
use common::icons::outline::Shape as Icon;
use common::icons::Icon as IconElement;
use common::language::{change_language, get_local_text};
use common::{
    get_extras_dir, state, warp_runner, LogProfile, STATIC_ARGS, WARP_CMD_CH, WARP_EVENT_CH,
};
use dioxus::prelude::*;
use dioxus_desktop::tao::dpi::LogicalSize;
use dioxus_desktop::tao::event::WindowEvent;
use dioxus_desktop::tao::menu::AboutMetadata;
use dioxus_desktop::Config;
use dioxus_desktop::{tao, use_window};
use extensions::UplinkExtension;
use futures::channel::oneshot;
use futures::StreamExt;
use kit::components::context_menu::{ContextItem, ContextMenu};
use kit::components::nav::Route as UIRoute;
use kit::components::topbar_controls::Topbar_Controls;
use kit::elements::button::Button;
use kit::elements::Appearance;
use notify::{RecommendedWatcher, RecursiveMode, Watcher};
use once_cell::sync::Lazy;
use overlay::{make_config, OverlayDom};
use rfd::FileDialog;
use std::collections::{HashMap, HashSet};

use std::fs;
use std::path::PathBuf;
use std::process::Command;
use std::time::Instant;
use uuid::Uuid;
use warp::multipass;

use std::sync::Arc;
use tao::menu::{MenuBar as Menu, MenuItem};
use tao::window::WindowBuilder;
use tokio::sync::{mpsc, Mutex};
use tokio::time::{sleep, Duration};
use warp::logging::tracing::log::{self, LevelFilter};

use dioxus_desktop::use_wry_event_handler;
use dioxus_desktop::wry::application::event::Event as WryEvent;

use crate::components::debug_logger::DebugLogger;
use crate::components::toast::Toast;
use crate::components::topbar::release_info::Release_Info;
use crate::layouts::create_account::CreateAccountLayout;
use crate::layouts::friends::FriendsLayout;
use crate::layouts::loading::LoadingLayout;
use crate::layouts::settings::SettingsLayout;
use crate::layouts::storage::{FilesLayout, DRAG_EVENT};
use crate::layouts::unlock::UnlockLayout;

use crate::utils::auto_updater::{
    get_download_dest, DownloadProgress, DownloadState, SoftwareDownloadCmd, SoftwareUpdateCmd,
};

use crate::window_manager::WindowManagerCmdChannels;
use crate::{components::chat::RouteInfo, layouts::chat::ChatLayout};
use common::{
    state::{friends, storage, ui::WindowMeta, Action, State},
    warp_runner::{ConstellationCmd, MultiPassCmd, RayGunCmd, WarpCmd},
};
use dioxus_router::*;
use std::panic;

use kit::STYLE as UIKIT_STYLES;
pub const APP_STYLE: &str = include_str!("./compiled_styles.css");
mod components;
mod extension_browser;
mod layouts;
mod logger;
mod overlay;
mod utils;
mod window_manager;

pub static OPEN_DYSLEXIC: &str = include_str!("./open-dyslexic.css");

pub const PRISM_SCRIPT: &str = include_str!("../extra/assets/scripts/prism.js");
pub const PRISM_STYLE: &str = include_str!("../extra/assets/styles/prism.css");
pub const PRISM_THEME: &str = include_str!("../extra/assets/styles/prism-one-dark.css");

// used to close the popout player, among other things
pub static WINDOW_CMD_CH: Lazy<WindowManagerCmdChannels> = Lazy::new(|| {
    let (tx, rx) = tokio::sync::mpsc::unbounded_channel();
    WindowManagerCmdChannels {
        tx,
        rx: Arc::new(Mutex::new(rx)),
    }
});

pub struct UplinkRoutes<'a> {
    pub loading: &'a str,
    pub chat: &'a str,
    pub friends: &'a str,
    pub files: &'a str,
    pub settings: &'a str,
}

pub static UPLINK_ROUTES: UplinkRoutes = UplinkRoutes {
    loading: "/",
    chat: "/chat",
    friends: "/friends",
    files: "/files",
    settings: "/settings",
};

// serve as a sort of router while the user logs in]
#[allow(clippy::large_enum_variant)]
#[derive(PartialEq, Eq)]
pub enum AuthPages {
    Unlock,
    CreateAccount,
    Success(multipass::identity::Identity),
}

fn main() {
    // Attempts to increase the file desc limit on unix-like systems
    // Note: Will be changed out in the future
    if fdlimit::raise_fd_limit().is_none() {}
    // configure logging
    let args = common::Args::parse();
    let max_log_level = if let Some(profile) = args.profile {
        match profile {
            LogProfile::Debug => {
                logger::set_write_to_stdout(true);
                LevelFilter::Debug
            }
            LogProfile::Trace => {
                logger::set_display_trace(true);
                logger::set_write_to_stdout(true);
                LevelFilter::Trace
            }
            LogProfile::Trace2 => {
                logger::set_display_warp(true);
                logger::set_display_trace(true);
                logger::set_write_to_stdout(true);
                LevelFilter::Trace
            }
            _ => LevelFilter::Debug,
        }
    } else {
        LevelFilter::Debug
    };
    logger::init_with_level(max_log_level).expect("failed to init logger");
    log::debug!("starting uplink");
    panic::set_hook(Box::new(|panic_info| {
        let intro = match panic_info.payload().downcast_ref::<&str>() {
            Some(s) => format!("panic occurred: {s:?}"),
            None => "panic occurred".into(),
        };
        let location = match panic_info.location() {
            Some(loc) => format!(" at file {}, line {}", loc.file(), loc.line()),
            None => "".into(),
        };

        let logs = logger::dump_logs();
        let crash_report = format!("{intro}{location}\n{logs}\n");
        println!("{crash_report}");

        let save_path = FileDialog::new()
            .set_directory(dirs::home_dir().unwrap_or(".".into()))
            .set_title(&get_local_text("uplink.crash-report"))
            .pick_folder();

        if let Some(p) = save_path {
            let time = Local::now();
            let file_name = format!(
                "uplink-crash-report_{}-{}-{}_{}:{}:{}.txt",
                time.year(),
                time.month(),
                time.day(),
                time.hour(),
                time.minute(),
                time.second()
            );
            let _ = fs::write(p.join(file_name), crash_report);
        }
    }));

    // Initializes the cache dir if needed
    std::fs::create_dir_all(&STATIC_ARGS.uplink_path).expect("Error creating Uplink directory");
    std::fs::create_dir_all(&STATIC_ARGS.warp_path).expect("Error creating Warp directory");
    std::fs::create_dir_all(&STATIC_ARGS.themes_path).expect("error creating themes directory");
    std::fs::create_dir_all(&STATIC_ARGS.fonts_path).expect("error fonts themes directory");

    let window = get_window_builder(true);

    let config = Config::default();

    dioxus_desktop::launch_cfg(
        bootstrap,
        config
            .with_window(window)
            .with_custom_index(
                r#"
    <!doctype html>
    <html>
    <script src="https://cdn.jsdelivr.net/npm/interactjs/dist/interact.min.js"></script>
    <body style="background-color:rgba(0,0,0,0);"><div id="main"></div></body>
    </html>"#
                    .to_string(),
            )
            .with_file_drop_handler(|_w, drag_event| {
                log::info!("Drag Event: {:?}", drag_event);
                *DRAG_EVENT.write() = drag_event;
                true
            }),
    )
}

pub fn get_window_builder(with_predefined_size: bool) -> WindowBuilder {
    let mut main_menu = Menu::new();
    let mut app_menu = Menu::new();
    let mut edit_menu = Menu::new();
    let mut window_menu = Menu::new();

    app_menu.add_native_item(MenuItem::About(
        String::from("Uplink"),
        AboutMetadata::default(),
    ));
    app_menu.add_native_item(MenuItem::Quit);
    // add native shortcuts to `edit_menu` menu
    // in macOS native item are required to get keyboard shortcut
    // to works correctly
    edit_menu.add_native_item(MenuItem::Undo);
    edit_menu.add_native_item(MenuItem::Redo);
    edit_menu.add_native_item(MenuItem::Separator);
    edit_menu.add_native_item(MenuItem::Cut);
    edit_menu.add_native_item(MenuItem::Copy);
    edit_menu.add_native_item(MenuItem::Paste);
    edit_menu.add_native_item(MenuItem::SelectAll);

    window_menu.add_native_item(MenuItem::Minimize);
    window_menu.add_native_item(MenuItem::Zoom);
    window_menu.add_native_item(MenuItem::Separator);
    window_menu.add_native_item(MenuItem::ShowAll);
    window_menu.add_native_item(MenuItem::EnterFullScreen);
    window_menu.add_native_item(MenuItem::Separator);
    window_menu.add_native_item(MenuItem::CloseWindow);

    main_menu.add_submenu("Uplink", true, app_menu);
    main_menu.add_submenu("Edit", true, edit_menu);
    main_menu.add_submenu("Window", true, window_menu);

    let title = get_local_text("uplink");

    #[allow(unused_mut)]
    let mut window = WindowBuilder::new()
        .with_title(title)
        .with_resizable(true)
        // We start the min inner size smaller because the prelude pages like unlock can be rendered much smaller.
        .with_min_inner_size(LogicalSize::new(300.0, 350.0));

    if with_predefined_size {
        window = window.with_inner_size(LogicalSize::new(950.0, 600.0));
    }

    #[cfg(target_os = "macos")]
    {
        use dioxus_desktop::tao::platform::macos::WindowBuilderExtMacOS;

        window = window
            .with_has_shadow(true)
            .with_transparent(true)
            .with_fullsize_content_view(true)
            .with_menu(main_menu)
            .with_titlebar_transparent(true)
            .with_title("")
        // .with_movable_by_window_background(true)
    }

    #[cfg(not(target_os = "macos"))]
    {
        window = window.with_decorations(false).with_transparent(true);
    }
    window
}

// start warp_runner and ensure the user is logged in
fn bootstrap(cx: Scope) -> Element {
    log::trace!("rendering bootstrap");

    // warp_runner must be started from within a tokio reactor
    // store in a use_ref to make it not get dropped
    let warp_runner = use_ref(cx, warp_runner::WarpRunner::new);
    warp_runner.write_silent().run();

    // make the window smaller while the user authenticates
    let desktop = use_window(cx);
    desktop.set_inner_size(LogicalSize {
        width: 500.0,
        height: 350.0,
    });

    cx.render(rsx!(crate::auth_page_manager {}))
}

// Uplink's Router depends on State, which can't be loaded until the user logs in.
// don't see a way to replace the router
// so instead use a Prop to determine which page to render
// after the user logs in, app_bootstrap loads Uplink as normal.
fn auth_page_manager(cx: Scope) -> Element {
    let page = use_state(cx, || AuthPages::Unlock);
    let pin = use_ref(cx, String::new);
    cx.render(rsx!(match &*page.current() {
        AuthPages::Success(ident) => rsx!(app_bootstrap {
            identity: ident.clone()
        }),
        _ => rsx!(auth_wrapper {
            page: page.clone(),
            pin: pin.clone()
        }),
    }))
}

#[allow(unused_assignments)]
#[inline_props]
fn auth_wrapper(cx: Scope, page: UseState<AuthPages>, pin: UseRef<String>) -> Element {
    log::trace!("rendering auth wrapper");
    let desktop = use_window(cx);
    let theme = "";

    cx.render(rsx! (
        style { "{UIKIT_STYLES} {APP_STYLE} {theme}" },
        div {
            id: "app-wrap",
            div {
                class: "titlebar",
                id: if cfg!(target_os = "macos") {""}  else {"lockscreen-controls"},
                onmousedown: move |_| { desktop.drag(); },
                Topbar_Controls {},
            },
            match *page.current() {
                AuthPages::Unlock => rsx!(UnlockLayout { page: page.clone(), pin: pin.clone() }),
                AuthPages::CreateAccount => rsx!(CreateAccountLayout { page: page.clone(), pin: pin.clone() }),
                _ => panic!("invalid page")
            }
        }
    ))
}

fn get_extensions() -> Result<HashMap<String, UplinkExtension>, Box<dyn std::error::Error>> {
    fs::create_dir_all(&STATIC_ARGS.extensions_path)?;
    let mut extensions = HashMap::new();

    let mut add_to_extensions = |dir: fs::ReadDir| -> Result<(), Box<dyn std::error::Error>> {
        for entry in dir {
            let path = entry?.path();
            log::debug!("Found extension: {:?}", path);

            match UplinkExtension::new(path.clone()) {
                Ok(ext) => {
                    if ext.cargo_version() != extensions::CARGO_VERSION
                        || ext.rustc_version() != extensions::RUSTC_VERSION
                    {
                        log::warn!("failed to load extension: {:?} due to rustc/cargo version mismatch. cargo version: {}, rustc version: {}", &path, ext.cargo_version(), ext.rustc_version());
                        continue;
                    }
                    log::debug!("Loaded extension: {:?}", &path);
                    extensions.insert(ext.details().meta.name.into(), ext);
                }
                Err(e) => {
                    log::error!("Error loading extension: {:?}", e);
                }
            }
        }

        Ok(())
    };

    let user_extension_dir = fs::read_dir(&STATIC_ARGS.extensions_path)?;
    add_to_extensions(user_extension_dir)?;

    if STATIC_ARGS.production_mode {
        let uplink_extenions_path = common::get_extensions_dir()?;
        let uplink_extensions_dir = fs::read_dir(uplink_extenions_path)?;
        add_to_extensions(uplink_extensions_dir)?;
    }

    Ok(extensions)
}

// called at the end of the auth flow
#[inline_props]
pub fn app_bootstrap(cx: Scope, identity: multipass::identity::Identity) -> Element {
    log::trace!("rendering app_bootstrap");
    let mut state = State::load();

    if STATIC_ARGS.use_mock {
        assert!(state.friends().initialized);
        assert!(state.chats().initialized);
    } else {
        state.set_own_identity(identity.clone().into());
    }

    let desktop = use_window(cx);
    if state.configuration.general.enable_overlay {
        let overlay_test = VirtualDom::new(OverlayDom);
        let window = desktop.new_window(overlay_test, make_config());
        state.ui.overlays.push(window);
    }

    let size = desktop.webview.inner_size();
    // Update the window metadata now that we've created a window
    let window_meta = WindowMeta {
        focused: desktop.is_focused(),
        maximized: desktop.is_maximized(),
        minimized: desktop.is_minimized(),
        minimal_view: size.width < 1200, // todo: why is it that on Linux, checking if desktop.inner_size().width < 600 is true?
    };
    state.ui.metadata = window_meta;

    use_shared_state_provider(cx, || state);
    use_shared_state_provider(cx, DownloadState::default);

    cx.render(rsx!(crate::app {}))
}

fn app(cx: Scope) -> Element {
    log::trace!("rendering app");
    let desktop = use_window(cx);
    let state = use_shared_state::<State>(cx)?;
    let download_state = use_shared_state::<DownloadState>(cx)?;

    let prism_path = if STATIC_ARGS.production_mode {
        if cfg!(target_os = "windows") {
            STATIC_ARGS.dot_uplink.join("prism_langs")
        } else {
            get_extras_dir().unwrap_or_default().join("prism_langs")
        }
    } else {
        PathBuf::from("ui").join("extra").join("prism_langs")
    };
    let prism_autoloader_script = format!(
        r"Prism.plugins.autoloader.languages_path = '{}';",
        prism_path.to_string_lossy()
    );

    // don't fetch friends and conversations from warp when using mock data
    let friends_init = use_ref(cx, || STATIC_ARGS.use_mock);
    let items_init = use_ref(cx, || STATIC_ARGS.use_mock);
    let chats_init = use_ref(cx, || STATIC_ARGS.use_mock);
    let state_init = use_ref(cx, || STATIC_ARGS.use_mock);
    let needs_update = use_state(cx, || false);

    let mut font_style = String::new();
    if let Some(font) = state.read().ui.font.clone() {
        font_style = format!(
            "
        @font-face {{
            font-family: CustomFont;
            src: url('{}');
        }}
        body,
        html {{
            font-family: CustomFont, sans-serif;
        }}
        ",
            font.path
        );
    }

    // this gets rendered at the bottom. this way you don't have to scroll past all the use_futures to see what this function renders
    let main_element = {
        // render the Uplink app
        let user_lang_saved = state.read().settings.language.clone();
        change_language(user_lang_saved);

        let open_dyslexic = if state.read().configuration.general.dyslexia_support {
            OPEN_DYSLEXIC
        } else {
            ""
        };

        let font_scale = format!(
            "html {{ font-size: {}rem; }}",
            state.read().settings.font_scale()
        );

        let theme = state
            .read()
            .ui
            .theme
            .as_ref()
            .map(|theme| theme.styles.clone())
            .unwrap_or_default();

        rsx! (
            style { "{UIKIT_STYLES} {APP_STYLE} {PRISM_STYLE} {PRISM_THEME} {theme} {font_style} {open_dyslexic} {font_scale}" },
            div {
                id: "app-wrap",
                get_titlebar{},
                get_toasts{},
                get_call_dialog{},
                get_router{},
                get_logger{},
            },
            script { "{PRISM_SCRIPT}" },
            script { "{prism_autoloader_script}" },
        )
    };

    // use_coroutine for software update

    // updates the UI
    let inner = download_state.inner();
    let updater_ch = use_coroutine(cx, |mut rx: UnboundedReceiver<SoftwareUpdateCmd>| {
        to_owned![needs_update];
        async move {
            while let Some(mut ch) = rx.next().await {
                while let Some(percent) = ch.0.recv().await {
                    if percent >= inner.borrow().read().progress + 5_f32 {
                        inner.borrow_mut().write().progress = percent;
                        needs_update.set(true);
                    }
                }
                inner.borrow_mut().write().stage = DownloadProgress::Finished;
                needs_update.set(true);
            }
        }
    });

    // receives a download command
    let _download_ch = use_coroutine(cx, |mut rx: UnboundedReceiver<SoftwareDownloadCmd>| {
        to_owned![updater_ch];
        async move {
            while let Some(dest) = rx.next().await {
                let (tx, rx) = mpsc::unbounded_channel::<f32>();
                updater_ch.send(SoftwareUpdateCmd(rx));
                match utils::auto_updater::download_update(dest.0.clone(), tx).await {
                    Ok(downloaded_version) => {
                        log::debug!("downloaded version {downloaded_version}");
                    }
                    Err(e) => {
                        log::error!("failed to download update: {e}");
                    }
                }
            }
        }
    });

    // `use_future`s
    // all of Uplinks periodic tasks are located here. it's a lot to read but
    // it's better to have them in one place. this makes it a lot easier to find them.
    // there are 2 categories of tasks: warp tasks and UI tasks
    //
    // warp tasks
    // handle warp events
    // initialize friends: load from warp and store in State
    // initialize conversations: same
    //
    // UI tasks
    // clear toasts
    // update message timestamps
    // control child windows
    // clear typing indicator
    //
    // misc
    // when a task requires the UI be updated, `needs_update` is set.
    // when mock data is used, friends and conversations are generated randomly,
    //     not loaded from Warp. however, warp_runner continues to operate normally.
    //

    // yes, double render. sry.
    if *needs_update.get() {
        needs_update.set(false);
        state.write();
    }

    // There is currently an issue in Tauri/Wry where the window size is not reported properly.
    // Thus we bind to the resize event itself and update the size from the webview.
    let webview = desktop.webview.clone();
    let inner = state.inner();
    use_wry_event_handler(cx, {
        to_owned![needs_update, desktop];
        move |event, _| match event {
            WryEvent::WindowEvent {
                event: WindowEvent::Focused(focused),
                ..
            } => {
                //log::trace!("FOCUS CHANGED {:?}", *focused);
                if inner.borrow().read().ui.metadata.focused != *focused {
                    match inner.try_borrow_mut() {
                        Ok(state) => {
                            state.write().ui.metadata.focused = *focused;

                            if *focused {
                                state.write().ui.notifications.clear_badge();
                                let _ = state.write().save();
                            }
                            //crate::utils::sounds::Play(Sounds::Notification);
                            //needs_update.set(true);
                        }
                        Err(e) => {
                            log::error!("{e}");
                        }
                    }
                }
            }
            WryEvent::WindowEvent {
                event: WindowEvent::CloseRequested,
                ..
            } => match inner.try_borrow_mut() {
                Ok(state) => {
                    state
                        .write()
                        .mutate(Action::ClearAllPopoutWindows(desktop.clone()));
                }
                Err(e) => log::error!("{e}"),
            },
            WryEvent::WindowEvent {
                event: WindowEvent::Resized(_),
                ..
            } => {
                let size = webview.inner_size();
                //log::trace!(
                //    "Resized - PhysicalSize: {:?}, Minimal: {:?}",
                //    size,
                //    size.width < 1200
                //);

                match inner.try_borrow_mut() {
                    Ok(state) => {
                        let metadata = state.read().ui.metadata.clone();
                        let new_metadata = WindowMeta {
                            minimal_view: size.width < 600,
                            ..metadata
                        };
                        if metadata != new_metadata {
                            state.write().ui.sidebar_hidden = new_metadata.minimal_view;
                            state.write().ui.metadata = new_metadata;
                            needs_update.set(true);
                        }
                    }
                    Err(e) => {
                        log::error!("{e}");
                    }
                }
            }
            _ => {}
        }
    });

    // update state in response to warp events
    let inner = state.inner();
    use_future(cx, (), |_| {
        to_owned![needs_update, friends_init, chats_init];
        async move {
            // don't process warp events until friends and chats have been loaded
            while !(*friends_init.read() && *chats_init.read()) {
                tokio::time::sleep(std::time::Duration::from_millis(10)).await;
            }
            let warp_event_rx = WARP_EVENT_CH.rx.clone();
            log::trace!("starting warp_runner use_future");
            // it should be sufficient to lock once at the start of the use_future. this is the only place the channel should be read from. in the off change that
            // the future restarts (it shouldn't), the lock should be dropped and this wouldn't block.
            let mut ch = warp_event_rx.lock().await;
            while let Some(evt) = ch.recv().await {
                match inner.try_borrow_mut() {
                    Ok(state) => {
                        state.write().process_warp_event(evt);
                        needs_update.set(true);
                    }
                    Err(e) => {
                        log::error!("{e}");
                    }
                }
            }
        }
    });

    // clear toasts
    let inner = state.inner();
    use_future(cx, (), |_| {
        to_owned![needs_update];
        async move {
            loop {
                sleep(Duration::from_secs(1)).await;
                match inner.try_borrow_mut() {
                    Ok(state) => {
                        if !state.read().has_toasts() {
                            continue;
                        }
                        if state.write().decrement_toasts() {
                            needs_update.set(true);
                        }
                    }
                    Err(e) => {
                        log::error!("{e}");
                    }
                }
            }
        }
    });

    // clear typing indicator
    let inner = state.inner();
    use_future(cx, (), |_| {
        to_owned![needs_update];
        async move {
            loop {
                sleep(Duration::from_secs(STATIC_ARGS.typing_indicator_timeout)).await;
                match inner.try_borrow_mut() {
                    Ok(state) => {
                        let now = Instant::now();
                        if state.write().clear_typing_indicator(now) {
                            needs_update.set(true);
                        }
                    }
                    Err(e) => {
                        log::error!("{e}");
                    }
                }
            }
        }
    });

    // periodically refresh message timestamps and friend's status messages
    use_future(cx, (), |_| {
        to_owned![needs_update];
        async move {
            loop {
                // simply triggering an update will refresh the message timestamps
                sleep(Duration::from_secs(60)).await;
                needs_update.set(true);
            }
        }
    });

    // check for updates
    let inner = state.inner();
    use_future(cx, (), |_| {
        to_owned![needs_update];
        async move {
            loop {
                let latest_release = match utils::auto_updater::check_for_release().await {
                    Ok(opt) => match opt {
                        Some(r) => r,
                        None => {
                            sleep(Duration::from_secs(3600 * 24)).await;
                            continue;
                        }
                    },
                    Err(e) => {
                        log::error!("failed to check for release: {e}");
                        sleep(Duration::from_secs(3600 * 24)).await;
                        continue;
                    }
                };
                if inner.borrow().read().settings.update_dismissed
                    == Some(latest_release.tag_name.clone())
                {
                    sleep(Duration::from_secs(3600 * 24)).await;
                    continue;
                }
                match inner.try_borrow_mut() {
                    Ok(state) => {
                        state.write().update_available(latest_release.tag_name);
                        needs_update.set(true);
                    }
                    Err(e) => {
                        log::error!("{e}");
                    }
                }
                sleep(Duration::from_secs(3600 * 24)).await;
            }
        }
    });

    // control child windows
    let inner = state.inner();
    use_future(cx, (), |_| {
        to_owned![needs_update, desktop];
        async move {
            let window_cmd_rx = WINDOW_CMD_CH.rx.clone();
            let mut ch = window_cmd_rx.lock().await;
            while let Some(cmd) = ch.recv().await {
                window_manager::handle_cmd(inner.clone(), cmd, desktop.clone()).await;
                needs_update.set(true);
            }
        }
    });

    // init extensions
    let inner = state.inner();
    use_future(cx, (), |_| {
        to_owned![state_init, needs_update];
        async move {
            if *state_init.read() {
                return;
            }

            let state = match inner.try_borrow_mut() {
                Ok(state) => state,
                Err(e) => {
                    log::error!("{e}");
                    return;
                }
            };

            // this is technically bad because it blocks the async runtime
            match get_extensions() {
                Ok(ext) => {
                    for (name, extension) in ext {
                        state.write().ui.extensions.insert(name, extension);
                    }
                }
                Err(e) => {
                    log::error!("failed to get extensions: {e}");
                }
            }
            log::debug!(
                "Loaded {} extensions.",
                state.read().ui.extensions.values().count()
            );

            state_init.set(true);
            needs_update.set(true);
        }
    });

    // initialize friends
    let inner = state.inner();
    use_future(cx, (), |_| {
        to_owned![friends_init, needs_update];
        async move {
            if *friends_init.read() {
                return;
            }
            let warp_cmd_tx = WARP_CMD_CH.tx.clone();
            let (tx, rx) = oneshot::channel::<
                Result<(friends::Friends, HashSet<state::Identity>), warp::error::Error>,
            >();
            if let Err(e) = warp_cmd_tx.send(WarpCmd::MultiPass(MultiPassCmd::InitializeFriends {
                rsp: tx,
            })) {
                log::error!("failed to initialize Friends {}", e);
                tokio::time::sleep(Duration::from_secs(1)).await;
                return;
            }

            let res = rx.await.expect("failed to get response from warp_runner");

            log::trace!("init friends");
            let friends = match res {
                Ok(friends) => friends,
                Err(e) => {
                    log::error!("init friends failed: {}", e);
                    return;
                }
            };

            match inner.try_borrow_mut() {
                Ok(state) => {
                    state.write().set_friends(friends.0, friends.1);
                    needs_update.set(true);
                }
                Err(e) => {
                    log::error!("{e}");
                }
            }

            *friends_init.write_silent() = true;
            needs_update.set(true);
        }
    });

    // initialize files
    let inner = state.inner();
    use_future(cx, (), |_| {
        to_owned![items_init, needs_update];
        async move {
            if *items_init.read() {
                return;
            }
            let warp_cmd_tx = WARP_CMD_CH.tx.clone();
            let (tx, rx) = oneshot::channel::<Result<storage::Storage, warp::error::Error>>();

            if let Err(e) = warp_cmd_tx.send(WarpCmd::Constellation(
                ConstellationCmd::GetItemsFromCurrentDirectory { rsp: tx },
            )) {
                log::error!("failed to initialize Files {}", e);
                return;
            }

            let res = rx.await.expect("failed to get response from warp_runner");

            log::trace!("init items");
            match res {
                Ok(storage) => match inner.try_borrow_mut() {
                    Ok(state) => {
                        state.write().storage = storage;

                        needs_update.set(true);
                    }
                    Err(e) => {
                        log::error!("{e}");
                    }
                },
                Err(e) => {
                    log::error!("init items failed: {}", e);
                }
            }

            *items_init.write_silent() = true;
            needs_update.set(true);
        }
    });

    // initialize conversations
    let inner = state.inner();
    use_future(cx, (), |_| {
        to_owned![chats_init, needs_update];
        async move {
            if *chats_init.read() {
                return;
            }
            let warp_cmd_tx = WARP_CMD_CH.tx.clone();
            let res = loop {
                let (tx, rx) = oneshot::channel::<
                    Result<
                        (HashMap<Uuid, state::Chat>, HashSet<state::Identity>),
                        warp::error::Error,
                    >,
                >();
                if let Err(e) =
                    warp_cmd_tx.send(WarpCmd::RayGun(RayGunCmd::InitializeConversations {
                        rsp: tx,
                    }))
                {
                    log::error!("failed to init RayGun: {}", e);
                    tokio::time::sleep(Duration::from_secs(1)).await;
                    continue;
                }

                match rx.await {
                    Ok(r) => break r,
                    Err(e) => {
                        log::error!("command canceled: {}", e);
                        tokio::time::sleep(std::time::Duration::from_secs(1)).await
                    }
                }
            };

            log::trace!("init chats");
            let chats = match res {
                Ok(r) => r,
                Err(e) => {
                    log::error!("failed to initialize chats: {}", e);
                    return;
                }
            };

            match inner.try_borrow_mut() {
                Ok(state) => {
                    state.write().set_chats(chats.0, chats.1);
                    needs_update.set(true);
                }
                Err(e) => {
                    log::error!("{e}");
                }
            }

            *chats_init.write_silent() = true;
            needs_update.set(true);
        }
    });

    // Automatically select the best implementation for your platform.
    let inner = state.inner();
    use_future(cx, (), |_| async move {
        let (tx, mut rx) = futures::channel::mpsc::unbounded();
        let mut watcher = match RecommendedWatcher::new(
            move |res| {
                let _ = tx.unbounded_send(res);
            },
            notify::Config::default().with_poll_interval(Duration::from_secs(1)),
        ) {
            Ok(watcher) => watcher,
            Err(e) => {
                log::error!("{e}");
                return;
            }
        };

        // Add a path to be watched. All files and directories at that path and
        // below will be monitored for changes.
        if let Err(e) = watcher.watch(
            STATIC_ARGS.extensions_path.as_path(),
            RecursiveMode::Recursive,
        ) {
            log::error!("{e}");
            return;
        }

        while let Some(event) = rx.next().await {
            let event = match event {
                Ok(event) => event,
                Err(e) => {
                    log::error!("{e}");
                    continue;
                }
            };

            log::debug!("{event:?}");
            match inner.try_borrow_mut() {
                Ok(state) => match get_extensions() {
                    Ok(ext) => {
                        state.write().mutate(Action::RegisterExtensions(ext));
                    }
                    Err(e) => {
                        log::error!("failed to get extensions: {e}");
                    }
                },
                Err(e) => {
                    log::error!("{e}");
                }
            }
        }
    });

    cx.render(main_element)
}

fn get_update_icon(cx: Scope) -> Element {
    log::trace!("rendering get_update_icon");
    let state = use_shared_state::<State>(cx)?;
    let download_state = use_shared_state::<DownloadState>(cx)?;
    let desktop = use_window(cx);
    let download_ch = use_coroutine_handle::<SoftwareDownloadCmd>(cx)?;

    let new_version = match state.read().settings.update_available.as_ref() {
        Some(u) => u.clone(),
        None => return cx.render(rsx!("")),
    };

    let update_msg = format!(
        "{}: {}",
        get_local_text("uplink.update-available"),
        new_version,
    );
    let downloading_msg = format!(
        "{}: {}%",
        get_local_text("uplink.update-downloading"),
        download_state.read().progress as u32
    );
    let downloaded_msg = get_local_text("uplink.update-downloaded");

    let stage = download_state.read().stage;
    match stage {
        DownloadProgress::Idle => cx.render(rsx!(
            ContextMenu {
                key: "update-available-menu",
                id: "update-available-menu".to_string(),
                items: cx.render(rsx!(
                    ContextItem {
                        text: get_local_text("uplink.update-menu-dismiss"),
                        onpress: move |_| {
                            state.write().mutate(Action::DismissUpdate);
                        }
                    },
                    ContextItem {
                        text: get_local_text("uplink.update-menu-download"),
                        onpress: move |_| {
                            if let Some(dest) = get_download_dest() {
                                download_state.write().stage = DownloadProgress::Pending;
                                download_state.write().destination = Some(dest.clone());
                                download_ch.send(SoftwareDownloadCmd(dest));
                            }
                        }
                    }
                )),
                div {
                    id: "update-available",
                    aria_label: "update-available",
                    onclick: move |_| {
                        if let Some(dest) = get_download_dest() {
                            download_state.write().stage = DownloadProgress::Pending;
                            download_state.write().destination = Some(dest.clone());
                            download_ch.send(SoftwareDownloadCmd(dest));
                        }
                    },
                    IconElement {
                        icon: common::icons::solid::Shape::ArrowDownCircle,
                    },
                    "{update_msg}",
                }
            }
        )),
        DownloadProgress::Pending => cx.render(rsx!(div {
            id: "update-available",
            class: "topbar-item",
            aria_label: "update-available",
            "{downloading_msg}"
        })),
        DownloadProgress::Finished => {
            cx.render(rsx!(div {
                id: "update-available",
                class: "topbar-item",
                aria_label: "update-available",
                onclick: move |_| {
                    // be sure to update this before closing the app
                    state.write().mutate(Action::DismissUpdate);
                    if let Some(dest) = download_state.read().destination.clone() {
                        std::thread::spawn(move ||  {

                            let cmd = if cfg!(target_os = "windows") {
                                "explorer"
                            } else if cfg!(target_os = "linux") {
                                "xdg-open"
                            } else if cfg!(target_os = "macos") {
                                "open"
                            } else {
                               eprintln!("unknown OS type. failed to open files browser");
                               return;
                            };
                            Command::new(cmd)
                            .arg(dest)
                            .spawn()
                            .unwrap();
                        });
                        desktop.close();
                    } else {
                        log::error!("attempted to download update without download location");
                    }
                    download_state.write().destination = None;
                    download_state.write().stage = DownloadProgress::Idle;
                },
                "{downloaded_msg}"
            }))
        }
    }
}

fn get_logger(cx: Scope) -> Element {
    let state = use_shared_state::<State>(cx)?;

    cx.render(rsx!(state
        .read()
        .configuration
        .developer
        .developer_mode
        .then(|| rsx!(DebugLogger {}))))
}

fn get_toasts(cx: Scope) -> Element {
    let state = use_shared_state::<State>(cx)?;
    cx.render(rsx!(state.read().ui.toast_notifications.iter().map(
        |(id, toast)| {
            rsx!(Toast {
                id: *id,
                with_title: toast.title.clone(),
                with_content: toast.content.clone(),
                icon: toast.icon.unwrap_or(Icon::InformationCircle),
                appearance: Appearance::Secondary,
            },)
        }
    )))
}

#[allow(unused_assignments)]
fn get_titlebar(cx: Scope) -> Element {
    let desktop = use_window(cx);

    cx.render(rsx!(
        div {
            class: "titlebar",
            onmousedown: move |_| { desktop.drag(); },
<<<<<<< HEAD
            Release_Info{},
            cx.render(rsx!(span {
                class: "inline-controls",
                get_update_icon{},
                // Only display this if developer mode is enabled.
                (config.developer.developer_mode).then(|| rsx!(
                    span {
                        Button {
                            aria_label: "device-phone-mobile-button".into(),
                            icon: Icon::DevicePhoneMobile,
                            appearance: Appearance::Transparent,
                            onpress: move |_| {
                                desktop.set_inner_size(LogicalSize::new(300.0, 534.0));
                                let meta = state.read().ui.metadata.clone();
                                state.write().mutate(Action::SetMeta(WindowMeta {
                                    minimal_view: true,
                                    ..meta
                                }));
                                state.write().mutate(Action::SidebarHidden(true));
                                state.write().mock_own_platform(Platform::Mobile);
                            }
                        },
                        Button {
                            aria_label: "device-tablet-button".into(),
                            icon: Icon::DeviceTablet,
                            appearance: Appearance::Transparent,
                            onpress: move |_| {
                                desktop.set_inner_size(LogicalSize::new(600.0, 534.0));
                                let meta = state.read().ui.metadata.clone();
                                state.write().mutate(Action::SetMeta(WindowMeta {
                                    minimal_view: false,
                                    ..meta
                                }));
                                state.write().mutate(Action::SidebarHidden(false));
                                state.write().mock_own_platform(Platform::Web);
                            }
                        },
                        Button {
                            aria_label: "computer-desktop-button".into(),
                            icon: Icon::ComputerDesktop,
                            appearance: Appearance::Transparent,
                            onpress: move |_| {
                                desktop.set_inner_size(LogicalSize::new(950.0, 600.0));
                                let meta = state.read().ui.metadata.clone();
                                state.write().mutate(Action::SetMeta(WindowMeta {
                                    minimal_view: false,
                                    ..meta
                                }));
                                state.write().mutate(Action::SidebarHidden(false));
                                state.write().mock_own_platform(Platform::Desktop);
                            }
                        },
                        Button {
                            aria_label: "command-line-button".into(),
                            icon: Icon::CommandLine,
                            appearance: Appearance::Transparent,
                            onpress: |_| {
                                desktop.devtool();
                            }
                        }
                    },
                )),
                Topbar_Controls {}
            })),
=======
            get_update_icon{},
            controls,

>>>>>>> 4367cb09
        },
    ))
}

fn get_call_dialog(_cx: Scope) -> Element {
    // CallDialog {
    //     caller: cx.render(rsx!(UserImage {
    //         platform: Platform::Mobile,
    //         status: Status::Online
    //     })),
    //     callee: cx.render(rsx!(UserImage {
    //         platform: Platform::Mobile,
    //         status: Status::Online
    //     })),
    //     description: "Call Description".into(),
    //     // with_accept_btn: cx.render(rsx! (
    //     //     Button {
    //     //         icon: Icon::Phone,
    //     //         appearance: Appearance::Success,
    //     //     }
    //     // )),
    //     with_deny_btn: cx.render(rsx! (
    //         Button {
    //             icon: Icon::PhoneXMark,
    //             appearance: Appearance::Danger,
    //             text: "End".into(),
    //         }
    //     )),
    // }
    None
}

fn get_router(cx: Scope) -> Element {
    let state = use_shared_state::<State>(cx)?;
    let pending_friends = state.read().friends().incoming_requests.len();

    let chat_route = UIRoute {
        to: UPLINK_ROUTES.chat,
        name: get_local_text("uplink.chats"),
        icon: Icon::ChatBubbleBottomCenterText,
        ..UIRoute::default()
    };
    let settings_route = UIRoute {
        to: UPLINK_ROUTES.settings,
        name: get_local_text("settings.settings"),
        icon: Icon::Cog6Tooth,
        ..UIRoute::default()
    };
    let friends_route = UIRoute {
        to: UPLINK_ROUTES.friends,
        name: get_local_text("friends.friends"),
        icon: Icon::Users,
        with_badge: if pending_friends > 0 {
            Some(pending_friends.to_string())
        } else {
            None
        },
        loading: None,
    };
    let files_route = UIRoute {
        to: UPLINK_ROUTES.files,
        name: get_local_text("files.files"),
        icon: Icon::Folder,
        ..UIRoute::default()
    };
    let routes = vec![
        chat_route.clone(),
        files_route.clone(),
        friends_route.clone(),
        settings_route.clone(),
    ];

    cx.render(rsx!(
        Router {
            Route {
                to: UPLINK_ROUTES.loading,
                LoadingLayout{}
            },
            Route {
                to: UPLINK_ROUTES.chat,
                ChatLayout {
                    route_info: RouteInfo {
                        routes: routes.clone(),
                        active: chat_route.clone(),
                    }
                }
            },
            Route {
                to: UPLINK_ROUTES.settings,
                SettingsLayout {
                    route_info: RouteInfo {
                        routes: routes.clone(),
                        active: settings_route.clone(),
                    }
                }
            },
            Route {
                to: UPLINK_ROUTES.friends,
                FriendsLayout {
                    route_info: RouteInfo {
                        routes: routes.clone(),
                        active: friends_route.clone(),
                    }
                }
            },
            Route {
                to: UPLINK_ROUTES.files,
                FilesLayout {
                    route_info: RouteInfo {
                        routes: routes.clone(),
                        active: files_route,
                    }
                }
            }
        }
    ))
}<|MERGE_RESOLUTION|>--- conflicted
+++ resolved
@@ -1172,76 +1172,12 @@
         div {
             class: "titlebar",
             onmousedown: move |_| { desktop.drag(); },
-<<<<<<< HEAD
             Release_Info{},
             cx.render(rsx!(span {
                 class: "inline-controls",
                 get_update_icon{},
-                // Only display this if developer mode is enabled.
-                (config.developer.developer_mode).then(|| rsx!(
-                    span {
-                        Button {
-                            aria_label: "device-phone-mobile-button".into(),
-                            icon: Icon::DevicePhoneMobile,
-                            appearance: Appearance::Transparent,
-                            onpress: move |_| {
-                                desktop.set_inner_size(LogicalSize::new(300.0, 534.0));
-                                let meta = state.read().ui.metadata.clone();
-                                state.write().mutate(Action::SetMeta(WindowMeta {
-                                    minimal_view: true,
-                                    ..meta
-                                }));
-                                state.write().mutate(Action::SidebarHidden(true));
-                                state.write().mock_own_platform(Platform::Mobile);
-                            }
-                        },
-                        Button {
-                            aria_label: "device-tablet-button".into(),
-                            icon: Icon::DeviceTablet,
-                            appearance: Appearance::Transparent,
-                            onpress: move |_| {
-                                desktop.set_inner_size(LogicalSize::new(600.0, 534.0));
-                                let meta = state.read().ui.metadata.clone();
-                                state.write().mutate(Action::SetMeta(WindowMeta {
-                                    minimal_view: false,
-                                    ..meta
-                                }));
-                                state.write().mutate(Action::SidebarHidden(false));
-                                state.write().mock_own_platform(Platform::Web);
-                            }
-                        },
-                        Button {
-                            aria_label: "computer-desktop-button".into(),
-                            icon: Icon::ComputerDesktop,
-                            appearance: Appearance::Transparent,
-                            onpress: move |_| {
-                                desktop.set_inner_size(LogicalSize::new(950.0, 600.0));
-                                let meta = state.read().ui.metadata.clone();
-                                state.write().mutate(Action::SetMeta(WindowMeta {
-                                    minimal_view: false,
-                                    ..meta
-                                }));
-                                state.write().mutate(Action::SidebarHidden(false));
-                                state.write().mock_own_platform(Platform::Desktop);
-                            }
-                        },
-                        Button {
-                            aria_label: "command-line-button".into(),
-                            icon: Icon::CommandLine,
-                            appearance: Appearance::Transparent,
-                            onpress: |_| {
-                                desktop.devtool();
-                            }
-                        }
-                    },
-                )),
                 Topbar_Controls {}
             })),
-=======
-            get_update_icon{},
-            controls,
-
->>>>>>> 4367cb09
         },
     ))
 }
