--- conflicted
+++ resolved
@@ -95,12 +95,7 @@
     let warp_path = uplink_path.join("warp");
     StaticArgs {
         uplink_path: uplink_path.clone(),
-<<<<<<< HEAD
-        // TODO: This isn't quite accurate since uplink path is technically what we consider the cache dir.
-        themes_path: uplink_path.join("themes"),
-=======
         themes_path: uplink_container.join("themes"),
->>>>>>> de105276
         cache_path: uplink_path.join("state.json"),
         extensions_path: uplink_path.join("extensions"),
         mock_cache_path: uplink_path.join("mock-state.json"),
