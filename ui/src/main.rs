--- conflicted
+++ resolved
@@ -972,7 +972,6 @@
 
 fn use_router_notification_listener(cx: &ScopeState) -> Option<()> {
     // this use_future replaces the notification_action_handler.
-<<<<<<< HEAD
     let state = use_shared_state::<State>(cx)?;
     let navigator = use_navigator(cx);
     use_future(cx, (), |_| {
@@ -1074,109 +1073,6 @@
 
     let state = use_shared_state::<State>(cx)?;
     let navigator = use_navigator(cx);
-=======
-    let state = use_shared_state::<State>(cx)?;
-    let navigator = use_navigator(cx);
-    use_future(cx, (), |_| {
-        to_owned![state, navigator];
-        async move {
-            let mut ch = NOTIFICATION_LISTENER.tx.subscribe();
-            log::trace!("starting notification action listener");
-            loop {
-                let cmd = match ch.recv().await {
-                    Ok(cmd) => cmd,
-                    Err(RecvError::Closed) => {
-                        log::debug!("RecvError::Closed while reading from NOTIFICATION_LISTENER");
-                        return;
-                    }
-                    _ => {
-                        tokio::time::sleep(Duration::from_millis(100)).await;
-                        continue;
-                    }
-                };
-                log::debug!("handling notification action {:#?}", cmd);
-                match cmd {
-                    NotificationAction::DisplayChat(uuid) => {
-                        state.write_silent().mutate(Action::ChatWith(&uuid, true));
-                        navigator.replace(UplinkRoute::ChatLayout {});
-                    }
-                    NotificationAction::FriendListPending => {
-                        // the FriendsLayout subscribes to these events and sets the layout accordingly.
-                        // in this case, the layout would be FriendRoute::Pending
-                        navigator.replace(UplinkRoute::FriendsLayout {});
-                    }
-                    _ => {}
-                }
-            }
-        }
-    });
-
-    Some(())
-}
-
-fn get_extensions() -> Result<HashMap<String, UplinkExtension>, Box<dyn std::error::Error>> {
-    fs::create_dir_all(&STATIC_ARGS.extensions_path)?;
-    let mut extensions = HashMap::new();
-
-    let mut add_to_extensions = |dir: fs::ReadDir| -> Result<(), Box<dyn std::error::Error>> {
-        for entry in dir {
-            let path = entry?.path();
-            log::debug!("Found extension: {:?}", path);
-
-            match UplinkExtension::new(path.clone()) {
-                Ok(ext) => {
-                    if ext.cargo_version() != extensions::CARGO_VERSION
-                        || ext.rustc_version() != extensions::RUSTC_VERSION
-                    {
-                        log::warn!("failed to load extension: {:?} due to rustc/cargo version mismatch. cargo version: {}, rustc version: {}", &path, ext.cargo_version(), ext.rustc_version());
-                        continue;
-                    }
-                    log::debug!("Loaded extension: {:?}", &path);
-                    extensions.insert(ext.details().meta.name.into(), ext);
-                }
-                Err(e) => {
-                    log::error!("Error loading extension: {:?}", e);
-                }
-            }
-        }
-
-        Ok(())
-    };
-
-    let user_extension_dir = fs::read_dir(&STATIC_ARGS.extensions_path)?;
-    add_to_extensions(user_extension_dir)?;
-
-    if STATIC_ARGS.production_mode {
-        let uplink_extenions_path = common::get_extensions_dir()?;
-        let uplink_extensions_dir = fs::read_dir(uplink_extenions_path)?;
-        add_to_extensions(uplink_extensions_dir)?;
-    }
-
-    Ok(extensions)
-}
-
-fn get_window_minimal_width(desktop: &std::rc::Rc<DesktopService>) -> u32 {
-    if cfg!(target_os = "macos") {
-        // On Mac window sizes are kinda funky.
-        // They are scaled with the window scale factor so they dont correspond to app pixels
-        (600_f64 * desktop.webview.window().scale_factor()) as u32
-    } else {
-        600
-    }
-}
-
-#[inline_props]
-fn AppNav<'a>(
-    cx: Scope,
-    active: UplinkRoute,
-    onnavigate: Option<EventHandler<'a, ()>>,
-    tooltip_direction: Option<ArrowPosition>,
-) -> Element<'a> {
-    use kit::components::nav::Route as UIRoute;
-
-    let state = use_shared_state::<State>(cx)?;
-    let navigator = use_navigator(cx);
->>>>>>> 61e761a1
     let pending_friends = state.read().friends().incoming_requests.len();
 
     let chat_route = UIRoute {
