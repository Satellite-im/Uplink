--- conflicted
+++ resolved
@@ -6,20 +6,11 @@
 use common::icons::outline::Shape as Icon;
 use common::icons::Icon as IconElement;
 use common::language::get_local_text;
-<<<<<<< HEAD
-
-=======
->>>>>>> f9c6f143
 use common::notifications::{NotificationAction, NOTIFICATION_LISTENER};
 use common::warp_runner::ui_adapter::MessageEvent;
-use common::warp_runner::BlinkCmd;
 use common::warp_runner::WarpEvent;
 use common::{get_extras_dir, warp_runner, LogProfile, STATIC_ARGS, WARP_CMD_CH, WARP_EVENT_CH};
-<<<<<<< HEAD
-=======
-
-use components::calldialog::CallDialog;
->>>>>>> f9c6f143
+
 use dioxus::prelude::*;
 use dioxus_desktop::{
     tao::{dpi::LogicalSize, event::WindowEvent},
@@ -37,13 +28,7 @@
 use kit::layout::modal::Modal;
 use notify::{RecommendedWatcher, RecursiveMode, Watcher};
 use once_cell::sync::Lazy;
-<<<<<<< HEAD
-use overlay::{make_config, OverlayDom};
-=======
 use tokio::sync::broadcast::error::RecvError;
-use utils::build_user_from_identity;
-use uuid::Uuid;
->>>>>>> f9c6f143
 
 use std::collections::HashMap;
 
@@ -73,12 +58,7 @@
     DownloadProgress, DownloadState, SoftwareDownloadCmd, SoftwareUpdateCmd,
 };
 
-<<<<<<< HEAD
-use crate::utils::get_drag_event::DRAG_EVENT;
-=======
 use crate::layouts::chat::ChatLayout;
-use crate::utils::build_participants;
->>>>>>> f9c6f143
 use crate::window_manager::WindowManagerCmdChannels;
 use common::{
     state::{storage, ui::WindowMeta, Action, State},
@@ -189,8 +169,8 @@
         AppStyle {}
         div { id: "app-wrap",
             Titlebar {},
-            Toasts {},
-            InnerCallDialog {},
+            Toasts {
+            },
             Outlet::<UplinkRoute>{},
             AppLogger {},
             PrismScripts {},
@@ -246,27 +226,7 @@
             ":root {{
                     --primary: rgb({},{},{});
                 }}",
-<<<<<<< HEAD
-                color.0, color.1, color.2,
-            )
-        } else {
-            "".into()
-        };
-
-        rsx! (
-            style { "{UIKIT_STYLES} {APP_STYLE} {PRISM_STYLE} {PRISM_THEME} {theme} {accent_color} {font_style} {open_dyslexic} {font_scale}" },
-            div {
-                id: "app-wrap",
-                get_titlebar{},
-                get_toasts{},
-                get_router{},
-                get_logger{},
-            },
-            script { "{PRISM_SCRIPT}" },
-            script { "{prism_autoloader_script}" },
-=======
             color.0, color.1, color.2,
->>>>>>> f9c6f143
         )
     } else {
         "".into()
@@ -907,110 +867,8 @@
     ))
 }
 
-<<<<<<< HEAD
-fn get_router(cx: Scope) -> Element {
-=======
-enum CallDialogCmd {
-    Accept(Uuid),
-    Reject(Uuid),
-}
-
-fn InnerCallDialog(cx: Scope) -> Element {
-    let state = use_shared_state::<State>(cx)?;
-    let ch = use_coroutine(cx, |mut rx| {
-        to_owned![state];
-        async move {
-            let warp_cmd_tx = WARP_CMD_CH.tx.clone();
-            while let Some(cmd) = rx.next().await {
-                match cmd {
-                    CallDialogCmd::Accept(id) => {
-                        let (tx, rx) = oneshot::channel();
-                        if let Err(_e) = warp_cmd_tx.send(WarpCmd::Blink(BlinkCmd::AnswerCall {
-                            call_id: id,
-                            rsp: tx,
-                        })) {
-                            log::error!("failed to send blink command");
-                            continue;
-                        }
-
-                        match rx.await {
-                            Ok(_) => {
-                                state.write().mutate(Action::AnswerCall(id));
-                            }
-                            Err(e) => {
-                                log::error!("warp_runner failed to answer call: {e}");
-                            }
-                        }
-                    }
-                    CallDialogCmd::Reject(id) => {
-                        let (tx, rx) = oneshot::channel();
-                        if let Err(_e) = warp_cmd_tx.send(WarpCmd::Blink(BlinkCmd::RejectCall {
-                            call_id: id,
-                            rsp: tx,
-                        })) {
-                            log::error!("failed to send blink command");
-                            continue;
-                        }
-
-                        match rx.await {
-                            Ok(_) => {
-                                state.write().ui.call_info.reject_call(id);
-                            }
-                            Err(e) => {
-                                log::error!("warp_runner failed to answer call: {e}");
-                            }
-                        }
-                    }
-                }
-            }
-        }
-    });
-
-    let call = match state.read().ui.call_info.active_call() {
-        Some(_) => return None,
-        None => match state.read().ui.call_info.pending_calls().first() {
-            Some(call) => call.clone(),
-            None => return None,
-        },
-    };
-    let mut participants = state.read().get_identities(&call.participants);
-    let own_id = state.read().did_key();
-    participants.retain(|x| x.did_key() != own_id);
-
-    let my_identity = build_user_from_identity(state.read().get_own_identity());
-
-    cx.render(rsx!(CallDialog {
-        caller: cx.render(rsx!(UserImageGroup {
-            participants: build_participants(&participants),
-            with_username: State::join_usernames(&participants),
-        },)),
-        callee: cx.render(rsx!(UserImage {
-            platform: my_identity.platform,
-            status: my_identity.status,
-            image: my_identity.photo,
-            with_username: my_identity.username,
-        })),
-        description: get_local_text("remote-controls.incoming-call"),
-        with_accept_btn: cx.render(rsx!(Button {
-            icon: Icon::Phone,
-            appearance: Appearance::Success,
-            onpress: move |_| {
-                ch.send(CallDialogCmd::Accept(call.id));
-            }
-        })),
-        with_deny_btn: cx.render(rsx!(Button {
-            icon: Icon::PhoneXMark,
-            appearance: Appearance::Danger,
-            onpress: move |_| {
-                ch.send(CallDialogCmd::Reject(call.id));
-            }
-        })),
-    }))
-}
-
 fn use_router_notification_listener(cx: &ScopeState) -> Option<()> {
     // this use_future replaces the notification_action_handler.
->>>>>>> f9c6f143
     let state = use_shared_state::<State>(cx)?;
     let navigator = use_navigator(cx);
     use_future(cx, (), |_| {
