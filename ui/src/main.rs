//#![deny(elided_lifetimes_in_paths)]

use clap::Parser;
use dioxus::prelude::*;
use dioxus_desktop::tao::dpi::LogicalSize;
use dioxus_desktop::tao::menu::AboutMetadata;
use dioxus_desktop::Config;
use dioxus_desktop::{tao, use_window};
use fs_extra::dir::*;
use futures::channel::oneshot;
use kit::elements::button::Button;
use kit::elements::Appearance;
use kit::icons::IconElement;
use kit::{components::nav::Route as UIRoute, icons::Icon};
use once_cell::sync::Lazy;
use overlay::{make_config, OverlayDom};
use shared::language::{change_language, get_local_text};
use state::State;
use std::collections::HashMap;
use std::path::{Path, PathBuf};
use std::time::Instant;
use uuid::Uuid;

use std::sync::Arc;
use tao::menu::{MenuBar as Menu, MenuItem};
use tao::window::WindowBuilder;
use tokio::sync::Mutex;
use tokio::time::{sleep, Duration};
use warp::logging::tracing::log::{self, LevelFilter};

use crate::components::debug_logger::DebugLogger;
use crate::components::toast::Toast;
use crate::layouts::create_account::CreateAccountLayout;
use crate::layouts::files::FilesLayout;
use crate::layouts::friends::FriendsLayout;
use crate::layouts::settings::SettingsLayout;
use crate::layouts::unlock::UnlockLayout;
use crate::state::friends;
use crate::state::ui::WindowMeta;
use crate::state::Action;
use crate::warp_runner::{MultiPassCmd, RayGunCmd, WarpCmd, WarpCmdChannels, WarpEventChannels};
use crate::window_manager::WindowManagerCmdChannels;
use crate::{components::chat::RouteInfo, layouts::chat::ChatLayout};
use dioxus_router::*;

use kit::STYLE as UIKIT_STYLES;
pub const APP_STYLE: &str = include_str!("./compiled_styles.css");
pub mod components;
pub mod config;
pub mod layouts;
pub mod logger;
pub mod overlay;
pub mod state;
pub mod testing;
pub mod utils;
mod warp_runner;
mod window_manager;

#[derive(Debug)]
pub struct StaticArgs {
    pub uplink_path: PathBuf,
    pub cache_path: PathBuf,
    pub mock_cache_path: PathBuf,
    pub config_path: PathBuf,
    pub warp_path: PathBuf,
    pub logger_path: PathBuf,
    // seconds
    pub typing_indicator_refresh: u64,
    // seconds
    pub typing_indicator_timeout: u64,
    pub use_mock: bool,
}
pub static STATIC_ARGS: Lazy<StaticArgs> = Lazy::new(|| {
    let args = Args::parse();
    let uplink_path = match args.path {
        Some(path) => path,
        _ => dirs::home_dir().unwrap_or_default().join(".uplink"),
    };
    StaticArgs {
        uplink_path: uplink_path.clone(),
        cache_path: uplink_path.join("state.json"),
        mock_cache_path: uplink_path.join("mock-state.json"),
        config_path: uplink_path.join("Config.json"),
        warp_path: uplink_path.join("warp"),
        logger_path: uplink_path.join("debug.log"),
        typing_indicator_refresh: 5,
        typing_indicator_timeout: 6,
        use_mock: !args.no_mock,
    }
});

// allows the UI to send commands to Warp
pub static WARP_CMD_CH: Lazy<WarpCmdChannels> = Lazy::new(|| {
    let (tx, rx) = tokio::sync::mpsc::unbounded_channel();
    WarpCmdChannels {
        tx,
        rx: Arc::new(Mutex::new(rx)),
    }
});

// allows the UI to receive events to Warp
// pretty sure the rx channel needs to be in a mutex in order for it to be a static mutable variable
pub static WARP_EVENT_CH: Lazy<WarpEventChannels> = Lazy::new(|| {
    let (tx, rx) = tokio::sync::mpsc::unbounded_channel();
    WarpEventChannels {
        tx,
        rx: Arc::new(Mutex::new(rx)),
    }
});

// used to close the popout player, among other things
pub static WINDOW_CMD_CH: Lazy<WindowManagerCmdChannels> = Lazy::new(|| {
    let (tx, rx) = tokio::sync::mpsc::unbounded_channel();
    WindowManagerCmdChannels {
        tx,
        rx: Arc::new(Mutex::new(rx)),
    }
});

pub struct UplinkRoutes<'a> {
    pub chat: &'a str,
    pub friends: &'a str,
    pub files: &'a str,
    pub settings: &'a str,
}

pub static UPLINK_ROUTES: UplinkRoutes = UplinkRoutes {
    chat: "/",
    friends: "/friends",
    files: "/files",
    settings: "/settings",
};

// serve as a sort of router while the user logs in
#[derive(PartialEq, Eq)]
pub enum AuthPages {
    Unlock,
    CreateAccount,
    Success,
}

#[derive(clap::Subcommand, Debug)]
enum LogProfile {
    /// normal operation
    Normal,
    /// print everything but tracing logs to the terminal
    Debug,
    /// print everything including tracing logs to the terminal
    Trace,
}

#[derive(Debug, Parser)]
#[clap(name = "")]
struct Args {
    /// The location to store the .uplink directory, within which a .warp, state.json, and other useful logs will be located
    #[clap(long)]
    path: Option<PathBuf>,
    #[clap(long)]
    experimental_node: bool,
    // todo: when the app is mature, default mock to false. also hide it behind a #[cfg(debug_assertions)]
    // there's no way to set --flag=true so for make the flag mean false
    /// mock data is fake friends, conversations, and messages, which allow for testing the UI.
    /// may cause crashes when attempting to add/remove fake friends, send messages to them, etc.
    #[clap(long, default_value_t = false)]
    no_mock: bool,
    /// configures log output
    #[command(subcommand)]
    profile: Option<LogProfile>,
}

fn copy_assets() {
    let themes_dest = STATIC_ARGS.uplink_path.join("");
    let themes_src = Path::new("ui").join("extra").join("themes");

    match create_all(themes_dest.clone(), false) {
        Ok(_) => {
            let mut options = CopyOptions::new();
            options.skip_exist = true;
            options.copy_inside = true;

            if let Err(error) = copy(themes_src, themes_dest, &options) {
                log::error!("Error on copy themes {error}");
            }
        }
        Err(error) => log::error!("Error on create themes folder: {error}"),
    };
}

fn main() {
    // configure logging
    let args = Args::parse();
    let max_log_level = if let Some(profile) = args.profile {
        match profile {
            LogProfile::Debug => {
                logger::set_write_to_stdout(true);
                LevelFilter::Debug
            }
            LogProfile::Trace => {
                logger::set_display_trace(true);
                logger::set_write_to_stdout(true);
                LevelFilter::Trace
            }
            _ => LevelFilter::Debug,
        }
    } else {
        LevelFilter::Debug
    };
    logger::init_with_level(max_log_level).expect("failed to init logger");

    // Initializes the cache dir if needed
    std::fs::create_dir_all(STATIC_ARGS.uplink_path.clone())
        .expect("Error creating Uplink directory");
    std::fs::create_dir_all(STATIC_ARGS.warp_path.clone()).expect("Error creating Warp directory");

    copy_assets();

    let mut main_menu = Menu::new();
    let mut app_menu = Menu::new();
    let mut edit_menu = Menu::new();
    let mut window_menu = Menu::new();

    app_menu.add_native_item(MenuItem::About(
        String::from("Uplink"),
        AboutMetadata::default(),
    ));
    app_menu.add_native_item(MenuItem::Quit);
    // add native shortcuts to `edit_menu` menu
    // in macOS native item are required to get keyboard shortcut
    // to works correctly
    edit_menu.add_native_item(MenuItem::Undo);
    edit_menu.add_native_item(MenuItem::Redo);
    edit_menu.add_native_item(MenuItem::Separator);
    edit_menu.add_native_item(MenuItem::Cut);
    edit_menu.add_native_item(MenuItem::Copy);
    edit_menu.add_native_item(MenuItem::Paste);
    edit_menu.add_native_item(MenuItem::SelectAll);

    window_menu.add_native_item(MenuItem::Minimize);
    window_menu.add_native_item(MenuItem::Zoom);
    window_menu.add_native_item(MenuItem::Separator);
    window_menu.add_native_item(MenuItem::ShowAll);
    window_menu.add_native_item(MenuItem::EnterFullScreen);
    window_menu.add_native_item(MenuItem::Separator);
    window_menu.add_native_item(MenuItem::CloseWindow);

    main_menu.add_submenu("Uplink", true, app_menu);
    main_menu.add_submenu("Edit", true, edit_menu);
    main_menu.add_submenu("Window", true, window_menu);

    let title = get_local_text("uplink");

    #[allow(unused_mut)]
    let mut window = WindowBuilder::new()
        .with_title(title)
        .with_resizable(true)
        .with_inner_size(LogicalSize::new(950.0, 600.0))
        .with_min_inner_size(LogicalSize::new(300.0, 500.0));

    #[cfg(target_os = "macos")]
    {
        use dioxus_desktop::tao::platform::macos::WindowBuilderExtMacOS;

        window = window
            .with_has_shadow(true)
            .with_title_hidden(true)
            .with_transparent(true)
            .with_fullsize_content_view(true)
            .with_titlebar_transparent(true);
        // .with_movable_by_window_background(true)
    }

    let config = Config::default();

    dioxus_desktop::launch_cfg(
        bootstrap,
        config
            .with_window(window.with_menu(main_menu))
            .with_custom_index(
                r#"
    <!doctype html>
    <html>
    <script src="https://cdn.jsdelivr.net/npm/interactjs/dist/interact.min.js"></script>
    <body style="background-color:rgba(0,0,0,0);"><div id="main"></div></body>
    </html>"#
                    .to_string(),
            )
            .with_file_drop_handler(|_w, drag_event| {
                log::debug!("Drag Event: {:?}", drag_event);
                true
            }),
    )
}

// start warp_runner and ensure the user is logged in
fn bootstrap(cx: Scope) -> Element {
    log::trace!("rendering bootstrap");

    // warp_runner must be started from within a tokio reactor
    // store in a use_ref to make it not get dropped
    let warp_runner = use_ref(cx, warp_runner::WarpRunner::new);
    warp_runner.write_silent().run();

    // make the window smaller while the user authenticates
    let desktop = use_window(cx);
    desktop.set_inner_size(LogicalSize {
        width: 500.0,
        height: 300.0,
    });
    cx.render(rsx!(crate::auth_page_manager {}))
}

// Uplink's Router depends on State, which can't be loaded until the user logs in.
// don't see a way to replace the router
// so instead use a Prop to determine which page to render
// after the user logs in, app_bootstrap loads Uplink as normal.
fn auth_page_manager(cx: Scope) -> Element {
    let page = use_state(cx, || AuthPages::Unlock);
    let pin = use_ref(cx, String::new);
    cx.render(rsx!(match *page.current() {
        AuthPages::Success => rsx!(app_bootstrap {}),
        _ => rsx!(auth_wrapper {
            page: page.clone(),
            pin: pin.clone()
        }),
    }))
}

#[inline_props]
fn auth_wrapper(cx: Scope, page: UseState<AuthPages>, pin: UseRef<String>) -> Element {
    log::trace!("rendering auth wrapper");
    let desktop = use_window(cx);
    let theme = "";
    let pre_release_text = get_local_text("uplink.pre-release");
    cx.render(rsx! (
        style { "{UIKIT_STYLES} {APP_STYLE} {theme}" },
        div {
            id: "app-wrap",
            div {
                id: "pre-release",
                aria_label: "pre-release",
                onmousedown: move |_| { desktop.drag(); },
                IconElement {
                    icon: Icon::Beaker,
                },
                p {
                    "{pre_release_text}",
                }
            },
            match *page.current() {
                AuthPages::Unlock => rsx!(UnlockLayout { page: page.clone(), pin: pin.clone() }),
                AuthPages::CreateAccount => rsx!(CreateAccountLayout { page: page.clone(), pin: pin.clone() }),
                _ => panic!("invalid page")
            }
        }
    ))
}

// called at the end of the auth flow
#[inline_props]
pub fn app_bootstrap(cx: Scope) -> Element {
<<<<<<< HEAD
    logger::trace("rendering app_bootstrap");
    let mut state = State::load();
=======
    log::trace!("rendering app_bootstrap");
    let mut state = if STATIC_ARGS.use_mock {
        State::mock()
    } else {
        State::load().expect("failed to load state")
    };
>>>>>>> aaa8e9a4

    // set the window to the normal size.
    // todo: perhaps when the user resizes the window, store that in State, and load that here
    let desktop = use_window(cx);
    desktop.set_inner_size(LogicalSize::new(950.0, 600.0));

    // todo: delete this. it is just an example
    if state.configuration.config.general.enable_overlay {
        let overlay_test = VirtualDom::new(OverlayDom);
        let window = desktop.new_window(overlay_test, make_config());
        state.ui.overlays.push(window);
    }

    // Update the window metadata now that we've created a window
    let window_meta = WindowMeta {
        focused: desktop.is_focused(),
        maximized: desktop.is_maximized(),
        minimized: desktop.is_minimized(),
        width: desktop.inner_size().width,
        height: desktop.inner_size().height,
        minimal_view: desktop.inner_size().width < 300, // todo: why is it that on Linux, checking if desktop.inner_size().width < 600 is true?
    };
    state.ui.metadata = window_meta;

    use_shared_state_provider(cx, || state);

    cx.render(rsx!(crate::app {}))
}

fn app(cx: Scope) -> Element {
    log::trace!("rendering app");
    let desktop = use_window(cx);
    let state = use_shared_state::<State>(cx)?;

    // don't fetch friends and conversations from warp when using mock data
    let friends_init = use_ref(cx, || STATIC_ARGS.use_mock);
    let chats_init = use_ref(cx, || STATIC_ARGS.use_mock);
    let needs_update = use_state(cx, || false);

    // this gets rendered at the bottom. this way you don't have to scroll past all the use_futures to see what this function renders
    let main_element = {
        // render the Uplink app
        let user_lang_saved = state.read().settings.language.clone();
        change_language(user_lang_saved);

        let theme = state
            .read()
            .ui
            .theme
            .as_ref()
            .map(|theme| theme.styles.clone())
            .unwrap_or_default();

        rsx! (
            style { "{UIKIT_STYLES} {APP_STYLE} {theme}" },
            div {
                id: "app-wrap",
                get_titlebar(cx),
                get_toasts(cx),
                get_call_dialog(cx),
                get_pre_release_message(cx),
                get_router(cx)
            }
        )
    };

    // `use_future`s
    // all of Uplinks periodic tasks are located here. it's a lot to read but
    // it's better to have them in one place. this makes it a lot easier to find them.
    // there are 2 categories of tasks: warp tasks and UI tasks
    //
    // warp tasks
    // handle warp events
    // initialize friends: load from warp and store in State
    // initialize conversations: same
    //
    // UI tasks
    // clear toasts
    // update message timestamps
    // control child windows
    // clear typing indicator
    //
    // misc
    // when a task requires the UI be updated, `needs_update` is set.
    // when mock data is used, friends and conversations are generated randomly,
    //     not loaded from Warp. however, warp_runner continues to operate normally.
    //

    // yes, double render. sry.
    if *needs_update.get() {
        needs_update.set(false);
        state.write();
    }

    // update state in response to warp events
    let inner = state.inner();
    use_future(cx, (), |_| {
        to_owned![needs_update, friends_init, chats_init];
        async move {
            // don't process warp events until friends and chats have been loaded
            while !(*friends_init.read() && *chats_init.read()) {
                tokio::time::sleep(std::time::Duration::from_millis(10)).await;
            }
            let warp_event_rx = WARP_EVENT_CH.rx.clone();
            log::trace!("starting warp_runner use_future");
            // it should be sufficient to lock once at the start of the use_future. this is the only place the channel should be read from. in the off change that
            // the future restarts (it shouldn't), the lock should be dropped and this wouldn't block.
            let mut ch = warp_event_rx.lock().await;
            while let Some(evt) = ch.recv().await {
                //println!("received warp event");
                match inner.try_borrow_mut() {
                    Ok(state) => {
                        state.write().process_warp_event(evt);
                        needs_update.set(true);
                    }
                    Err(e) => {
                        log::error!("{e}");
                    }
                }
            }
        }
    });

    // clear toasts
    let inner = state.inner();
    use_future(cx, (), |_| {
        to_owned![needs_update];
        async move {
            //println!("starting toast use_future");
            loop {
                sleep(Duration::from_secs(1)).await;
                {
                    let state = inner.borrow();
                    if !state.read().has_toasts() {
                        continue;
                    }
                    if state.write().decrement_toasts() {
                        //println!("decrement toasts");
                        needs_update.set(true);
                    }
                }
            }
        }
    });

    // clear typing indicator
    let inner = state.inner();
    use_future(cx, (), |_| {
        to_owned![needs_update];
        async move {
            loop {
                sleep(Duration::from_secs(STATIC_ARGS.typing_indicator_timeout)).await;
                {
                    let state = inner.borrow();
                    let now = Instant::now();
                    if state.write().clear_typing_indicator(now) {
                        needs_update.set(true);
                    }
                }
            }
        }
    });

    // periodically refresh message timestamps
    use_future(cx, (), |_| {
        to_owned![needs_update];
        async move {
            loop {
                sleep(Duration::from_secs(60)).await;
                {
                    needs_update.set(true);
                }
            }
        }
    });

    // control child windows
    let inner = state.inner();
    use_future(cx, (), |_| {
        to_owned![needs_update, desktop];
        async move {
            let window_cmd_rx = WINDOW_CMD_CH.rx.clone();
            let mut ch = window_cmd_rx.lock().await;
            while let Some(cmd) = ch.recv().await {
                //println!("window manager received command");
                window_manager::handle_cmd(inner.clone(), cmd, desktop.clone()).await;
                needs_update.set(true);
            }
        }
    });

    // initialize friends
    let inner = state.inner();
    use_future(cx, (), |_| {
        to_owned![friends_init, needs_update];
        async move {
            if *friends_init.read() {
                return;
            }
            let warp_cmd_tx = WARP_CMD_CH.tx.clone();
            let (tx, rx) = oneshot::channel::<Result<friends::Friends, warp::error::Error>>();
            warp_cmd_tx
                .send(WarpCmd::MultiPass(MultiPassCmd::InitializeFriends {
                    rsp: tx,
                }))
                .expect("main failed to send warp command");

            let res = rx.await.expect("failed to get response from warp_runner");

            log::trace!("init friends");
            match res {
                Ok(friends) => match inner.try_borrow_mut() {
                    Ok(state) => {
                        if STATIC_ARGS.use_mock {
                            state.write().friends.join(friends);
                        } else {
                            state.write().friends = friends;
                        }

                        needs_update.set(true);
                    }
                    Err(e) => {
                        log::error!("{e}");
                    }
                },
                Err(e) => {
                    log::error!("init friends failed: {}", e);
                }
            }

            *friends_init.write_silent() = true;
            needs_update.set(true);
        }
    });

    // initialize conversations
    let inner = state.inner();
    use_future(cx, (), |_| {
        to_owned![chats_init, needs_update];
        async move {
            if *chats_init.read() {
                return;
            }
            let warp_cmd_tx = WARP_CMD_CH.tx.clone();
            let res = loop {
                let (tx, rx) = oneshot::channel::<
                    Result<(state::Identity, HashMap<Uuid, state::Chat>), warp::error::Error>,
                >();
                warp_cmd_tx
                    .send(WarpCmd::RayGun(RayGunCmd::InitializeConversations {
                        rsp: tx,
                    }))
                    .expect("main failed to send warp command");

                match rx.await {
                    Ok(r) => break r,
                    Err(_e) => tokio::time::sleep(std::time::Duration::from_millis(100)).await,
                }
            };

            log::trace!("init chats");
            match res {
                Ok((own_id, mut all_chats)) => match inner.try_borrow_mut() {
                    Ok(state) => {
                        // for all_chats, fill in participants and messages.
                        for (k, v) in &state.read().chats.all {
                            // the # of unread chats defaults to the length of the conversation. but this number
                            // is stored in state
                            if let Some(chat) = all_chats.get_mut(k) {
                                chat.unreads = v.unreads;
                            }
                        }

                        if STATIC_ARGS.use_mock {
                            state.write().chats.join(all_chats);
                        } else {
                            state.write().chats.all = all_chats;
                        }
                        state.write().account.identity = own_id;
                        state.write().chats.initialized = true;
                        //println!("{:#?}", state.read().chats);
                        needs_update.set(true);
                    }
                    Err(e) => {
                        log::error!("{e}");
                    }
                },
                Err(e) => {
                    log::error!("failed to initialize chats: {}", e);
                }
            }
            *chats_init.write_silent() = true;
            needs_update.set(true);
        }
    });

<<<<<<< HEAD
    // render the Uplink app
    let user_lang_saved = state.read().settings.language.clone();
    change_language(user_lang_saved);

    let theme = state
        .read()
        .ui
        .theme
        .as_ref()
        .map(|theme| theme.styles.clone())
        .unwrap_or_default();

    cx.render(rsx! (
        style { "{UIKIT_STYLES} {APP_STYLE} {theme}" },
        div {
            id: "app-wrap",
            get_titlebar(cx),
            get_toasts(cx),
            get_call_dialog(cx),
            get_pre_release_message(cx),
            get_router(cx),
            get_logger(cx)
        }
    ))
=======
    cx.render(main_element)
>>>>>>> aaa8e9a4
}

fn get_pre_release_message(cx: Scope) -> Element {
    let pre_release_text = get_local_text("uplink.pre-release");
    cx.render(rsx!(
        div {
            id: "pre-release",
            aria_label: "pre-release",
            IconElement {
                icon: Icon::Beaker,
            },
            p {
                "{pre_release_text}",
            }
        },
    ))
}

fn get_logger(cx: Scope) -> Element {
    let state = use_shared_state::<State>(cx)?;

    cx.render(rsx!(state
        .read()
        .configuration
        .config
        .developer
        .developer_mode
        .then(|| rsx!(DebugLogger {}))))
}

fn get_toasts(cx: Scope) -> Element {
    let state = use_shared_state::<State>(cx)?;
    cx.render(rsx!(state.read().ui.toast_notifications.iter().map(
        |(id, toast)| {
            rsx!(Toast {
                id: *id,
                with_title: toast.title.clone(),
                with_content: toast.content.clone(),
                icon: toast.icon.unwrap_or(Icon::InformationCircle),
                appearance: Appearance::Secondary,
            },)
        }
    )))
}

fn get_titlebar(cx: Scope) -> Element {
    let desktop = use_window(cx);
    let state = use_shared_state::<State>(cx)?;
    let config = state.read().configuration.config.clone();

    cx.render(rsx!(
        div {
            id: "titlebar",
            onmousedown: move |_| { desktop.drag(); },
            // Only display this if developer mode is enabled.
            (config.developer.developer_mode).then(|| rsx!(
                Button {
                    icon: Icon::DevicePhoneMobile,
                    appearance: Appearance::Transparent,
                    onpress: move |_| {
                        desktop.set_inner_size(LogicalSize::new(300.0, 534.0));
                        let meta = state.read().ui.metadata.clone();
                        state.write().mutate(Action::SetMeta(WindowMeta {
                            width: 300,
                            height: 534,
                            minimal_view: true,
                            ..meta
                        }));
                    }
                },
                Button {
                    icon: Icon::DeviceTablet,
                    appearance: Appearance::Transparent,
                    onpress: move |_| {
                        desktop.set_inner_size(LogicalSize::new(600.0, 534.0));
                        let meta = state.read().ui.metadata.clone();
                        state.write().mutate(Action::SetMeta(WindowMeta {
                            width: 600,
                            height: 534,
                            minimal_view: false,
                            ..meta
                        }));
                    }
                },
                Button {
                    icon: Icon::ComputerDesktop,
                    appearance: Appearance::Transparent,
                    onpress: move |_| {
                        desktop.set_inner_size(LogicalSize::new(950.0, 600.0));
                        let meta = state.read().ui.metadata.clone();
                        state.write().mutate(Action::SetMeta(WindowMeta {
                            width: 950,
                            height: 600,
                            minimal_view: false,
                            ..meta
                        }));
                    }
                },
                Button {
                    icon: Icon::CommandLine,
                    appearance: Appearance::Transparent,
                    onpress: |_| {
                        desktop.devtool();
                    }
                }
            )),
        },
    ))
}

fn get_call_dialog(_cx: Scope) -> Element {
    // CallDialog {
    //     caller: cx.render(rsx!(UserImage {
    //         platform: Platform::Mobile,
    //         status: Status::Online
    //     })),
    //     callee: cx.render(rsx!(UserImage {
    //         platform: Platform::Mobile,
    //         status: Status::Online
    //     })),
    //     description: "Call Description".into(),
    //     // with_accept_btn: cx.render(rsx! (
    //     //     Button {
    //     //         icon: Icon::Phone,
    //     //         appearance: Appearance::Success,
    //     //     }
    //     // )),
    //     with_deny_btn: cx.render(rsx! (
    //         Button {
    //             icon: Icon::PhoneXMark,
    //             appearance: Appearance::Danger,
    //             text: "End".into(),
    //         }
    //     )),
    // }
    None
}

fn get_router(cx: Scope) -> Element {
    let state = use_shared_state::<State>(cx)?;
    let pending_friends = state.read().friends.incoming_requests.len();

    let chat_route = UIRoute {
        to: UPLINK_ROUTES.chat,
        name: get_local_text("uplink.chats"),
        icon: Icon::ChatBubbleBottomCenterText,
        ..UIRoute::default()
    };
    let settings_route = UIRoute {
        to: UPLINK_ROUTES.settings,
        name: get_local_text("settings.settings"),
        icon: Icon::Cog6Tooth,
        ..UIRoute::default()
    };
    let friends_route = UIRoute {
        to: UPLINK_ROUTES.friends,
        name: get_local_text("friends.friends"),
        icon: Icon::Users,
        with_badge: if pending_friends > 0 {
            Some(pending_friends.to_string())
        } else {
            None
        },
        loading: None,
    };
    let files_route = UIRoute {
        to: UPLINK_ROUTES.files,
        name: get_local_text("files.files"),
        icon: Icon::Folder,
        ..UIRoute::default()
    };
    let routes = vec![
        chat_route.clone(),
        files_route.clone(),
        friends_route.clone(),
        settings_route.clone(),
    ];

    cx.render(rsx!(
        Router {
            Route {
                to: UPLINK_ROUTES.chat,
                ChatLayout {
                    route_info: RouteInfo {
                        routes: routes.clone(),
                        active: chat_route.clone(),
                    }
                }
            },
            Route {
                to: UPLINK_ROUTES.settings,
                SettingsLayout {
                    route_info: RouteInfo {
                        routes: routes.clone(),
                        active: settings_route.clone(),
                    }
                }
            },
            Route {
                to: UPLINK_ROUTES.friends,
                FriendsLayout {
                    route_info: RouteInfo {
                        routes: routes.clone(),
                        active: friends_route.clone(),
                    }
                }
            },
            Route {
                to: UPLINK_ROUTES.files,
                FilesLayout {
                    route_info: RouteInfo {
                        routes: routes.clone(),
                        active: files_route,
                    }
                }
            },
        }
    ))
}<|MERGE_RESOLUTION|>--- conflicted
+++ resolved
@@ -358,17 +358,12 @@
 // called at the end of the auth flow
 #[inline_props]
 pub fn app_bootstrap(cx: Scope) -> Element {
-<<<<<<< HEAD
-    logger::trace("rendering app_bootstrap");
-    let mut state = State::load();
-=======
     log::trace!("rendering app_bootstrap");
     let mut state = if STATIC_ARGS.use_mock {
         State::mock()
     } else {
         State::load().expect("failed to load state")
     };
->>>>>>> aaa8e9a4
 
     // set the window to the normal size.
     // todo: perhaps when the user resizes the window, store that in State, and load that here
@@ -430,7 +425,8 @@
                 get_toasts(cx),
                 get_call_dialog(cx),
                 get_pre_release_message(cx),
-                get_router(cx)
+                get_router(cx),
+                get_logger(cx)
             }
         )
     };
@@ -665,34 +661,7 @@
         }
     });
 
-<<<<<<< HEAD
-    // render the Uplink app
-    let user_lang_saved = state.read().settings.language.clone();
-    change_language(user_lang_saved);
-
-    let theme = state
-        .read()
-        .ui
-        .theme
-        .as_ref()
-        .map(|theme| theme.styles.clone())
-        .unwrap_or_default();
-
-    cx.render(rsx! (
-        style { "{UIKIT_STYLES} {APP_STYLE} {theme}" },
-        div {
-            id: "app-wrap",
-            get_titlebar(cx),
-            get_toasts(cx),
-            get_call_dialog(cx),
-            get_pre_release_message(cx),
-            get_router(cx),
-            get_logger(cx)
-        }
-    ))
-=======
     cx.render(main_element)
->>>>>>> aaa8e9a4
 }
 
 fn get_pre_release_message(cx: Scope) -> Element {
