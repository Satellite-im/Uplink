--- conflicted
+++ resolved
@@ -455,13 +455,6 @@
     let (tx, mut rx) = mpsc::unbounded();
     use_future(cx, (), |_| async move {
         while let Some(()) = rx.next().await {
-<<<<<<< HEAD
-            if let Ok(state) = inner.try_borrow_mut() {
-                println!("borrowed good");
-                state
-                    .write()
-                    .mutate(Action::RegisterExtensions(get_extensions()));
-=======
             match inner.try_borrow_mut() {
                 Ok(state) => {
                     state
@@ -471,7 +464,6 @@
                 Err(e) => {
                     log::error!("{e}");
                 }
->>>>>>> 4bb748ac
             }
         }
     });
