#![cfg_attr(feature = "production_mode", windows_subsystem = "windows")]

fn main() {
<<<<<<< HEAD
    // 1. fix random system quirks
    bootstrap::platform_quirks();

    // 2. configure logging via the cli
    bootstrap::configure_logger(common::Args::parse().profile);

    // 3. Make sure that if the app panics we can catch it
    bootstrap::set_app_panic_hook();

    // 4. Make sure all system dirs are ready
    bootstrap::create_uplink_dirs();

    // mac needs the menu built a certain way.
    // the main_menu must not be dropped before launch_cfg is called.
    let main_menu = Menu::new();
    let app_menu = Submenu::new("Uplink", true);
    let edit_menu = Submenu::new("Edit", true);
    let window_menu = Submenu::new("Window", true);

    let _ = app_menu.append_items(&[
        &PredefinedMenuItem::about("About".into(), Some(AboutMetadata::default())),
        &PredefinedMenuItem::quit(None),
    ]);
    // add native shortcuts to `edit_menu` menu
    // in macOS native item are required to get keyboard shortcut
    // to works correctly
    let _ = edit_menu.append_items(&[
        &PredefinedMenuItem::undo(None),
        &PredefinedMenuItem::redo(None),
        &PredefinedMenuItem::separator(),
        &PredefinedMenuItem::cut(None),
        &PredefinedMenuItem::copy(None),
        &PredefinedMenuItem::paste(None),
        &PredefinedMenuItem::select_all(None),
    ]);

    let _ = window_menu.append_items(&[
        &PredefinedMenuItem::minimize(None),
        //&PredefinedMenuItem::zoom(None),
        &PredefinedMenuItem::separator(),
        &PredefinedMenuItem::show_all(None),
        &PredefinedMenuItem::fullscreen(None),
        &PredefinedMenuItem::separator(),
        &PredefinedMenuItem::close_window(None),
    ]);

    let _ = main_menu.append_items(&[&app_menu, &edit_menu, &window_menu]);

    #[cfg(target_os = "macos")]
    {
        main_menu.init_for_nsapp();
    }

    // 5. Finally, launch the app
    dioxus_desktop::launch_cfg(app, webview_config::webview_config())
}

#[allow(clippy::enum_variant_names)]
#[derive(Routable, Clone, Eq, PartialEq)]
pub enum UplinkRoute {
    // We want to wrap every router in a layout that renders the content via an outlet
    #[layout(app_layout)]
    //
    //
    #[redirect("/", || UplinkRoute::ChatLayout {})]
    #[route("/chat")]
    ChatLayout {},

    #[route("/settings")]
    SettingsLayout {},

    #[route("/friends")]
    FriendsLayout {},

    #[route("/files")]
    FilesLayout {},

    #[route("/community")]
    CommunityLayout {},
}

fn app(cx: Scope) -> Element {
    // 1. Make sure the warp engine is turned on before doing anything
    bootstrap::use_warp_runner(cx);

    // 2. Guard the app with the auth
    let auth = use_state(cx, || AuthPages::Unlock);
    let AuthPages::Success(identity) = auth.get() else {
        return render! { AuthGuard { page: auth.clone() }};
    };

    // 3. Make sure global context is setup before rendering anything downstream
    bootstrap::use_bootstrap(cx, identity)?;

    // 4. Throw up a loading screen until our assets are ready
    if use_loaded_assets(cx).value().is_none() {
        return render! { LoadingWash {} };
    }

    // 5. Finally, render the app
    render! {
        Router::<UplinkRoute>{}
    }
}

// This needs to be in a layout since the notification listener needs a handle to the router
// Eventually this restriction will be lifted once global contexts in dioxus are global accessible
fn app_layout(cx: Scope) -> Element {
    log::trace!("rendering app");

    // terminate the logger thread when the app exits.
    cx.use_hook(|| LogDropper {});

    use_auto_updater(cx)?;
    use_app_coroutines(cx)?;
    use_router_notification_listener(cx)?;

    render! {
        AppStyle {}
        div { id: "app-wrap",
            Titlebar {},
            Toasts {
            },
            Outlet::<UplinkRoute>{},
            AppLogger {},
            PrismScripts {},
        },
    }
}

fn AppStyle(cx: Scope) -> Element {
    let state = use_shared_state::<State>(cx)?;

    let mut font_style = String::new();
    if let Some(font) = state.read().ui.font.clone() {
        font_style = format!(
            "
        @font-face {{
            font-family: CustomFont;
            src: url('{}');
        }}
        body,
        html {{
            font-family: CustomFont, sans-serif;
        }}
        ",
            font.path
        );
    }

    // this gets rendered at the bottom. this way you don't have to scroll past all the use_futures to see what this function renders

    // render the Uplink app
    let open_dyslexic = if state.read().configuration.general.dyslexia_support {
        OPEN_DYSLEXIC
    } else {
        ""
    };

    let font_scale = format!(
        "html {{ font-size: {}rem; }}",
        state.read().settings.font_scale()
    );

    let theme = state
        .read()
        .ui
        .theme
        .as_ref()
        .map(|theme| theme.styles.clone())
        .unwrap_or_default();

    let accent_color = state.read().ui.accent_color;
    let accent_color = if let Some(color) = accent_color {
        format!(
            ":root {{
                    --primary: rgb({},{},{});
                }}",
            color.0, color.1, color.2,
        )
    } else {
        "".into()
    };

    render! {
        style { "{UIKIT_STYLES} {APP_STYLE} {PRISM_STYLE} {PRISM_THEME} {theme} {accent_color} {font_style} {open_dyslexic} {font_scale}" },
    }
}

fn use_auto_updater(cx: &ScopeState) -> Option<()> {
    let download_state = use_shared_state::<DownloadState>(cx)?;
    let updater_ch = use_coroutine(cx, |mut rx: UnboundedReceiver<SoftwareUpdateCmd>| {
        to_owned![download_state];
        async move {
            while let Some(mut ch) = rx.next().await {
                while let Some(percent) = ch.0.recv().await {
                    if percent >= download_state.read().progress + 5_f32 {
                        download_state.write().progress = percent;
                    }
                }
                download_state.write().stage = DownloadProgress::Finished;
            }
        }
    });

    let _download_ch = use_coroutine(cx, |mut rx: UnboundedReceiver<SoftwareDownloadCmd>| {
        to_owned![updater_ch];
        async move {
            while let Some(dest) = rx.next().await {
                let (tx, rx) = mpsc::unbounded_channel::<f32>();
                updater_ch.send(SoftwareUpdateCmd(rx));
                match utils::auto_updater::download_update(dest.0.clone(), tx).await {
                    Ok(downloaded_version) => {
                        log::debug!("downloaded version {downloaded_version}");
                    }
                    Err(e) => {
                        log::error!("failed to download update: {e}");
                    }
                }
            }
        }
    });

    Some(())
}

fn use_app_coroutines(cx: &ScopeState) -> Option<()> {
    let desktop = use_window(cx);
    let state = use_shared_state::<State>(cx)?;

    // don't fetch stuff from warp when using mock data
    let items_init = use_ref(cx, || STATIC_ARGS.use_mock);

    // `use_future`s
    // all of Uplinks periodic tasks are located here. it's a lot to read but
    // it's better to have them in one place. this makes it a lot easier to find them.
    // there are 2 categories of tasks: warp tasks and UI tasks
    //
    // warp tasks
    // handle warp events
    // initialize friends: load from warp and store in State
    // initialize conversations: same
    //
    // UI tasks
    // clear toasts
    // update message timestamps
    // control child windows
    // clear typing indicator
    //
    // misc
    // when a task requires the UI be updated, `needs_update` is set.
    // when mock data is used, friends and conversations are generated randomly,
    //     not loaded from Warp. however, warp_runner continues to operate normally.
    //

    // There is currently an issue in Tauri/Wry where the window size is not reported properly.
    // Thus we bind to the resize event itself and update the size from the webview.
    let webview = desktop.webview.clone();
    let first_resize = use_ref(cx, || true);
    use_wry_event_handler(cx, {
        to_owned![state, desktop, first_resize];
        move |event, _| match event {
            WryEvent::WindowEvent {
                event: WindowEvent::Focused(focused),
                ..
            } => {
                //log::trace!("FOCUS CHANGED {:?}", *focused);
                if state.read().ui.metadata.focused != *focused {
                    state.write().ui.metadata.focused = *focused;

                    if *focused {
                        state.write().ui.notifications.clear_badge();
                        let _ = state.write().save();
                    }
                }
            }
            WryEvent::WindowEvent {
                event: WindowEvent::CloseRequested,
                ..
            } => state
                .write()
                .mutate(Action::ClearAllPopoutWindows(desktop.clone())),
            WryEvent::WindowEvent {
                event: WindowEvent::Moved(_),
                ..
            } => {
                // Dont use the arg provided by the WindowEvent as its not right on mac
                let position =
                    scaled_window_position(desktop.outer_position().unwrap_or_default(), &desktop);
                state.write_silent().ui.window_position = Some((position.x, position.y));
                let _ = state.write().save();
            }
            WryEvent::WindowEvent {
                event: WindowEvent::Resized(_),
                ..
            } => {
                let current_position =
                    scaled_window_position(desktop.outer_position().unwrap_or_default(), &desktop);
                let (pos_x, pos_y) = state
                    .read()
                    .ui
                    .window_position
                    .unwrap_or(current_position.into());
                let (width, height) = state.read().ui.window_size.unwrap_or((950, 600));
                if *first_resize.read() {
                    if state.read().ui.metadata.full_screen {
                        desktop.set_fullscreen(true);
                    } else {
                        desktop.set_inner_size(LogicalSize::new(width, height));
                        desktop.set_maximized(state.read().ui.metadata.maximized);
                    }
                    desktop.set_outer_position(LogicalPosition::new(pos_x, pos_y));
                    *first_resize.write_silent() = false;
                }
                let size = scaled_window_size(webview.inner_size(), &desktop);
                let metadata = state.read().ui.metadata.clone();
                let new_metadata = WindowMeta {
                    focused: desktop.is_focused(),
                    maximized: desktop.is_maximized(),
                    minimized: desktop.is_minimized(),
                    full_screen: desktop.fullscreen().is_some(),
                    minimal_view: size.width < 600,
                };
                let mut changed = false;
                if metadata != new_metadata {
                    state.write_silent().ui.sidebar_hidden = new_metadata.minimal_view;
                    state.write_silent().ui.metadata = new_metadata;
                    changed = true;
                }
                if size.width != width || size.height != height {
                    state.write_silent().ui.window_size = Some((size.width, size.height));
                    let _ = state.write_silent().save();
                    changed = true;
                }
                if current_position.x != pos_x || current_position.y != pos_y {
                    state.write_silent().ui.window_position =
                        Some((current_position.x, current_position.y));
                    changed = true;
                }
                if changed {
                    let _ = state.write().save();
                }
            }
            _ => {}
        }
    });

    // update state in response to warp events
    use_future(cx, (), |_| {
        to_owned![state];
        let schedule: Arc<dyn Fn(ScopeId) + Send + Sync> = cx.schedule_update_any();
        async move {
            // don't process warp events until friends and chats have been loaded
            while !state.read().initialized {
                tokio::time::sleep(std::time::Duration::from_millis(10)).await;
            }
            let mut ch = WARP_EVENT_CH.tx.subscribe();
            log::trace!("starting warp_runner use_future");
            // it should be sufficient to lock once at the start of the use_future. this is the only place the channel should be read from. in the off change that
            // the future restarts (it shouldn't), the lock should be dropped and this wouldn't block.
            while let Ok(evt) = ch.recv().await {
                // Update only relevant components for attachment progress events
                if let WarpEvent::Message(MessageEvent::AttachmentProgress {
                    progress,
                    conversation_id,
                    msg,
                }) = evt
                {
                    state
                        .write_silent()
                        .update_outgoing_messages(conversation_id, msg, progress);
                    let read = state.read();
                    if read
                        .get_active_chat()
                        .map(|c| c.id.eq(&conversation_id))
                        .unwrap_or_default()
                    {
                        //Update the component only instead of whole state
                        if let Some(v) = read.scope_ids.pending_message_component {
                            schedule(ScopeId(v))
                        }
                    }
                } else {
                    state.write().process_warp_event(evt);
                }
            }
        }
    });

    // focus handler for notifications
    use_future(cx, (), |_| {
        to_owned![desktop];
        async move {
            let channel = common::notifications::FOCUS_SCHEDULER.rx.clone();
            let mut ch = channel.lock().await;
            while (ch.recv().await).is_some() {
                desktop.set_focus();
            }
        }
    });

    // clear toasts
    use_future(cx, (), |_| {
        to_owned![state];
        async move {
            loop {
                sleep(Duration::from_secs(1)).await;
                if !state.read().has_toasts() {
                    continue;
                }
                log::trace!("decrement toasts");
                state.write().decrement_toasts();
            }
        }
    });

    //Update active call
    use_future(cx, (), |_| {
        to_owned![state];
        async move {
            loop {
                sleep(Duration::from_secs(1)).await;
                if state.write_silent().ui.call_info.update_active_call() {
                    state.notify_consumers();
                }
            }
        }
    });

    // clear typing indicator
    use_future(cx, (), |_| {
        to_owned![state];
        async move {
            loop {
                sleep(Duration::from_secs(STATIC_ARGS.typing_indicator_timeout)).await;
                if state.write_silent().clear_typing_indicator(Instant::now()) {
                    log::trace!("clear typing indicator");
                    state.write();
                }
            }
        }
    });

    // periodically refresh message timestamps and friend's status messages
    use_future(cx, (), |_| {
        to_owned![state];
        async move {
            loop {
                // simply triggering an update will refresh the message timestamps
                sleep(Duration::from_secs(60)).await;
                log::trace!("refresh timestamps");
                state.write();
            }
        }
    });

    // check for updates
    use_future(cx, (), |_| {
        to_owned![state];
        async move {
            loop {
                let latest_release = match utils::auto_updater::check_for_release().await {
                    Ok(opt) => match opt {
                        Some(r) => r,
                        None => {
                            sleep(Duration::from_secs(3600 * 24)).await;
                            continue;
                        }
                    },
                    Err(e) => {
                        log::error!("failed to check for release: {e}");
                        sleep(Duration::from_secs(3600 * 24)).await;
                        continue;
                    }
                };
                if state.read().settings.update_dismissed == Some(latest_release.tag_name.clone()) {
                    sleep(Duration::from_secs(3600 * 24)).await;
                    continue;
                }
                state.write().update_available(latest_release.tag_name);
                sleep(Duration::from_secs(3600 * 24)).await;
            }
        }
    });

    // control child windows
    use_future(cx, (), |_| {
        to_owned![desktop, state];
        async move {
            let window_cmd_rx = WINDOW_CMD_CH.rx.clone();
            let mut ch = window_cmd_rx.lock().await;
            while let Some(cmd) = ch.recv().await {
                window_manager::handle_cmd(state.clone(), cmd, desktop.clone()).await;
            }
        }
    });

    // init state from warp
    // also init extensions
    use_future(cx, (), |_| {
        to_owned![state];
        async move {
            if state.read().initialized {
                return;
            }

            // this is technically bad because it blocks the async runtime
            match get_extensions() {
                Ok(ext) => {
                    state.write().mutate(Action::RegisterExtensions(ext));
                }
                Err(e) => {
                    log::error!("failed to get extensions: {e}");
                }
            }
            log::debug!(
                "Loaded {} extensions.",
                state.read().ui.extensions.values().count()
            );

            let warp_cmd_tx = WARP_CMD_CH.tx.clone();
            let res = loop {
                let (tx, rx) = oneshot::channel();
                if let Err(e) =
                    warp_cmd_tx.send(WarpCmd::RayGun(RayGunCmd::InitializeWarp { rsp: tx }))
                {
                    log::error!("failed to send command to initialize warp {}", e);
                    tokio::time::sleep(Duration::from_secs(1)).await;
                    continue;
                }

                let res = rx.await.expect("failed to get response from warp_runner");

                let res = match res {
                    Ok(r) => r,
                    Err(e) => {
                        log::error!("failed to initialize warp: {}", e);
                        tokio::time::sleep(Duration::from_secs(1)).await;
                        continue;
                    }
                };

                break res;
            };

            state
                .write()
                .init_warp(res.friends, res.chats, res.converted_identities);
        }
    });

    // initialize files
    use_future(cx, (), |_| {
        to_owned![items_init, state];
        async move {
            if *items_init.read() {
                return;
            }
            let warp_cmd_tx = WARP_CMD_CH.tx.clone();
            let (tx, rx) = oneshot::channel::<Result<storage::Storage, warp::error::Error>>();

            if let Err(e) = warp_cmd_tx.send(WarpCmd::Constellation(
                ConstellationCmd::GetItemsFromCurrentDirectory { rsp: tx },
            )) {
                log::error!("failed to initialize Files {}", e);
                return;
            }

            let res = rx.await.expect("failed to get response from warp_runner");

            log::trace!("init items");
            match res {
                Ok(storage) => state.write().storage = storage,
                Err(e) => {
                    log::error!("init items failed: {}", e);
                }
            }

            *items_init.write() = true;
        }
    });

    // detect when new extensions are placed in the "extensions" folder, and load them.
    use_future(cx, (), |_| {
        to_owned![state];
        async move {
            let (tx, mut rx) = futures::channel::mpsc::unbounded();
            let mut watcher = match RecommendedWatcher::new(
                move |res| {
                    let _ = tx.unbounded_send(res);
                },
                notify::Config::default().with_poll_interval(Duration::from_secs(1)),
            ) {
                Ok(watcher) => watcher,
                Err(e) => {
                    log::error!("{e}");
                    return;
                }
            };

            // Add a path to be watched. All files and directories at that path and
            // below will be monitored for changes.
            if let Err(e) = watcher.watch(
                STATIC_ARGS.extensions_path.as_path(),
                RecursiveMode::Recursive,
            ) {
                log::error!("{e}");
                return;
            }

            while let Some(event) = rx.next().await {
                let event = match event {
                    Ok(event) => event,
                    Err(e) => {
                        log::error!("{e}");
                        continue;
                    }
                };

                log::debug!("{event:?}");
                match get_extensions() {
                    Ok(ext) => {
                        state.write().mutate(Action::RegisterExtensions(ext));
                    }
                    Err(e) => {
                        log::error!("failed to get extensions: {e}");
                    }
                }
            }
        }
    });

    Some(())
}

fn get_update_icon(cx: Scope) -> Element {
    log::trace!("rendering get_update_icon");
    let state = use_shared_state::<State>(cx)?;
    let download_state = use_shared_state::<DownloadState>(cx)?;
    let desktop = use_window(cx);
    let _download_ch = use_coroutine_handle::<SoftwareDownloadCmd>(cx)?;

    let new_version = match state.read().settings.update_available.as_ref() {
        Some(u) => u.clone(),
        None => return cx.render(rsx!("")),
    };

    let update_msg =
        get_local_text_with_args("uplink.update-available", vec![("version", new_version)]);
    let downloading_msg = get_local_text_with_args(
        "uplink.update-downloading",
        vec![("progress", download_state.read().progress as u32)],
    );
    let downloaded_msg = get_local_text("uplink.update-downloaded");

    let stage = download_state.read().stage;
    match stage {
        DownloadProgress::Idle => cx.render(rsx!(
            ContextMenu {
                key: "update-available-menu",
                id: "update-available-menu".to_string(),
                devmode: state.read().configuration.developer.developer_mode,
                items: cx.render(rsx!(
                    ContextItem {
                        aria_label: "update-menu-dismiss".into(),
                        text: get_local_text("uplink.update-menu-dismiss"),
                        onpress: move |_| {
                            state.write().mutate(Action::DismissUpdate);
                        }
                    },
                    ContextItem {
                        aria_label: "update-menu-download".into(),
                        text: get_local_text("uplink.update-menu-download"),
                        onpress: move |_| {
                            download_state.write().stage = DownloadProgress::PickFolder;

                        }
                    }
                )),
                div {
                    id: "update-available",
                    aria_label: "update-available",
                    onclick: move |_| {
                        download_state.write().stage = DownloadProgress::PickFolder;

                    },
                    IconElement {
                        icon: common::icons::solid::Shape::ArrowDownCircle,
                    },
                    "{update_msg}",
                }
            }
        )),
        DownloadProgress::PickFolder => cx.render(rsx!(get_download_modal {
            on_dismiss: move |_| {
                download_state.write().stage = DownloadProgress::Idle;
            },
            // is never used
            // on_submit: move |dest: PathBuf| {
            //     download_state.write().stage = DownloadProgress::Pending;
            //     download_state.write().destination = Some(dest.clone());
            //     download_ch.send(SoftwareDownloadCmd(dest));
            // }
        })),
        DownloadProgress::_Pending => cx.render(rsx!(div {
            id: "update-available",
            class: "topbar-item",
            aria_label: "update-available",
            "{downloading_msg}"
        })),
        DownloadProgress::Finished => {
            cx.render(rsx!(div {
                id: "update-available",
                class: "topbar-item",
                aria_label: "update-available",
                onclick: move |_| {
                    // be sure to update this before closing the app
                    state.write().mutate(Action::DismissUpdate);
                    if let Some(dest) = download_state.read().destination.clone() {
                        std::thread::spawn(move ||  {

                            let cmd = if cfg!(target_os = "windows") {
                                "explorer"
                            } else if cfg!(target_os = "linux") {
                                "xdg-open"
                            } else if cfg!(target_os = "macos") {
                                "open"
                            } else {
                               eprintln!("unknown OS type. failed to open files browser");
                               return;
                            };
                            Command::new(cmd)
                            .arg(dest)
                            .spawn()
                            .unwrap();
                        });
                        desktop.close();
                    } else {
                        log::error!("attempted to download update without download location");
                    }
                    download_state.write().destination = None;
                    download_state.write().stage = DownloadProgress::Idle;
                },
                "{downloaded_msg}"
            }))
        }
    }
}

#[component(no_case_check)]
pub fn get_download_modal<'a>(
    cx: Scope<'a>,
    //on_submit: EventHandler<'a, PathBuf>,
    on_dismiss: EventHandler<'a, ()>,
) -> Element<'a> {
    let download_location: &UseState<Option<PathBuf>> = use_state(cx, || None);

    let dl = download_location.current();
    let _disp_download_location = dl
        .as_ref()
        .clone()
        .map(|x| x.to_string_lossy().to_string())
        .unwrap_or_default();

    cx.render(rsx!(Modal {
        onclose: move |_| on_dismiss.call(()),
        open: true,
        transparent: false,
        close_on_click_inside_modal: true,
        children: cx.render(rsx!(
            div {
            class: "download-modal disp-flex col",
            h1 {
                get_local_text("updates.title")
            },
            ul {
                class: "instruction-list",
                li {
                    get_local_text("updates.instruction1")
                },
                li {
                    Button {
                        text: get_local_text("updates.download-label"),
                        aria_label: get_local_text("updates.download-label"),
                        appearance: Appearance::Secondary,
                        onpress: |_| {
                            let _ = open::that("https://github.com/Satellite-im/Uplink/releases/latest");
                        }
                    }
                },
                li {
                    get_local_text("updates.instruction2")
                },
                li {
                    get_local_text("updates.instruction3")
                },
                li {
                    get_local_text("updates.instruction4")
                }
            },
            p {
                get_local_text("updates.instruction5")
            },
            // dl.as_ref().clone().map(|dest| rsx!(
            //     Button {
            //         text: "download installer".into(),
            //         onpress: move |_| {
            //            on_submit.call(dest.clone());
            //         }
            //     }
            // ))
        }
        ))
    }))
}

fn AppLogger(cx: Scope) -> Element {
    let state = use_shared_state::<State>(cx)?;

    if !state.read().initialized {
        return cx.render(rsx!(()));
    }

    cx.render(rsx!(state
        .read()
        .configuration
        .developer
        .developer_mode
        .then(|| rsx!(DebugLogger {}))))
}

fn Toasts(cx: Scope) -> Element {
    let state = use_shared_state::<State>(cx)?;
    cx.render(rsx!(state.read().ui.toast_notifications.iter().map(
        |(id, toast)| {
            rsx!(Toast {
                id: *id,
                with_title: toast.title.clone(),
                with_content: toast.content.clone(),
                icon: toast.icon.unwrap_or(Icon::InformationCircle),
                appearance: Appearance::Secondary,
            },)
        }
    )))
}

fn Titlebar(cx: Scope) -> Element {
    let desktop = use_window(cx);

    cx.render(rsx!(
        div {
            class: "titlebar disable-select",
            Release_Info{},
            div {
                class: "draggable-topbar",
                onmousedown: move |_| { desktop.drag(); },
            },
            span {
                class: "inline-controls",
                get_update_icon{},
                TopbarControls {}
            },
        },
    ))
}

fn use_router_notification_listener(cx: &ScopeState) -> Option<()> {
    // this use_future replaces the notification_action_handler.
    let state = use_shared_state::<State>(cx)?;
    let navigator = use_navigator(cx);
    use_future(cx, (), |_| {
        to_owned![state, navigator];
        async move {
            let mut ch = NOTIFICATION_LISTENER.tx.subscribe();
            log::trace!("starting notification action listener");
            loop {
                let cmd = match ch.recv().await {
                    Ok(cmd) => cmd,
                    Err(RecvError::Closed) => {
                        log::debug!("RecvError::Closed while reading from NOTIFICATION_LISTENER");
                        return;
                    }
                    _ => {
                        tokio::time::sleep(Duration::from_millis(100)).await;
                        continue;
                    }
                };
                log::debug!("handling notification action {:#?}", cmd);
                match cmd {
                    NotificationAction::DisplayChat(uuid) => {
                        state.write_silent().mutate(Action::ChatWith(&uuid, true));
                        navigator.replace(UplinkRoute::ChatLayout {});
                    }
                    NotificationAction::FriendListPending => {
                        // the FriendsLayout subscribes to these events and sets the layout accordingly.
                        // in this case, the layout would be FriendRoute::Pending
                        navigator.replace(UplinkRoute::FriendsLayout {});
                    }
                    _ => {}
                }
            }
        }
    });

    Some(())
}

fn get_extensions() -> Result<HashMap<String, UplinkExtension>, Box<dyn std::error::Error>> {
    fs::create_dir_all(&STATIC_ARGS.extensions_path)?;
    let mut extensions = HashMap::new();

    let mut add_to_extensions = |dir: fs::ReadDir| -> Result<(), Box<dyn std::error::Error>> {
        for entry in dir {
            let path = entry?.path();
            log::debug!("Found extension: {:?}", path);

            match UplinkExtension::new(path.clone()) {
                Ok(ext) => {
                    if ext.cargo_version() != extensions::CARGO_VERSION
                        || ext.rustc_version() != extensions::RUSTC_VERSION
                    {
                        log::warn!("failed to load extension: {:?} due to rustc/cargo version mismatch. cargo version: {}, rustc version: {}", &path, ext.cargo_version(), ext.rustc_version());
                        continue;
                    }
                    log::debug!("Loaded extension: {:?}", &path);
                    extensions.insert(ext.details().meta.name.into(), ext);
                }
                Err(e) => {
                    log::error!("Error loading extension: {:?}", e);
                }
            }
        }

        Ok(())
    };

    let user_extension_dir = fs::read_dir(&STATIC_ARGS.extensions_path)?;
    add_to_extensions(user_extension_dir)?;

    if STATIC_ARGS.production_mode {
        let uplink_extenions_path = common::get_extensions_dir()?;
        let uplink_extensions_dir = fs::read_dir(uplink_extenions_path)?;
        add_to_extensions(uplink_extensions_dir)?;
    }

    Ok(extensions)
}

fn scaled_window_size(
    inner: PhysicalSize<u32>,
    desktop: &std::rc::Rc<DesktopService>,
) -> PhysicalSize<u32> {
    if cfg!(target_os = "macos") {
        // On Mac window sizes are kinda funky.
        // They are scaled with the window scale factor so they dont correspond to app pixels
        let logical: LogicalSize<f64> = (inner.width as f64, inner.height as f64).into();
        let scale = desktop.webview.window().scale_factor();
        logical.to_physical(1_f64 / scale)
    } else {
        inner
    }
}

fn scaled_window_position(
    position: PhysicalPosition<i32>,
    desktop: &std::rc::Rc<DesktopService>,
) -> PhysicalPosition<i32> {
    if cfg!(target_os = "macos") {
        // On Mac window the positions are kinda funky.
        // They are scaled with the window scale factor so they dont correspond to actual position
        let logical: LogicalPosition<f64> = (position.x as f64, position.y as f64).into();
        let scale = desktop.webview.window().scale_factor();
        logical.to_physical(1_f64 / scale)
    } else {
        position
    }
}

#[component]
fn AppNav<'a>(
    cx: Scope,
    active: UplinkRoute,
    onnavigate: Option<EventHandler<'a, ()>>,
    tooltip_direction: Option<ArrowPosition>,
) -> Element<'a> {
    use kit::components::nav::Route as UIRoute;

    let state = use_shared_state::<State>(cx)?;
    let navigator = use_navigator(cx);
    let pending_friends = state.read().friends().incoming_requests.len();
    let unreads: u32 = state
        .read()
        .chats_sidebar()
        .iter()
        .map(|c| c.unreads())
        .sum();

    let chat_route = UIRoute {
        to: "/chat",
        name: get_local_text("uplink.chats"),
        icon: Icon::ChatBubbleBottomCenterText,
        child: (unreads > 0).then(|| {
            cx.render(rsx!(div {
                class: "nav-unread-indicator",
                span {
                    class: "unread-text",
                    unreads.to_string(),
                }
            }))
        }),
        context_items: (unreads > 0).then(|| {
            cx.render(rsx!(ContextItem {
                aria_label: "clear-unreads".into(),
                text: get_local_text("uplink.clear-unreads"),
                onpress: move |_| {
                    state.write().mutate(Action::ClearAllUnreads);
                }
            },))
        }),
        ..UIRoute::default()
    };
    let settings_route = UIRoute {
        to: "/settings",
        name: get_local_text("settings.settings"),
        icon: Icon::Cog6Tooth,
        ..UIRoute::default()
    };
    let friends_route = UIRoute {
        to: "/friends",
        name: get_local_text("friends.friends"),
        icon: Icon::Users,
        with_badge: if pending_friends > 0 {
            Some(pending_friends.to_string())
        } else {
            None
        },
        loading: None,
        ..UIRoute::default()
    };
    let files_route = UIRoute {
        to: "/files",
        name: get_local_text("files.files"),
        icon: Icon::Folder,
        ..UIRoute::default()
    };
    let _routes = vec![chat_route, files_route, friends_route, settings_route];

    render!(kit::components::nav::Nav {
        routes: _routes,
        active: match active {
            UplinkRoute::ChatLayout {} => "/chat",
            UplinkRoute::SettingsLayout {} => "/settings",
            UplinkRoute::FriendsLayout {} => "/friends",
            UplinkRoute::FilesLayout {} => "/files",
            _ => "",
        },
        onnavigate: move |r| {
            if let Some(f) = onnavigate {
                f.call(());
            }

            let new_layout = match r {
                "/chat" => UplinkRoute::ChatLayout {},
                "/settings" => UplinkRoute::SettingsLayout {},
                "/friends" => UplinkRoute::FriendsLayout {},
                "/files" => UplinkRoute::FilesLayout {},
                _ => UplinkRoute::ChatLayout {},
            };

            navigator.replace(new_layout);
        },
        tooltip_direction: tooltip_direction.unwrap_or(ArrowPosition::Bottom),
    })
}

struct LogDropper {}

impl Drop for LogDropper {
    fn drop(&mut self) {
        // this terminates the logger thread
        logger::set_save_to_file(false);
    }
=======
    uplink::main_lib();
>>>>>>> 70399e65
}<|MERGE_RESOLUTION|>--- conflicted
+++ resolved
@@ -1,1090 +1,5 @@
 #![cfg_attr(feature = "production_mode", windows_subsystem = "windows")]
 
 fn main() {
-<<<<<<< HEAD
-    // 1. fix random system quirks
-    bootstrap::platform_quirks();
-
-    // 2. configure logging via the cli
-    bootstrap::configure_logger(common::Args::parse().profile);
-
-    // 3. Make sure that if the app panics we can catch it
-    bootstrap::set_app_panic_hook();
-
-    // 4. Make sure all system dirs are ready
-    bootstrap::create_uplink_dirs();
-
-    // mac needs the menu built a certain way.
-    // the main_menu must not be dropped before launch_cfg is called.
-    let main_menu = Menu::new();
-    let app_menu = Submenu::new("Uplink", true);
-    let edit_menu = Submenu::new("Edit", true);
-    let window_menu = Submenu::new("Window", true);
-
-    let _ = app_menu.append_items(&[
-        &PredefinedMenuItem::about("About".into(), Some(AboutMetadata::default())),
-        &PredefinedMenuItem::quit(None),
-    ]);
-    // add native shortcuts to `edit_menu` menu
-    // in macOS native item are required to get keyboard shortcut
-    // to works correctly
-    let _ = edit_menu.append_items(&[
-        &PredefinedMenuItem::undo(None),
-        &PredefinedMenuItem::redo(None),
-        &PredefinedMenuItem::separator(),
-        &PredefinedMenuItem::cut(None),
-        &PredefinedMenuItem::copy(None),
-        &PredefinedMenuItem::paste(None),
-        &PredefinedMenuItem::select_all(None),
-    ]);
-
-    let _ = window_menu.append_items(&[
-        &PredefinedMenuItem::minimize(None),
-        //&PredefinedMenuItem::zoom(None),
-        &PredefinedMenuItem::separator(),
-        &PredefinedMenuItem::show_all(None),
-        &PredefinedMenuItem::fullscreen(None),
-        &PredefinedMenuItem::separator(),
-        &PredefinedMenuItem::close_window(None),
-    ]);
-
-    let _ = main_menu.append_items(&[&app_menu, &edit_menu, &window_menu]);
-
-    #[cfg(target_os = "macos")]
-    {
-        main_menu.init_for_nsapp();
-    }
-
-    // 5. Finally, launch the app
-    dioxus_desktop::launch_cfg(app, webview_config::webview_config())
-}
-
-#[allow(clippy::enum_variant_names)]
-#[derive(Routable, Clone, Eq, PartialEq)]
-pub enum UplinkRoute {
-    // We want to wrap every router in a layout that renders the content via an outlet
-    #[layout(app_layout)]
-    //
-    //
-    #[redirect("/", || UplinkRoute::ChatLayout {})]
-    #[route("/chat")]
-    ChatLayout {},
-
-    #[route("/settings")]
-    SettingsLayout {},
-
-    #[route("/friends")]
-    FriendsLayout {},
-
-    #[route("/files")]
-    FilesLayout {},
-
-    #[route("/community")]
-    CommunityLayout {},
-}
-
-fn app(cx: Scope) -> Element {
-    // 1. Make sure the warp engine is turned on before doing anything
-    bootstrap::use_warp_runner(cx);
-
-    // 2. Guard the app with the auth
-    let auth = use_state(cx, || AuthPages::Unlock);
-    let AuthPages::Success(identity) = auth.get() else {
-        return render! { AuthGuard { page: auth.clone() }};
-    };
-
-    // 3. Make sure global context is setup before rendering anything downstream
-    bootstrap::use_bootstrap(cx, identity)?;
-
-    // 4. Throw up a loading screen until our assets are ready
-    if use_loaded_assets(cx).value().is_none() {
-        return render! { LoadingWash {} };
-    }
-
-    // 5. Finally, render the app
-    render! {
-        Router::<UplinkRoute>{}
-    }
-}
-
-// This needs to be in a layout since the notification listener needs a handle to the router
-// Eventually this restriction will be lifted once global contexts in dioxus are global accessible
-fn app_layout(cx: Scope) -> Element {
-    log::trace!("rendering app");
-
-    // terminate the logger thread when the app exits.
-    cx.use_hook(|| LogDropper {});
-
-    use_auto_updater(cx)?;
-    use_app_coroutines(cx)?;
-    use_router_notification_listener(cx)?;
-
-    render! {
-        AppStyle {}
-        div { id: "app-wrap",
-            Titlebar {},
-            Toasts {
-            },
-            Outlet::<UplinkRoute>{},
-            AppLogger {},
-            PrismScripts {},
-        },
-    }
-}
-
-fn AppStyle(cx: Scope) -> Element {
-    let state = use_shared_state::<State>(cx)?;
-
-    let mut font_style = String::new();
-    if let Some(font) = state.read().ui.font.clone() {
-        font_style = format!(
-            "
-        @font-face {{
-            font-family: CustomFont;
-            src: url('{}');
-        }}
-        body,
-        html {{
-            font-family: CustomFont, sans-serif;
-        }}
-        ",
-            font.path
-        );
-    }
-
-    // this gets rendered at the bottom. this way you don't have to scroll past all the use_futures to see what this function renders
-
-    // render the Uplink app
-    let open_dyslexic = if state.read().configuration.general.dyslexia_support {
-        OPEN_DYSLEXIC
-    } else {
-        ""
-    };
-
-    let font_scale = format!(
-        "html {{ font-size: {}rem; }}",
-        state.read().settings.font_scale()
-    );
-
-    let theme = state
-        .read()
-        .ui
-        .theme
-        .as_ref()
-        .map(|theme| theme.styles.clone())
-        .unwrap_or_default();
-
-    let accent_color = state.read().ui.accent_color;
-    let accent_color = if let Some(color) = accent_color {
-        format!(
-            ":root {{
-                    --primary: rgb({},{},{});
-                }}",
-            color.0, color.1, color.2,
-        )
-    } else {
-        "".into()
-    };
-
-    render! {
-        style { "{UIKIT_STYLES} {APP_STYLE} {PRISM_STYLE} {PRISM_THEME} {theme} {accent_color} {font_style} {open_dyslexic} {font_scale}" },
-    }
-}
-
-fn use_auto_updater(cx: &ScopeState) -> Option<()> {
-    let download_state = use_shared_state::<DownloadState>(cx)?;
-    let updater_ch = use_coroutine(cx, |mut rx: UnboundedReceiver<SoftwareUpdateCmd>| {
-        to_owned![download_state];
-        async move {
-            while let Some(mut ch) = rx.next().await {
-                while let Some(percent) = ch.0.recv().await {
-                    if percent >= download_state.read().progress + 5_f32 {
-                        download_state.write().progress = percent;
-                    }
-                }
-                download_state.write().stage = DownloadProgress::Finished;
-            }
-        }
-    });
-
-    let _download_ch = use_coroutine(cx, |mut rx: UnboundedReceiver<SoftwareDownloadCmd>| {
-        to_owned![updater_ch];
-        async move {
-            while let Some(dest) = rx.next().await {
-                let (tx, rx) = mpsc::unbounded_channel::<f32>();
-                updater_ch.send(SoftwareUpdateCmd(rx));
-                match utils::auto_updater::download_update(dest.0.clone(), tx).await {
-                    Ok(downloaded_version) => {
-                        log::debug!("downloaded version {downloaded_version}");
-                    }
-                    Err(e) => {
-                        log::error!("failed to download update: {e}");
-                    }
-                }
-            }
-        }
-    });
-
-    Some(())
-}
-
-fn use_app_coroutines(cx: &ScopeState) -> Option<()> {
-    let desktop = use_window(cx);
-    let state = use_shared_state::<State>(cx)?;
-
-    // don't fetch stuff from warp when using mock data
-    let items_init = use_ref(cx, || STATIC_ARGS.use_mock);
-
-    // `use_future`s
-    // all of Uplinks periodic tasks are located here. it's a lot to read but
-    // it's better to have them in one place. this makes it a lot easier to find them.
-    // there are 2 categories of tasks: warp tasks and UI tasks
-    //
-    // warp tasks
-    // handle warp events
-    // initialize friends: load from warp and store in State
-    // initialize conversations: same
-    //
-    // UI tasks
-    // clear toasts
-    // update message timestamps
-    // control child windows
-    // clear typing indicator
-    //
-    // misc
-    // when a task requires the UI be updated, `needs_update` is set.
-    // when mock data is used, friends and conversations are generated randomly,
-    //     not loaded from Warp. however, warp_runner continues to operate normally.
-    //
-
-    // There is currently an issue in Tauri/Wry where the window size is not reported properly.
-    // Thus we bind to the resize event itself and update the size from the webview.
-    let webview = desktop.webview.clone();
-    let first_resize = use_ref(cx, || true);
-    use_wry_event_handler(cx, {
-        to_owned![state, desktop, first_resize];
-        move |event, _| match event {
-            WryEvent::WindowEvent {
-                event: WindowEvent::Focused(focused),
-                ..
-            } => {
-                //log::trace!("FOCUS CHANGED {:?}", *focused);
-                if state.read().ui.metadata.focused != *focused {
-                    state.write().ui.metadata.focused = *focused;
-
-                    if *focused {
-                        state.write().ui.notifications.clear_badge();
-                        let _ = state.write().save();
-                    }
-                }
-            }
-            WryEvent::WindowEvent {
-                event: WindowEvent::CloseRequested,
-                ..
-            } => state
-                .write()
-                .mutate(Action::ClearAllPopoutWindows(desktop.clone())),
-            WryEvent::WindowEvent {
-                event: WindowEvent::Moved(_),
-                ..
-            } => {
-                // Dont use the arg provided by the WindowEvent as its not right on mac
-                let position =
-                    scaled_window_position(desktop.outer_position().unwrap_or_default(), &desktop);
-                state.write_silent().ui.window_position = Some((position.x, position.y));
-                let _ = state.write().save();
-            }
-            WryEvent::WindowEvent {
-                event: WindowEvent::Resized(_),
-                ..
-            } => {
-                let current_position =
-                    scaled_window_position(desktop.outer_position().unwrap_or_default(), &desktop);
-                let (pos_x, pos_y) = state
-                    .read()
-                    .ui
-                    .window_position
-                    .unwrap_or(current_position.into());
-                let (width, height) = state.read().ui.window_size.unwrap_or((950, 600));
-                if *first_resize.read() {
-                    if state.read().ui.metadata.full_screen {
-                        desktop.set_fullscreen(true);
-                    } else {
-                        desktop.set_inner_size(LogicalSize::new(width, height));
-                        desktop.set_maximized(state.read().ui.metadata.maximized);
-                    }
-                    desktop.set_outer_position(LogicalPosition::new(pos_x, pos_y));
-                    *first_resize.write_silent() = false;
-                }
-                let size = scaled_window_size(webview.inner_size(), &desktop);
-                let metadata = state.read().ui.metadata.clone();
-                let new_metadata = WindowMeta {
-                    focused: desktop.is_focused(),
-                    maximized: desktop.is_maximized(),
-                    minimized: desktop.is_minimized(),
-                    full_screen: desktop.fullscreen().is_some(),
-                    minimal_view: size.width < 600,
-                };
-                let mut changed = false;
-                if metadata != new_metadata {
-                    state.write_silent().ui.sidebar_hidden = new_metadata.minimal_view;
-                    state.write_silent().ui.metadata = new_metadata;
-                    changed = true;
-                }
-                if size.width != width || size.height != height {
-                    state.write_silent().ui.window_size = Some((size.width, size.height));
-                    let _ = state.write_silent().save();
-                    changed = true;
-                }
-                if current_position.x != pos_x || current_position.y != pos_y {
-                    state.write_silent().ui.window_position =
-                        Some((current_position.x, current_position.y));
-                    changed = true;
-                }
-                if changed {
-                    let _ = state.write().save();
-                }
-            }
-            _ => {}
-        }
-    });
-
-    // update state in response to warp events
-    use_future(cx, (), |_| {
-        to_owned![state];
-        let schedule: Arc<dyn Fn(ScopeId) + Send + Sync> = cx.schedule_update_any();
-        async move {
-            // don't process warp events until friends and chats have been loaded
-            while !state.read().initialized {
-                tokio::time::sleep(std::time::Duration::from_millis(10)).await;
-            }
-            let mut ch = WARP_EVENT_CH.tx.subscribe();
-            log::trace!("starting warp_runner use_future");
-            // it should be sufficient to lock once at the start of the use_future. this is the only place the channel should be read from. in the off change that
-            // the future restarts (it shouldn't), the lock should be dropped and this wouldn't block.
-            while let Ok(evt) = ch.recv().await {
-                // Update only relevant components for attachment progress events
-                if let WarpEvent::Message(MessageEvent::AttachmentProgress {
-                    progress,
-                    conversation_id,
-                    msg,
-                }) = evt
-                {
-                    state
-                        .write_silent()
-                        .update_outgoing_messages(conversation_id, msg, progress);
-                    let read = state.read();
-                    if read
-                        .get_active_chat()
-                        .map(|c| c.id.eq(&conversation_id))
-                        .unwrap_or_default()
-                    {
-                        //Update the component only instead of whole state
-                        if let Some(v) = read.scope_ids.pending_message_component {
-                            schedule(ScopeId(v))
-                        }
-                    }
-                } else {
-                    state.write().process_warp_event(evt);
-                }
-            }
-        }
-    });
-
-    // focus handler for notifications
-    use_future(cx, (), |_| {
-        to_owned![desktop];
-        async move {
-            let channel = common::notifications::FOCUS_SCHEDULER.rx.clone();
-            let mut ch = channel.lock().await;
-            while (ch.recv().await).is_some() {
-                desktop.set_focus();
-            }
-        }
-    });
-
-    // clear toasts
-    use_future(cx, (), |_| {
-        to_owned![state];
-        async move {
-            loop {
-                sleep(Duration::from_secs(1)).await;
-                if !state.read().has_toasts() {
-                    continue;
-                }
-                log::trace!("decrement toasts");
-                state.write().decrement_toasts();
-            }
-        }
-    });
-
-    //Update active call
-    use_future(cx, (), |_| {
-        to_owned![state];
-        async move {
-            loop {
-                sleep(Duration::from_secs(1)).await;
-                if state.write_silent().ui.call_info.update_active_call() {
-                    state.notify_consumers();
-                }
-            }
-        }
-    });
-
-    // clear typing indicator
-    use_future(cx, (), |_| {
-        to_owned![state];
-        async move {
-            loop {
-                sleep(Duration::from_secs(STATIC_ARGS.typing_indicator_timeout)).await;
-                if state.write_silent().clear_typing_indicator(Instant::now()) {
-                    log::trace!("clear typing indicator");
-                    state.write();
-                }
-            }
-        }
-    });
-
-    // periodically refresh message timestamps and friend's status messages
-    use_future(cx, (), |_| {
-        to_owned![state];
-        async move {
-            loop {
-                // simply triggering an update will refresh the message timestamps
-                sleep(Duration::from_secs(60)).await;
-                log::trace!("refresh timestamps");
-                state.write();
-            }
-        }
-    });
-
-    // check for updates
-    use_future(cx, (), |_| {
-        to_owned![state];
-        async move {
-            loop {
-                let latest_release = match utils::auto_updater::check_for_release().await {
-                    Ok(opt) => match opt {
-                        Some(r) => r,
-                        None => {
-                            sleep(Duration::from_secs(3600 * 24)).await;
-                            continue;
-                        }
-                    },
-                    Err(e) => {
-                        log::error!("failed to check for release: {e}");
-                        sleep(Duration::from_secs(3600 * 24)).await;
-                        continue;
-                    }
-                };
-                if state.read().settings.update_dismissed == Some(latest_release.tag_name.clone()) {
-                    sleep(Duration::from_secs(3600 * 24)).await;
-                    continue;
-                }
-                state.write().update_available(latest_release.tag_name);
-                sleep(Duration::from_secs(3600 * 24)).await;
-            }
-        }
-    });
-
-    // control child windows
-    use_future(cx, (), |_| {
-        to_owned![desktop, state];
-        async move {
-            let window_cmd_rx = WINDOW_CMD_CH.rx.clone();
-            let mut ch = window_cmd_rx.lock().await;
-            while let Some(cmd) = ch.recv().await {
-                window_manager::handle_cmd(state.clone(), cmd, desktop.clone()).await;
-            }
-        }
-    });
-
-    // init state from warp
-    // also init extensions
-    use_future(cx, (), |_| {
-        to_owned![state];
-        async move {
-            if state.read().initialized {
-                return;
-            }
-
-            // this is technically bad because it blocks the async runtime
-            match get_extensions() {
-                Ok(ext) => {
-                    state.write().mutate(Action::RegisterExtensions(ext));
-                }
-                Err(e) => {
-                    log::error!("failed to get extensions: {e}");
-                }
-            }
-            log::debug!(
-                "Loaded {} extensions.",
-                state.read().ui.extensions.values().count()
-            );
-
-            let warp_cmd_tx = WARP_CMD_CH.tx.clone();
-            let res = loop {
-                let (tx, rx) = oneshot::channel();
-                if let Err(e) =
-                    warp_cmd_tx.send(WarpCmd::RayGun(RayGunCmd::InitializeWarp { rsp: tx }))
-                {
-                    log::error!("failed to send command to initialize warp {}", e);
-                    tokio::time::sleep(Duration::from_secs(1)).await;
-                    continue;
-                }
-
-                let res = rx.await.expect("failed to get response from warp_runner");
-
-                let res = match res {
-                    Ok(r) => r,
-                    Err(e) => {
-                        log::error!("failed to initialize warp: {}", e);
-                        tokio::time::sleep(Duration::from_secs(1)).await;
-                        continue;
-                    }
-                };
-
-                break res;
-            };
-
-            state
-                .write()
-                .init_warp(res.friends, res.chats, res.converted_identities);
-        }
-    });
-
-    // initialize files
-    use_future(cx, (), |_| {
-        to_owned![items_init, state];
-        async move {
-            if *items_init.read() {
-                return;
-            }
-            let warp_cmd_tx = WARP_CMD_CH.tx.clone();
-            let (tx, rx) = oneshot::channel::<Result<storage::Storage, warp::error::Error>>();
-
-            if let Err(e) = warp_cmd_tx.send(WarpCmd::Constellation(
-                ConstellationCmd::GetItemsFromCurrentDirectory { rsp: tx },
-            )) {
-                log::error!("failed to initialize Files {}", e);
-                return;
-            }
-
-            let res = rx.await.expect("failed to get response from warp_runner");
-
-            log::trace!("init items");
-            match res {
-                Ok(storage) => state.write().storage = storage,
-                Err(e) => {
-                    log::error!("init items failed: {}", e);
-                }
-            }
-
-            *items_init.write() = true;
-        }
-    });
-
-    // detect when new extensions are placed in the "extensions" folder, and load them.
-    use_future(cx, (), |_| {
-        to_owned![state];
-        async move {
-            let (tx, mut rx) = futures::channel::mpsc::unbounded();
-            let mut watcher = match RecommendedWatcher::new(
-                move |res| {
-                    let _ = tx.unbounded_send(res);
-                },
-                notify::Config::default().with_poll_interval(Duration::from_secs(1)),
-            ) {
-                Ok(watcher) => watcher,
-                Err(e) => {
-                    log::error!("{e}");
-                    return;
-                }
-            };
-
-            // Add a path to be watched. All files and directories at that path and
-            // below will be monitored for changes.
-            if let Err(e) = watcher.watch(
-                STATIC_ARGS.extensions_path.as_path(),
-                RecursiveMode::Recursive,
-            ) {
-                log::error!("{e}");
-                return;
-            }
-
-            while let Some(event) = rx.next().await {
-                let event = match event {
-                    Ok(event) => event,
-                    Err(e) => {
-                        log::error!("{e}");
-                        continue;
-                    }
-                };
-
-                log::debug!("{event:?}");
-                match get_extensions() {
-                    Ok(ext) => {
-                        state.write().mutate(Action::RegisterExtensions(ext));
-                    }
-                    Err(e) => {
-                        log::error!("failed to get extensions: {e}");
-                    }
-                }
-            }
-        }
-    });
-
-    Some(())
-}
-
-fn get_update_icon(cx: Scope) -> Element {
-    log::trace!("rendering get_update_icon");
-    let state = use_shared_state::<State>(cx)?;
-    let download_state = use_shared_state::<DownloadState>(cx)?;
-    let desktop = use_window(cx);
-    let _download_ch = use_coroutine_handle::<SoftwareDownloadCmd>(cx)?;
-
-    let new_version = match state.read().settings.update_available.as_ref() {
-        Some(u) => u.clone(),
-        None => return cx.render(rsx!("")),
-    };
-
-    let update_msg =
-        get_local_text_with_args("uplink.update-available", vec![("version", new_version)]);
-    let downloading_msg = get_local_text_with_args(
-        "uplink.update-downloading",
-        vec![("progress", download_state.read().progress as u32)],
-    );
-    let downloaded_msg = get_local_text("uplink.update-downloaded");
-
-    let stage = download_state.read().stage;
-    match stage {
-        DownloadProgress::Idle => cx.render(rsx!(
-            ContextMenu {
-                key: "update-available-menu",
-                id: "update-available-menu".to_string(),
-                devmode: state.read().configuration.developer.developer_mode,
-                items: cx.render(rsx!(
-                    ContextItem {
-                        aria_label: "update-menu-dismiss".into(),
-                        text: get_local_text("uplink.update-menu-dismiss"),
-                        onpress: move |_| {
-                            state.write().mutate(Action::DismissUpdate);
-                        }
-                    },
-                    ContextItem {
-                        aria_label: "update-menu-download".into(),
-                        text: get_local_text("uplink.update-menu-download"),
-                        onpress: move |_| {
-                            download_state.write().stage = DownloadProgress::PickFolder;
-
-                        }
-                    }
-                )),
-                div {
-                    id: "update-available",
-                    aria_label: "update-available",
-                    onclick: move |_| {
-                        download_state.write().stage = DownloadProgress::PickFolder;
-
-                    },
-                    IconElement {
-                        icon: common::icons::solid::Shape::ArrowDownCircle,
-                    },
-                    "{update_msg}",
-                }
-            }
-        )),
-        DownloadProgress::PickFolder => cx.render(rsx!(get_download_modal {
-            on_dismiss: move |_| {
-                download_state.write().stage = DownloadProgress::Idle;
-            },
-            // is never used
-            // on_submit: move |dest: PathBuf| {
-            //     download_state.write().stage = DownloadProgress::Pending;
-            //     download_state.write().destination = Some(dest.clone());
-            //     download_ch.send(SoftwareDownloadCmd(dest));
-            // }
-        })),
-        DownloadProgress::_Pending => cx.render(rsx!(div {
-            id: "update-available",
-            class: "topbar-item",
-            aria_label: "update-available",
-            "{downloading_msg}"
-        })),
-        DownloadProgress::Finished => {
-            cx.render(rsx!(div {
-                id: "update-available",
-                class: "topbar-item",
-                aria_label: "update-available",
-                onclick: move |_| {
-                    // be sure to update this before closing the app
-                    state.write().mutate(Action::DismissUpdate);
-                    if let Some(dest) = download_state.read().destination.clone() {
-                        std::thread::spawn(move ||  {
-
-                            let cmd = if cfg!(target_os = "windows") {
-                                "explorer"
-                            } else if cfg!(target_os = "linux") {
-                                "xdg-open"
-                            } else if cfg!(target_os = "macos") {
-                                "open"
-                            } else {
-                               eprintln!("unknown OS type. failed to open files browser");
-                               return;
-                            };
-                            Command::new(cmd)
-                            .arg(dest)
-                            .spawn()
-                            .unwrap();
-                        });
-                        desktop.close();
-                    } else {
-                        log::error!("attempted to download update without download location");
-                    }
-                    download_state.write().destination = None;
-                    download_state.write().stage = DownloadProgress::Idle;
-                },
-                "{downloaded_msg}"
-            }))
-        }
-    }
-}
-
-#[component(no_case_check)]
-pub fn get_download_modal<'a>(
-    cx: Scope<'a>,
-    //on_submit: EventHandler<'a, PathBuf>,
-    on_dismiss: EventHandler<'a, ()>,
-) -> Element<'a> {
-    let download_location: &UseState<Option<PathBuf>> = use_state(cx, || None);
-
-    let dl = download_location.current();
-    let _disp_download_location = dl
-        .as_ref()
-        .clone()
-        .map(|x| x.to_string_lossy().to_string())
-        .unwrap_or_default();
-
-    cx.render(rsx!(Modal {
-        onclose: move |_| on_dismiss.call(()),
-        open: true,
-        transparent: false,
-        close_on_click_inside_modal: true,
-        children: cx.render(rsx!(
-            div {
-            class: "download-modal disp-flex col",
-            h1 {
-                get_local_text("updates.title")
-            },
-            ul {
-                class: "instruction-list",
-                li {
-                    get_local_text("updates.instruction1")
-                },
-                li {
-                    Button {
-                        text: get_local_text("updates.download-label"),
-                        aria_label: get_local_text("updates.download-label"),
-                        appearance: Appearance::Secondary,
-                        onpress: |_| {
-                            let _ = open::that("https://github.com/Satellite-im/Uplink/releases/latest");
-                        }
-                    }
-                },
-                li {
-                    get_local_text("updates.instruction2")
-                },
-                li {
-                    get_local_text("updates.instruction3")
-                },
-                li {
-                    get_local_text("updates.instruction4")
-                }
-            },
-            p {
-                get_local_text("updates.instruction5")
-            },
-            // dl.as_ref().clone().map(|dest| rsx!(
-            //     Button {
-            //         text: "download installer".into(),
-            //         onpress: move |_| {
-            //            on_submit.call(dest.clone());
-            //         }
-            //     }
-            // ))
-        }
-        ))
-    }))
-}
-
-fn AppLogger(cx: Scope) -> Element {
-    let state = use_shared_state::<State>(cx)?;
-
-    if !state.read().initialized {
-        return cx.render(rsx!(()));
-    }
-
-    cx.render(rsx!(state
-        .read()
-        .configuration
-        .developer
-        .developer_mode
-        .then(|| rsx!(DebugLogger {}))))
-}
-
-fn Toasts(cx: Scope) -> Element {
-    let state = use_shared_state::<State>(cx)?;
-    cx.render(rsx!(state.read().ui.toast_notifications.iter().map(
-        |(id, toast)| {
-            rsx!(Toast {
-                id: *id,
-                with_title: toast.title.clone(),
-                with_content: toast.content.clone(),
-                icon: toast.icon.unwrap_or(Icon::InformationCircle),
-                appearance: Appearance::Secondary,
-            },)
-        }
-    )))
-}
-
-fn Titlebar(cx: Scope) -> Element {
-    let desktop = use_window(cx);
-
-    cx.render(rsx!(
-        div {
-            class: "titlebar disable-select",
-            Release_Info{},
-            div {
-                class: "draggable-topbar",
-                onmousedown: move |_| { desktop.drag(); },
-            },
-            span {
-                class: "inline-controls",
-                get_update_icon{},
-                TopbarControls {}
-            },
-        },
-    ))
-}
-
-fn use_router_notification_listener(cx: &ScopeState) -> Option<()> {
-    // this use_future replaces the notification_action_handler.
-    let state = use_shared_state::<State>(cx)?;
-    let navigator = use_navigator(cx);
-    use_future(cx, (), |_| {
-        to_owned![state, navigator];
-        async move {
-            let mut ch = NOTIFICATION_LISTENER.tx.subscribe();
-            log::trace!("starting notification action listener");
-            loop {
-                let cmd = match ch.recv().await {
-                    Ok(cmd) => cmd,
-                    Err(RecvError::Closed) => {
-                        log::debug!("RecvError::Closed while reading from NOTIFICATION_LISTENER");
-                        return;
-                    }
-                    _ => {
-                        tokio::time::sleep(Duration::from_millis(100)).await;
-                        continue;
-                    }
-                };
-                log::debug!("handling notification action {:#?}", cmd);
-                match cmd {
-                    NotificationAction::DisplayChat(uuid) => {
-                        state.write_silent().mutate(Action::ChatWith(&uuid, true));
-                        navigator.replace(UplinkRoute::ChatLayout {});
-                    }
-                    NotificationAction::FriendListPending => {
-                        // the FriendsLayout subscribes to these events and sets the layout accordingly.
-                        // in this case, the layout would be FriendRoute::Pending
-                        navigator.replace(UplinkRoute::FriendsLayout {});
-                    }
-                    _ => {}
-                }
-            }
-        }
-    });
-
-    Some(())
-}
-
-fn get_extensions() -> Result<HashMap<String, UplinkExtension>, Box<dyn std::error::Error>> {
-    fs::create_dir_all(&STATIC_ARGS.extensions_path)?;
-    let mut extensions = HashMap::new();
-
-    let mut add_to_extensions = |dir: fs::ReadDir| -> Result<(), Box<dyn std::error::Error>> {
-        for entry in dir {
-            let path = entry?.path();
-            log::debug!("Found extension: {:?}", path);
-
-            match UplinkExtension::new(path.clone()) {
-                Ok(ext) => {
-                    if ext.cargo_version() != extensions::CARGO_VERSION
-                        || ext.rustc_version() != extensions::RUSTC_VERSION
-                    {
-                        log::warn!("failed to load extension: {:?} due to rustc/cargo version mismatch. cargo version: {}, rustc version: {}", &path, ext.cargo_version(), ext.rustc_version());
-                        continue;
-                    }
-                    log::debug!("Loaded extension: {:?}", &path);
-                    extensions.insert(ext.details().meta.name.into(), ext);
-                }
-                Err(e) => {
-                    log::error!("Error loading extension: {:?}", e);
-                }
-            }
-        }
-
-        Ok(())
-    };
-
-    let user_extension_dir = fs::read_dir(&STATIC_ARGS.extensions_path)?;
-    add_to_extensions(user_extension_dir)?;
-
-    if STATIC_ARGS.production_mode {
-        let uplink_extenions_path = common::get_extensions_dir()?;
-        let uplink_extensions_dir = fs::read_dir(uplink_extenions_path)?;
-        add_to_extensions(uplink_extensions_dir)?;
-    }
-
-    Ok(extensions)
-}
-
-fn scaled_window_size(
-    inner: PhysicalSize<u32>,
-    desktop: &std::rc::Rc<DesktopService>,
-) -> PhysicalSize<u32> {
-    if cfg!(target_os = "macos") {
-        // On Mac window sizes are kinda funky.
-        // They are scaled with the window scale factor so they dont correspond to app pixels
-        let logical: LogicalSize<f64> = (inner.width as f64, inner.height as f64).into();
-        let scale = desktop.webview.window().scale_factor();
-        logical.to_physical(1_f64 / scale)
-    } else {
-        inner
-    }
-}
-
-fn scaled_window_position(
-    position: PhysicalPosition<i32>,
-    desktop: &std::rc::Rc<DesktopService>,
-) -> PhysicalPosition<i32> {
-    if cfg!(target_os = "macos") {
-        // On Mac window the positions are kinda funky.
-        // They are scaled with the window scale factor so they dont correspond to actual position
-        let logical: LogicalPosition<f64> = (position.x as f64, position.y as f64).into();
-        let scale = desktop.webview.window().scale_factor();
-        logical.to_physical(1_f64 / scale)
-    } else {
-        position
-    }
-}
-
-#[component]
-fn AppNav<'a>(
-    cx: Scope,
-    active: UplinkRoute,
-    onnavigate: Option<EventHandler<'a, ()>>,
-    tooltip_direction: Option<ArrowPosition>,
-) -> Element<'a> {
-    use kit::components::nav::Route as UIRoute;
-
-    let state = use_shared_state::<State>(cx)?;
-    let navigator = use_navigator(cx);
-    let pending_friends = state.read().friends().incoming_requests.len();
-    let unreads: u32 = state
-        .read()
-        .chats_sidebar()
-        .iter()
-        .map(|c| c.unreads())
-        .sum();
-
-    let chat_route = UIRoute {
-        to: "/chat",
-        name: get_local_text("uplink.chats"),
-        icon: Icon::ChatBubbleBottomCenterText,
-        child: (unreads > 0).then(|| {
-            cx.render(rsx!(div {
-                class: "nav-unread-indicator",
-                span {
-                    class: "unread-text",
-                    unreads.to_string(),
-                }
-            }))
-        }),
-        context_items: (unreads > 0).then(|| {
-            cx.render(rsx!(ContextItem {
-                aria_label: "clear-unreads".into(),
-                text: get_local_text("uplink.clear-unreads"),
-                onpress: move |_| {
-                    state.write().mutate(Action::ClearAllUnreads);
-                }
-            },))
-        }),
-        ..UIRoute::default()
-    };
-    let settings_route = UIRoute {
-        to: "/settings",
-        name: get_local_text("settings.settings"),
-        icon: Icon::Cog6Tooth,
-        ..UIRoute::default()
-    };
-    let friends_route = UIRoute {
-        to: "/friends",
-        name: get_local_text("friends.friends"),
-        icon: Icon::Users,
-        with_badge: if pending_friends > 0 {
-            Some(pending_friends.to_string())
-        } else {
-            None
-        },
-        loading: None,
-        ..UIRoute::default()
-    };
-    let files_route = UIRoute {
-        to: "/files",
-        name: get_local_text("files.files"),
-        icon: Icon::Folder,
-        ..UIRoute::default()
-    };
-    let _routes = vec![chat_route, files_route, friends_route, settings_route];
-
-    render!(kit::components::nav::Nav {
-        routes: _routes,
-        active: match active {
-            UplinkRoute::ChatLayout {} => "/chat",
-            UplinkRoute::SettingsLayout {} => "/settings",
-            UplinkRoute::FriendsLayout {} => "/friends",
-            UplinkRoute::FilesLayout {} => "/files",
-            _ => "",
-        },
-        onnavigate: move |r| {
-            if let Some(f) = onnavigate {
-                f.call(());
-            }
-
-            let new_layout = match r {
-                "/chat" => UplinkRoute::ChatLayout {},
-                "/settings" => UplinkRoute::SettingsLayout {},
-                "/friends" => UplinkRoute::FriendsLayout {},
-                "/files" => UplinkRoute::FilesLayout {},
-                _ => UplinkRoute::ChatLayout {},
-            };
-
-            navigator.replace(new_layout);
-        },
-        tooltip_direction: tooltip_direction.unwrap_or(ArrowPosition::Bottom),
-    })
-}
-
-struct LogDropper {}
-
-impl Drop for LogDropper {
-    fn drop(&mut self) {
-        // this terminates the logger thread
-        logger::set_save_to_file(false);
-    }
-=======
     uplink::main_lib();
->>>>>>> 70399e65
 }