#![cfg_attr(feature = "production_mode", windows_subsystem = "windows")]
#![allow(non_snake_case)]
// the above macro will make uplink be a "window" application instead of a  "console" application for Windows.

use clap::Parser;
use common::icons::outline::Shape as Icon;
use common::icons::Icon as IconElement;
use common::language::get_local_text;
use common::notifications::{NotificationAction, NOTIFICATION_LISTENER};
use common::warp_runner::ui_adapter::MessageEvent;
use common::warp_runner::BlinkCmd;
use common::warp_runner::WarpEvent;
use common::{get_extras_dir, warp_runner, LogProfile, STATIC_ARGS, WARP_CMD_CH, WARP_EVENT_CH};

use components::calldialog::CallDialog;
use dioxus::prelude::*;
use dioxus_desktop::{
    tao::{dpi::LogicalSize, event::WindowEvent},
    use_window,
};
use dioxus_router::prelude::{use_navigator, Outlet, Routable, Router};
use extensions::UplinkExtension;
use futures::channel::oneshot;
use futures::StreamExt;
use kit::components::context_menu::{ContextItem, ContextMenu};
use kit::components::topbar_controls::Topbar_Controls;
use kit::components::user_image::UserImage;
use kit::components::user_image_group::UserImageGroup;
use kit::elements::button::Button;
use kit::elements::Appearance;
use kit::layout::modal::Modal;
use notify::{RecommendedWatcher, RecursiveMode, Watcher};
use once_cell::sync::Lazy;
use tokio::sync::broadcast::error::RecvError;
use utils::build_user_from_identity;
use uuid::Uuid;

use std::collections::HashMap;

use std::fs;
use std::path::PathBuf;
use std::process::Command;
use std::time::Instant;

use std::sync::Arc;

use crate::auth_guard::AuthGuard;
use crate::components::debug_logger::DebugLogger;
use crate::components::toast::Toast;
use crate::components::topbar::release_info::Release_Info;
use crate::layouts::friends::FriendsLayout;
use crate::layouts::loading::{use_loaded_assets, LoadingWash};
use crate::layouts::settings::SettingsLayout;
use crate::layouts::storage::FilesLayout;
use dioxus_desktop::use_wry_event_handler;
use dioxus_desktop::wry::application::event::Event as WryEvent;
use tokio::sync::{mpsc, Mutex};
use tokio::time::{sleep, Duration};
use warp::logging::tracing::log::{self, LevelFilter};

use crate::utils::auto_updater::{
    DownloadProgress, DownloadState, SoftwareDownloadCmd, SoftwareUpdateCmd,
};

use crate::layouts::chat::ChatLayout;
use crate::utils::build_participants;
use crate::window_manager::WindowManagerCmdChannels;
use common::{
    state::{storage, ui::WindowMeta, Action, State},
    warp_runner::{ConstellationCmd, RayGunCmd, WarpCmd},
};
use std::panic;

use kit::STYLE as UIKIT_STYLES;
pub const APP_STYLE: &str = include_str!("./compiled_styles.css");
mod auth_guard;
mod bootstrap;
mod components;
mod extension_browser;
mod layouts;
mod logger;
mod overlay;
mod prism_paths;
mod utils;
mod webview_config;
mod window_builder;
mod window_manager;

pub use auth_guard::AuthPages;

pub static OPEN_DYSLEXIC: &str = include_str!("./open-dyslexic.css");

// used to close the popout player, among other things
pub static WINDOW_CMD_CH: Lazy<WindowManagerCmdChannels> = Lazy::new(|| {
    let (tx, rx) = tokio::sync::mpsc::unbounded_channel();
    WindowManagerCmdChannels {
        tx,
        rx: Arc::new(Mutex::new(rx)),
    }
});

fn main() {
    // 1. fix random system quirks
    bootstrap::platform_quirks();

    // 2. configure logging via the cli
    bootstrap::configure_logger(common::Args::parse().profile);

    // 3. Make sure that if the app panics we can catch it
    bootstrap::set_app_panic_hook();

    // 4. Make sure all system dirs are ready
    bootstrap::create_uplink_dirs();

    // 5. Finally, launch the app
    dioxus_desktop::launch_cfg(entry, webview_config::webview_config())
}

#[derive(Routable, Clone)]
enum UplinkRoute {
    // We want to wrap every router in a layout that renders the content via an outlet
    #[layout(app_layout)]
    //
    //
    #[redirect("/", || UplinkRoute::ChatLayout {})]
    #[route("/chat")]
    ChatLayout {},

    #[route("/settings")]
    SettingsLayout {},

    #[route("/friends")]
    FriendsLayout {},

    #[route("/files")]
    FilesLayout {},
}

fn entry(cx: Scope) -> Element {
    // 1. Make sure the warp engine is turned on before doing anything
    bootstrap::use_warp_runner(cx);

    // 2. Guard the app with the auth
    let auth = use_state(cx, || AuthPages::Unlock);
    let AuthPages::Success(identity) = auth.get() else {
        return render! { AuthGuard { page: auth.clone() }};
    };

    // 3. Make sure global context is setup before rendering anything downstream
    bootstrap::use_boostrap(cx, identity)?;

    // 4. Throw up a loading screen until our assets are ready
    if use_loaded_assets(cx).value().is_none() {
        return render! { LoadingWash {} };
    }

    // 5. Finally, render the app
    render! {
        Router::<UplinkRoute>{}
    }
}

// This needs to be in a layout since the notification listener needs a handle to the router
// Eventually this restriction will be lifted once global contexts in dioxus are global accessible
fn app_layout(cx: Scope) -> Element {
    log::trace!("rendering app");

    use_auto_updater(cx)?;
    use_app_coroutines(cx)?;
    use_router_notification_listener(cx)?;

    render! {
        AppStyle {}
        div { id: "app-wrap",
            Titlebar {},
            Toasts {},
            InnerCallDialog {},
            Outlet::<UplinkRoute>{},
            AppLogger {},
        },
    }
<<<<<<< HEAD
=======

    let size = desktop.webview.inner_size();
    #[cfg(target_os = "macos")]
    let mut minimal_width = 600;

    #[cfg(not(target_os = "macos"))]
    let minimal_width = 600;

    #[cfg(target_os = "macos")]
    {
        minimal_width = (minimal_width as f64 * desktop.webview.window().scale_factor()) as u32;
    }
    // Update the window metadata now that we've created a window
    let window_meta = WindowMeta {
        focused: desktop.is_focused(),
        maximized: desktop.is_maximized(),
        minimized: desktop.is_minimized(),
        minimal_view: size.width < minimal_width, // todo: why is it that on Linux, checking if desktop.inner_size().width < 600 is true?
    };
    state.ui.metadata = window_meta;
    state.set_warp_ch(WARP_CMD_CH.tx.clone());

    use_shared_state_provider(cx, || state);
    use_shared_state_provider(cx, DownloadState::default);

    cx.render(rsx!(crate::app {}))
>>>>>>> 8008475d
}

fn AppStyle(cx: Scope) -> Element {
    let state = use_shared_state::<State>(cx)?;

    let mut font_style = String::new();
    if let Some(font) = state.read().ui.font.clone() {
        font_style = format!(
            "
        @font-face {{
            font-family: CustomFont;
            src: url('{}');
        }}
        body,
        html {{
            font-family: CustomFont, sans-serif;
        }}
        ",
            font.path
        );
    }

    // this gets rendered at the bottom. this way you don't have to scroll past all the use_futures to see what this function renders

    // render the Uplink app
    let open_dyslexic = if state.read().configuration.general.dyslexia_support {
        OPEN_DYSLEXIC
    } else {
        ""
    };

    let font_scale = format!(
        "html {{ font-size: {}rem; }}",
        state.read().settings.font_scale()
    );

    let theme = state
        .read()
        .ui
        .theme
        .as_ref()
        .map(|theme| theme.styles.clone())
        .unwrap_or_default();

    let accent_color = state.read().ui.accent_color;
    let accent_color = if let Some(color) = accent_color {
        format!(
            ":root {{
                    --primary: rgb({},{},{});
                }}",
            color.0, color.1, color.2,
        )
    } else {
        "".into()
    };
    use prism_paths::{PRISM_STYLE, PRISM_THEME};

    render! {
        style { "{UIKIT_STYLES} {APP_STYLE} {PRISM_STYLE} {PRISM_THEME} {theme} {accent_color} {font_style} {open_dyslexic} {font_scale}" },
    }
}

fn use_auto_updater(cx: &ScopeState) -> Option<()> {
    let download_state = use_shared_state::<DownloadState>(cx)?;
    let updater_ch = use_coroutine(cx, |mut rx: UnboundedReceiver<SoftwareUpdateCmd>| {
        to_owned![download_state];
        async move {
            while let Some(mut ch) = rx.next().await {
                while let Some(percent) = ch.0.recv().await {
                    if percent >= download_state.read().progress + 5_f32 {
                        download_state.write().progress = percent;
                    }
                }
                download_state.write().stage = DownloadProgress::Finished;
            }
        }
    });

    let _download_ch = use_coroutine(cx, |mut rx: UnboundedReceiver<SoftwareDownloadCmd>| {
        to_owned![updater_ch];
        async move {
            while let Some(dest) = rx.next().await {
                let (tx, rx) = mpsc::unbounded_channel::<f32>();
                updater_ch.send(SoftwareUpdateCmd(rx));
                match utils::auto_updater::download_update(dest.0.clone(), tx).await {
                    Ok(downloaded_version) => {
                        log::debug!("downloaded version {downloaded_version}");
                    }
                    Err(e) => {
                        log::error!("failed to download update: {e}");
                    }
                }
            }
        }
    });

    Some(())
}

fn use_app_coroutines(cx: &ScopeState) -> Option<()> {
    let desktop = use_window(cx);
    let state = use_shared_state::<State>(cx)?;

    // don't fetch stuff from warp when using mock data
    let items_init = use_ref(cx, || STATIC_ARGS.use_mock);

    // `use_future`s
    // all of Uplinks periodic tasks are located here. it's a lot to read but
    // it's better to have them in one place. this makes it a lot easier to find them.
    // there are 2 categories of tasks: warp tasks and UI tasks
    //
    // warp tasks
    // handle warp events
    // initialize friends: load from warp and store in State
    // initialize conversations: same
    //
    // UI tasks
    // clear toasts
    // update message timestamps
    // control child windows
    // clear typing indicator
    //
    // misc
    // when a task requires the UI be updated, `needs_update` is set.
    // when mock data is used, friends and conversations are generated randomly,
    //     not loaded from Warp. however, warp_runner continues to operate normally.
    //

    // There is currently an issue in Tauri/Wry where the window size is not reported properly.
    // Thus we bind to the resize event itself and update the size from the webview.
    let webview = desktop.webview.clone();
    let first_resize = use_ref(cx, || true);
    use_wry_event_handler(cx, {
        to_owned![state, desktop, first_resize];
        move |event, _| match event {
            WryEvent::WindowEvent {
                event: WindowEvent::Focused(focused),
                ..
            } => {
                //log::trace!("FOCUS CHANGED {:?}", *focused);
                if state.read().ui.metadata.focused != *focused {
                    state.write().ui.metadata.focused = *focused;

                    if *focused {
                        state.write().ui.notifications.clear_badge();
                        let _ = state.write().save();
                    }
                }
            }
            WryEvent::WindowEvent {
                event: WindowEvent::CloseRequested,
                ..
            } => state
                .write()
                .mutate(Action::ClearAllPopoutWindows(desktop.clone())),
            WryEvent::WindowEvent {
                event: WindowEvent::Resized(_),
                ..
            } => {
                if state.read().ui.window_maximized
                    && *first_resize.read()
                    && cfg!(not(target_os = "windows"))
                {
                    desktop.set_inner_size(LogicalSize::new(950.0, 600.0));
                    *first_resize.write_silent() = false;
                }
                let size = webview.inner_size();

                #[cfg(target_os = "macos")]
                let mut minimal_width = 600;

                #[cfg(not(target_os = "macos"))]
                let minimal_width = 600;
                // On Mac window sizes are kinda funky.
                // They are scaled with the window scale factor so they dont correspond to app pixels
                #[cfg(target_os = "macos")]
                {
                    minimal_width = (minimal_width as f64 * webview.window().scale_factor()) as u32;
                }
                //log::trace!(
                //    "Resized - PhysicalSize: {:?}, Minimal: {:?}",
                //    size,
                //    size.width < 1200
                //);

                let metadata = state.read().ui.metadata.clone();
                log::debug!("resize {:?}", size);
                let new_metadata = WindowMeta {
                    minimal_view: size.width < minimal_width,
                    ..metadata
                };
                if metadata != new_metadata {
                    state.write().ui.sidebar_hidden = new_metadata.minimal_view;
                    state.write().ui.metadata = new_metadata;
                }
            }
            _ => {}
        }
    });

    // update state in response to warp events
    use_future(cx, (), |_| {
        to_owned![state];
        let schedule: Arc<dyn Fn(ScopeId) + Send + Sync> = cx.schedule_update_any();
        async move {
            // don't process warp events until friends and chats have been loaded
            while !state.read().initialized {
                tokio::time::sleep(std::time::Duration::from_millis(10)).await;
            }
            let warp_event_rx = WARP_EVENT_CH.rx.clone();
            log::trace!("starting warp_runner use_future");
            // it should be sufficient to lock once at the start of the use_future. this is the only place the channel should be read from. in the off change that
            // the future restarts (it shouldn't), the lock should be dropped and this wouldn't block.
            let mut ch = warp_event_rx.lock().await;
            while let Some(evt) = ch.recv().await {
                // Update only relevant components for attachment progress events
                if let WarpEvent::Message(MessageEvent::AttachmentProgress {
                    progress,
                    conversation_id,
                    msg,
                }) = evt
                {
                    state
                        .write_silent()
                        .update_outgoing_messages(conversation_id, msg, progress);
                    let read = state.read();
                    if read
                        .get_active_chat()
                        .map(|c| c.id.eq(&conversation_id))
                        .unwrap_or_default()
                    {
                        //Update the component only instead of whole state
                        if let Some(v) = read.scope_ids.pending_message_component {
                            schedule(ScopeId(v))
                        }
                    }
                } else {
                    state.write().process_warp_event(evt);
                }
            }
        }
    });

    // focus handler for notifications
    use_future(cx, (), |_| {
        to_owned![desktop];
        async move {
            let channel = common::notifications::FOCUS_SCHEDULER.rx.clone();
            let mut ch = channel.lock().await;
            while (ch.recv().await).is_some() {
                desktop.set_focus();
            }
        }
    });

    // clear toasts
    use_future(cx, (), |_| {
        to_owned![state];
        async move {
            loop {
                sleep(Duration::from_secs(1)).await;
                if !state.read().has_toasts() {
                    continue;
                }
                log::trace!("decrement toasts");
                state.write().decrement_toasts();
            }
        }
    });

    // clear typing indicator
    use_future(cx, (), |_| {
        to_owned![state];
        async move {
            loop {
                sleep(Duration::from_secs(STATIC_ARGS.typing_indicator_timeout)).await;
                if state.write_silent().clear_typing_indicator(Instant::now()) {
                    log::trace!("clear typing indicator");
                    state.write();
                }
            }
        }
    });

    // periodically refresh message timestamps and friend's status messages
    use_future(cx, (), |_| {
        to_owned![state];
        async move {
            loop {
                // simply triggering an update will refresh the message timestamps
                sleep(Duration::from_secs(60)).await;
                log::trace!("refresh timestamps");
                state.write();
            }
        }
    });

    // check for updates
    use_future(cx, (), |_| {
        to_owned![state];
        async move {
            loop {
                let latest_release = match utils::auto_updater::check_for_release().await {
                    Ok(opt) => match opt {
                        Some(r) => r,
                        None => {
                            sleep(Duration::from_secs(3600 * 24)).await;
                            continue;
                        }
                    },
                    Err(e) => {
                        log::error!("failed to check for release: {e}");
                        sleep(Duration::from_secs(3600 * 24)).await;
                        continue;
                    }
                };
                if state.read().settings.update_dismissed == Some(latest_release.tag_name.clone()) {
                    sleep(Duration::from_secs(3600 * 24)).await;
                    continue;
                }
                state.write().update_available(latest_release.tag_name);
                sleep(Duration::from_secs(3600 * 24)).await;
            }
        }
    });

    // control child windows
    use_future(cx, (), |_| {
        to_owned![desktop, state];
        async move {
            let window_cmd_rx = WINDOW_CMD_CH.rx.clone();
            let mut ch = window_cmd_rx.lock().await;
            while let Some(cmd) = ch.recv().await {
                window_manager::handle_cmd(state.clone(), cmd, desktop.clone()).await;
            }
        }
    });

    // init state from warp
    // also init extensions
    use_future(cx, (), |_| {
        to_owned![state];
        async move {
            if state.read().initialized {
                return;
            }

            // this is technically bad because it blocks the async runtime
            match get_extensions() {
                Ok(ext) => {
                    for (name, extension) in ext {
                        state.write().ui.extensions.insert(name, extension);
                    }
                }
                Err(e) => {
                    log::error!("failed to get extensions: {e}");
                }
            }
            log::debug!(
                "Loaded {} extensions.",
                state.read().ui.extensions.values().count()
            );

            let warp_cmd_tx = WARP_CMD_CH.tx.clone();
            let res = loop {
                let (tx, rx) = oneshot::channel();
                if let Err(e) =
                    warp_cmd_tx.send(WarpCmd::RayGun(RayGunCmd::InitializeWarp { rsp: tx }))
                {
                    log::error!("failed to send command to initialize warp {}", e);
                    tokio::time::sleep(Duration::from_secs(1)).await;
                    continue;
                }

                let res = rx.await.expect("failed to get response from warp_runner");

                let res = match res {
                    Ok(r) => r,
                    Err(e) => {
                        log::error!("failed to initialize warp: {}", e);
                        tokio::time::sleep(Duration::from_secs(1)).await;
                        continue;
                    }
                };

                break res;
            };

            state
                .write()
                .init_warp(res.friends, res.chats, res.converted_identities);
        }
    });

    // initialize files
    use_future(cx, (), |_| {
        to_owned![items_init, state];
        async move {
            if *items_init.read() {
                return;
            }
            let warp_cmd_tx = WARP_CMD_CH.tx.clone();
            let (tx, rx) = oneshot::channel::<Result<storage::Storage, warp::error::Error>>();

            if let Err(e) = warp_cmd_tx.send(WarpCmd::Constellation(
                ConstellationCmd::GetItemsFromCurrentDirectory { rsp: tx },
            )) {
                log::error!("failed to initialize Files {}", e);
                return;
            }

            let res = rx.await.expect("failed to get response from warp_runner");

            log::trace!("init items");
            match res {
                Ok(storage) => state.write().storage = storage,
                Err(e) => {
                    log::error!("init items failed: {}", e);
                }
            }

            *items_init.write() = true;
        }
    });

    // detect when new extensions are placed in the "extensions" folder, and load them.
    use_future(cx, (), |_| {
        to_owned![state];
        async move {
            let (tx, mut rx) = futures::channel::mpsc::unbounded();
            let mut watcher = match RecommendedWatcher::new(
                move |res| {
                    let _ = tx.unbounded_send(res);
                },
                notify::Config::default().with_poll_interval(Duration::from_secs(1)),
            ) {
                Ok(watcher) => watcher,
                Err(e) => {
                    log::error!("{e}");
                    return;
                }
            };

            // Add a path to be watched. All files and directories at that path and
            // below will be monitored for changes.
            if let Err(e) = watcher.watch(
                STATIC_ARGS.extensions_path.as_path(),
                RecursiveMode::Recursive,
            ) {
                log::error!("{e}");
                return;
            }

            while let Some(event) = rx.next().await {
                let event = match event {
                    Ok(event) => event,
                    Err(e) => {
                        log::error!("{e}");
                        continue;
                    }
                };

                log::debug!("{event:?}");
                match get_extensions() {
                    Ok(ext) => {
                        state.write().mutate(Action::RegisterExtensions(ext));
                    }
                    Err(e) => {
                        log::error!("failed to get extensions: {e}");
                    }
                }
            }
        }
    });

    Some(())
}

fn get_update_icon(cx: Scope) -> Element {
    log::trace!("rendering get_update_icon");
    let state = use_shared_state::<State>(cx)?;
    let download_state = use_shared_state::<DownloadState>(cx)?;
    let desktop = use_window(cx);
    let _download_ch = use_coroutine_handle::<SoftwareDownloadCmd>(cx)?;

    let new_version = match state.read().settings.update_available.as_ref() {
        Some(u) => u.clone(),
        None => return cx.render(rsx!("")),
    };

    let update_msg = format!(
        "{}: {}",
        get_local_text("uplink.update-available"),
        new_version,
    );
    let downloading_msg = format!(
        "{}: {}%",
        get_local_text("uplink.update-downloading"),
        download_state.read().progress as u32
    );
    let downloaded_msg = get_local_text("uplink.update-downloaded");

    let stage = download_state.read().stage;
    match stage {
        DownloadProgress::Idle => cx.render(rsx!(
            ContextMenu {
                key: "update-available-menu",
                id: "update-available-menu".to_string(),
                items: cx.render(rsx!(
                    ContextItem {
                        aria_label: "update-menu-dismiss".into(),
                        text: get_local_text("uplink.update-menu-dismiss"),
                        onpress: move |_| {
                            state.write().mutate(Action::DismissUpdate);
                        }
                    },
                    ContextItem {
                        aria_label: "update-menu-download".into(),
                        text: get_local_text("uplink.update-menu-download"),
                        onpress: move |_| {
                            download_state.write().stage = DownloadProgress::PickFolder;

                        }
                    }
                )),
                div {
                    id: "update-available",
                    aria_label: "update-available",
                    onclick: move |_| {
                        download_state.write().stage = DownloadProgress::PickFolder;

                    },
                    IconElement {
                        icon: common::icons::solid::Shape::ArrowDownCircle,
                    },
                    "{update_msg}",
                }
            }
        )),
        DownloadProgress::PickFolder => cx.render(rsx!(get_download_modal {
            on_dismiss: move |_| {
                download_state.write().stage = DownloadProgress::Idle;
            },
            // is never used
            // on_submit: move |dest: PathBuf| {
            //     download_state.write().stage = DownloadProgress::Pending;
            //     download_state.write().destination = Some(dest.clone());
            //     download_ch.send(SoftwareDownloadCmd(dest));
            // }
        })),
        DownloadProgress::_Pending => cx.render(rsx!(div {
            id: "update-available",
            class: "topbar-item",
            aria_label: "update-available",
            "{downloading_msg}"
        })),
        DownloadProgress::Finished => {
            cx.render(rsx!(div {
                id: "update-available",
                class: "topbar-item",
                aria_label: "update-available",
                onclick: move |_| {
                    // be sure to update this before closing the app
                    state.write().mutate(Action::DismissUpdate);
                    if let Some(dest) = download_state.read().destination.clone() {
                        std::thread::spawn(move ||  {

                            let cmd = if cfg!(target_os = "windows") {
                                "explorer"
                            } else if cfg!(target_os = "linux") {
                                "xdg-open"
                            } else if cfg!(target_os = "macos") {
                                "open"
                            } else {
                               eprintln!("unknown OS type. failed to open files browser");
                               return;
                            };
                            Command::new(cmd)
                            .arg(dest)
                            .spawn()
                            .unwrap();
                        });
                        desktop.close();
                    } else {
                        log::error!("attempted to download update without download location");
                    }
                    download_state.write().destination = None;
                    download_state.write().stage = DownloadProgress::Idle;
                },
                "{downloaded_msg}"
            }))
        }
    }
}

#[inline_props]
pub fn get_download_modal<'a>(
    cx: Scope<'a>,
    //on_submit: EventHandler<'a, PathBuf>,
    on_dismiss: EventHandler<'a, ()>,
) -> Element<'a> {
    let download_location: &UseState<Option<PathBuf>> = use_state(cx, || None);

    let dl = download_location.current();
    let _disp_download_location = dl
        .as_ref()
        .clone()
        .map(|x| x.to_string_lossy().to_string())
        .unwrap_or_default();

    cx.render(rsx!(Modal {
        onclose: move |_| on_dismiss.call(()),
        open: true,
        children: cx.render(rsx!(
            div {
            class: "download-modal disp-flex col",
            h1 {
                get_local_text("updates.title")
            },
            ul {
                class: "instruction-list",
                li {
                    get_local_text("updates.instruction1")
                },
                li {
                    Button {
                        text: get_local_text("updates.download-label"),
                        aria_label: get_local_text("updates.download-label"),
                        appearance: Appearance::Secondary,
                        onpress: |_| {
                            let _ = open::that("https://github.com/Satellite-im/Uplink/releases/latest");
                        }
                    }
                },
                li {
                    get_local_text("updates.instruction2")
                },
                li {
                    get_local_text("updates.instruction3")
                },
                li {
                    get_local_text("updates.instruction4")
                }
            },
            p {
                get_local_text("updates.instruction5")
            },
            // dl.as_ref().clone().map(|dest| rsx!(
            //     Button {
            //         text: "download installer".into(),
            //         onpress: move |_| {
            //            on_submit.call(dest.clone());
            //         }
            //     }
            // ))
        }
        ))
    }))
}

fn AppLogger(cx: Scope) -> Element {
    let state = use_shared_state::<State>(cx)?;

    if !state.read().initialized {
        return cx.render(rsx!(()));
    }

    cx.render(rsx!(state
        .read()
        .configuration
        .developer
        .developer_mode
        .then(|| rsx!(DebugLogger {}))))
}

fn Toasts(cx: Scope) -> Element {
    let state = use_shared_state::<State>(cx)?;
    cx.render(rsx!(state.read().ui.toast_notifications.iter().map(
        |(id, toast)| {
            rsx!(Toast {
                id: *id,
                with_title: toast.title.clone(),
                with_content: toast.content.clone(),
                icon: toast.icon.unwrap_or(Icon::InformationCircle),
                appearance: Appearance::Secondary,
            },)
        }
    )))
}

fn Titlebar(cx: Scope) -> Element {
    let desktop = use_window(cx);

    cx.render(rsx!(
        div {
            class: "titlebar disable-select",
            onmousedown: move |_| { desktop.drag(); },
            Release_Info{},
            cx.render(rsx!(span {
                class: "inline-controls",
                get_update_icon{},
                Topbar_Controls {}
            })),
        },
    ))
}

enum CallDialogCmd {
    Accept(Uuid),
    Reject(Uuid),
}

fn InnerCallDialog(cx: Scope) -> Element {
    let state = use_shared_state::<State>(cx)?;
    let ch = use_coroutine(cx, |mut rx| {
        to_owned![state];
        async move {
            let warp_cmd_tx = WARP_CMD_CH.tx.clone();
            while let Some(cmd) = rx.next().await {
                match cmd {
                    CallDialogCmd::Accept(id) => {
                        let (tx, rx) = oneshot::channel();
                        if let Err(_e) = warp_cmd_tx.send(WarpCmd::Blink(BlinkCmd::AnswerCall {
                            call_id: id,
                            rsp: tx,
                        })) {
                            log::error!("failed to send blink command");
                            continue;
                        }

                        match rx.await {
                            Ok(_) => {
                                state.write().mutate(Action::AnswerCall(id));
                            }
                            Err(e) => {
                                log::error!("warp_runner failed to answer call: {e}");
                            }
                        }
                    }
                    CallDialogCmd::Reject(id) => {
                        let (tx, rx) = oneshot::channel();
                        if let Err(_e) = warp_cmd_tx.send(WarpCmd::Blink(BlinkCmd::RejectCall {
                            call_id: id,
                            rsp: tx,
                        })) {
                            log::error!("failed to send blink command");
                            continue;
                        }

                        match rx.await {
                            Ok(_) => {
                                state.write().ui.call_info.reject_call(id);
                            }
                            Err(e) => {
                                log::error!("warp_runner failed to answer call: {e}");
                            }
                        }
                    }
                }
            }
        }
    });

    let call = match state.read().ui.call_info.active_call() {
        Some(_) => return None,
        None => match state.read().ui.call_info.pending_calls().first() {
            Some(call) => call.clone(),
            None => return None,
        },
    };
    let mut participants = state.read().get_identities(&call.participants);
    let own_id = state.read().did_key();
    participants.retain(|x| x.did_key() != own_id);

    let my_identity = build_user_from_identity(state.read().get_own_identity());

    cx.render(rsx!(CallDialog {
        caller: cx.render(rsx!(UserImageGroup {
            participants: build_participants(&participants),
            with_username: State::join_usernames(&participants),
        },)),
        callee: cx.render(rsx!(UserImage {
            platform: my_identity.platform,
            status: my_identity.status,
            image: my_identity.photo,
            with_username: my_identity.username,
        })),
        description: get_local_text("remote-controls.incoming-call"),
        with_accept_btn: cx.render(rsx!(Button {
            icon: Icon::Phone,
            appearance: Appearance::Success,
            onpress: move |_| {
                ch.send(CallDialogCmd::Accept(call.id));
            }
        })),
        with_deny_btn: cx.render(rsx!(Button {
            icon: Icon::PhoneXMark,
            appearance: Appearance::Danger,
            onpress: move |_| {
                ch.send(CallDialogCmd::Reject(call.id));
            }
        })),
    }))
}

fn use_router_notification_listener(cx: &ScopeState) -> Option<()> {
    // this use_future replaces the notification_action_handler.
    let state = use_shared_state::<State>(cx)?;
<<<<<<< HEAD
    let navigator = use_navigator(cx);
=======
    let pending_friends = state.read().friends().incoming_requests.len();

    let chat_route = UIRoute {
        to: UPLINK_ROUTES.chat,
        name: get_local_text("uplink.chats"),
        icon: Icon::ChatBubbleBottomCenterText,
        ..UIRoute::default()
    };
    let settings_route = UIRoute {
        to: UPLINK_ROUTES.settings,
        name: get_local_text("settings.settings"),
        icon: Icon::Cog6Tooth,
        ..UIRoute::default()
    };
    let friends_route = UIRoute {
        to: UPLINK_ROUTES.friends,
        name: get_local_text("friends.friends"),
        icon: Icon::Users,
        with_badge: if pending_friends > 0 {
            Some(pending_friends.to_string())
        } else {
            None
        },
        loading: None,
    };
    let files_route = UIRoute {
        to: UPLINK_ROUTES.files,
        name: get_local_text("files.files"),
        icon: Icon::Folder,
        ..UIRoute::default()
    };
    let routes = vec![
        chat_route.clone(),
        files_route.clone(),
        friends_route.clone(),
        settings_route.clone(),
    ];

    let initial_friend_page = use_ref(cx, || FriendRoute::All);

    cx.render(rsx!(
        Router {
            Route {
                to: UPLINK_ROUTES.loading,
                LoadingLayout{}
            },
            Route {
                to: UPLINK_ROUTES.chat,
                ChatLayout {
                    route_info: RouteInfo {
                        routes: routes.clone(),
                        active: chat_route.clone(),
                    }
                }
            },
            Route {
                to: UPLINK_ROUTES.settings,
                SettingsLayout {
                    route_info: RouteInfo {
                        routes: routes.clone(),
                        active: settings_route.clone(),
                    }
                }
            },
            Route {
                to: UPLINK_ROUTES.friends,
                FriendsLayout {
                    route_info: RouteInfo {
                        routes: routes.clone(),
                        active: friends_route.clone(),
                    },
                    initial_page: initial_friend_page.clone()
                }
            },
            Route {
                to: UPLINK_ROUTES.files,
                FilesLayout {
                    route_info: RouteInfo {
                        routes: routes.clone(),
                        active: files_route,
                    }
                }
            },
            onchange: move |_| {
                if state.read().ui.is_minimal_view() {
                    state.write().mutate(Action::SidebarHidden(true));
                }
            },
            notification_action_handler {
                friend_state: initial_friend_page
            }
        }
    ))
}

// handle notification actions
// we need this here as an element to e.g. change routings

#[derive(Props)]
struct NotificationProps<'a> {
    friend_state: &'a UseRef<FriendRoute>,
}

fn notification_action_handler<'a>(cx: Scope<'a, NotificationProps<'a>>) -> Element<'a> {
    let state = use_shared_state::<State>(cx)?;
    let route = use_router(cx);
    let friend_state = cx.props.friend_state;

>>>>>>> 8008475d
    use_future(cx, (), |_| {
        to_owned![state, navigator];
        async move {
            let mut ch = NOTIFICATION_LISTENER.tx.subscribe();
            log::trace!("starting notification action listener");
            loop {
                let cmd = match ch.recv().await {
                    Ok(cmd) => cmd,
                    Err(RecvError::Closed) => {
                        log::debug!("RecvError::Closed while reading from NOTIFICATION_LISTENER");
                        return;
                    }
                    _ => {
                        tokio::time::sleep(Duration::from_millis(100)).await;
                        continue;
                    }
                };
                log::debug!("handling notification action {:#?}", cmd);
                match cmd {
                    NotificationAction::DisplayChat(uuid) => {
                        state.write_silent().mutate(Action::ChatWith(&uuid, true));
                        navigator.replace(UplinkRoute::ChatLayout {});
                    }
                    NotificationAction::FriendListPending => {
                        navigator.replace(UplinkRoute::FriendsLayout {});
                    }
                    _ => {}
                }
            }
        }
    });

    Some(())
}

fn get_extensions() -> Result<HashMap<String, UplinkExtension>, Box<dyn std::error::Error>> {
    fs::create_dir_all(&STATIC_ARGS.extensions_path)?;
    let mut extensions = HashMap::new();

    let mut add_to_extensions = |dir: fs::ReadDir| -> Result<(), Box<dyn std::error::Error>> {
        for entry in dir {
            let path = entry?.path();
            log::debug!("Found extension: {:?}", path);

            match UplinkExtension::new(path.clone()) {
                Ok(ext) => {
                    if ext.cargo_version() != extensions::CARGO_VERSION
                        || ext.rustc_version() != extensions::RUSTC_VERSION
                    {
                        log::warn!("failed to load extension: {:?} due to rustc/cargo version mismatch. cargo version: {}, rustc version: {}", &path, ext.cargo_version(), ext.rustc_version());
                        continue;
                    }
                    log::debug!("Loaded extension: {:?}", &path);
                    extensions.insert(ext.details().meta.name.into(), ext);
                }
                Err(e) => {
                    log::error!("Error loading extension: {:?}", e);
                }
            }
        }

        Ok(())
    };

    let user_extension_dir = fs::read_dir(&STATIC_ARGS.extensions_path)?;
    add_to_extensions(user_extension_dir)?;

    if STATIC_ARGS.production_mode {
        let uplink_extenions_path = common::get_extensions_dir()?;
        let uplink_extensions_dir = fs::read_dir(uplink_extenions_path)?;
        add_to_extensions(uplink_extensions_dir)?;
    }

    Ok(extensions)
}<|MERGE_RESOLUTION|>--- conflicted
+++ resolved
@@ -52,8 +52,9 @@
 use crate::layouts::loading::{use_loaded_assets, LoadingWash};
 use crate::layouts::settings::SettingsLayout;
 use crate::layouts::storage::FilesLayout;
-use dioxus_desktop::use_wry_event_handler;
+use crate::prism_paths::PrismScripts;
 use dioxus_desktop::wry::application::event::Event as WryEvent;
+use dioxus_desktop::{use_wry_event_handler, DesktopService};
 use tokio::sync::{mpsc, Mutex};
 use tokio::time::{sleep, Duration};
 use warp::logging::tracing::log::{self, LevelFilter};
@@ -113,7 +114,7 @@
     bootstrap::create_uplink_dirs();
 
     // 5. Finally, launch the app
-    dioxus_desktop::launch_cfg(entry, webview_config::webview_config())
+    dioxus_desktop::launch_cfg(app, webview_config::webview_config())
 }
 
 #[derive(Routable, Clone)]
@@ -136,7 +137,7 @@
     FilesLayout {},
 }
 
-fn entry(cx: Scope) -> Element {
+fn app(cx: Scope) -> Element {
     // 1. Make sure the warp engine is turned on before doing anything
     bootstrap::use_warp_runner(cx);
 
@@ -177,37 +178,9 @@
             InnerCallDialog {},
             Outlet::<UplinkRoute>{},
             AppLogger {},
+            PrismScripts {},
         },
     }
-<<<<<<< HEAD
-=======
-
-    let size = desktop.webview.inner_size();
-    #[cfg(target_os = "macos")]
-    let mut minimal_width = 600;
-
-    #[cfg(not(target_os = "macos"))]
-    let minimal_width = 600;
-
-    #[cfg(target_os = "macos")]
-    {
-        minimal_width = (minimal_width as f64 * desktop.webview.window().scale_factor()) as u32;
-    }
-    // Update the window metadata now that we've created a window
-    let window_meta = WindowMeta {
-        focused: desktop.is_focused(),
-        maximized: desktop.is_maximized(),
-        minimized: desktop.is_minimized(),
-        minimal_view: size.width < minimal_width, // todo: why is it that on Linux, checking if desktop.inner_size().width < 600 is true?
-    };
-    state.ui.metadata = window_meta;
-    state.set_warp_ch(WARP_CMD_CH.tx.clone());
-
-    use_shared_state_provider(cx, || state);
-    use_shared_state_provider(cx, DownloadState::default);
-
-    cx.render(rsx!(crate::app {}))
->>>>>>> 8008475d
 }
 
 fn AppStyle(cx: Scope) -> Element {
@@ -375,29 +348,13 @@
                     *first_resize.write_silent() = false;
                 }
                 let size = webview.inner_size();
-
-                #[cfg(target_os = "macos")]
-                let mut minimal_width = 600;
-
-                #[cfg(not(target_os = "macos"))]
-                let minimal_width = 600;
-                // On Mac window sizes are kinda funky.
-                // They are scaled with the window scale factor so they dont correspond to app pixels
-                #[cfg(target_os = "macos")]
-                {
-                    minimal_width = (minimal_width as f64 * webview.window().scale_factor()) as u32;
-                }
-                //log::trace!(
-                //    "Resized - PhysicalSize: {:?}, Minimal: {:?}",
-                //    size,
-                //    size.width < 1200
-                //);
-
                 let metadata = state.read().ui.metadata.clone();
                 log::debug!("resize {:?}", size);
                 let new_metadata = WindowMeta {
-                    minimal_view: size.width < minimal_width,
-                    ..metadata
+                    focused: desktop.is_focused(),
+                    maximized: desktop.is_maximized(),
+                    minimized: desktop.is_minimized(),
+                    minimal_view: size.width < get_window_minimal_width(&desktop),
                 };
                 if metadata != new_metadata {
                     state.write().ui.sidebar_hidden = new_metadata.minimal_view;
@@ -1016,118 +973,7 @@
 fn use_router_notification_listener(cx: &ScopeState) -> Option<()> {
     // this use_future replaces the notification_action_handler.
     let state = use_shared_state::<State>(cx)?;
-<<<<<<< HEAD
     let navigator = use_navigator(cx);
-=======
-    let pending_friends = state.read().friends().incoming_requests.len();
-
-    let chat_route = UIRoute {
-        to: UPLINK_ROUTES.chat,
-        name: get_local_text("uplink.chats"),
-        icon: Icon::ChatBubbleBottomCenterText,
-        ..UIRoute::default()
-    };
-    let settings_route = UIRoute {
-        to: UPLINK_ROUTES.settings,
-        name: get_local_text("settings.settings"),
-        icon: Icon::Cog6Tooth,
-        ..UIRoute::default()
-    };
-    let friends_route = UIRoute {
-        to: UPLINK_ROUTES.friends,
-        name: get_local_text("friends.friends"),
-        icon: Icon::Users,
-        with_badge: if pending_friends > 0 {
-            Some(pending_friends.to_string())
-        } else {
-            None
-        },
-        loading: None,
-    };
-    let files_route = UIRoute {
-        to: UPLINK_ROUTES.files,
-        name: get_local_text("files.files"),
-        icon: Icon::Folder,
-        ..UIRoute::default()
-    };
-    let routes = vec![
-        chat_route.clone(),
-        files_route.clone(),
-        friends_route.clone(),
-        settings_route.clone(),
-    ];
-
-    let initial_friend_page = use_ref(cx, || FriendRoute::All);
-
-    cx.render(rsx!(
-        Router {
-            Route {
-                to: UPLINK_ROUTES.loading,
-                LoadingLayout{}
-            },
-            Route {
-                to: UPLINK_ROUTES.chat,
-                ChatLayout {
-                    route_info: RouteInfo {
-                        routes: routes.clone(),
-                        active: chat_route.clone(),
-                    }
-                }
-            },
-            Route {
-                to: UPLINK_ROUTES.settings,
-                SettingsLayout {
-                    route_info: RouteInfo {
-                        routes: routes.clone(),
-                        active: settings_route.clone(),
-                    }
-                }
-            },
-            Route {
-                to: UPLINK_ROUTES.friends,
-                FriendsLayout {
-                    route_info: RouteInfo {
-                        routes: routes.clone(),
-                        active: friends_route.clone(),
-                    },
-                    initial_page: initial_friend_page.clone()
-                }
-            },
-            Route {
-                to: UPLINK_ROUTES.files,
-                FilesLayout {
-                    route_info: RouteInfo {
-                        routes: routes.clone(),
-                        active: files_route,
-                    }
-                }
-            },
-            onchange: move |_| {
-                if state.read().ui.is_minimal_view() {
-                    state.write().mutate(Action::SidebarHidden(true));
-                }
-            },
-            notification_action_handler {
-                friend_state: initial_friend_page
-            }
-        }
-    ))
-}
-
-// handle notification actions
-// we need this here as an element to e.g. change routings
-
-#[derive(Props)]
-struct NotificationProps<'a> {
-    friend_state: &'a UseRef<FriendRoute>,
-}
-
-fn notification_action_handler<'a>(cx: Scope<'a, NotificationProps<'a>>) -> Element<'a> {
-    let state = use_shared_state::<State>(cx)?;
-    let route = use_router(cx);
-    let friend_state = cx.props.friend_state;
-
->>>>>>> 8008475d
     use_future(cx, (), |_| {
         to_owned![state, navigator];
         async move {
@@ -1152,6 +998,8 @@
                         navigator.replace(UplinkRoute::ChatLayout {});
                     }
                     NotificationAction::FriendListPending => {
+                        // the FriendsLayout subscribes to these events and sets the layout accordingly.
+                        // in this case, the layout would be FriendRoute::Pending
                         navigator.replace(UplinkRoute::FriendsLayout {});
                     }
                     _ => {}
@@ -1202,4 +1050,14 @@
     }
 
     Ok(extensions)
+}
+
+fn get_window_minimal_width(desktop: &std::rc::Rc<DesktopService>) -> u32 {
+    if cfg!(target_os = "macos") {
+        // On Mac window sizes are kinda funky.
+        // They are scaled with the window scale factor so they dont correspond to app pixels
+        (600 as f64 * desktop.webview.window().scale_factor()) as u32
+    } else {
+        600
+    }
 }