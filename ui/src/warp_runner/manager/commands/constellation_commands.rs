use std::{
    ffi::OsStr,
    io::{Cursor, Read},
    path::{Path, PathBuf},
    process::{Command, Stdio},
};

use derive_more::Display;

use futures::{channel::oneshot, StreamExt};
use image::io::Reader as ImageReader;
use kit::elements::file::VIDEO_FILE_EXTENSIONS;
use mime::*;
use once_cell::sync::Lazy;
use tempfile::TempDir;
use tokio_util::io::ReaderStream;

use crate::state::storage::Storage as uplink_storage;
use crate::warp_runner::Storage as warp_storage;

use warp::{
    constellation::{directory::Directory, Progression},
    error::Error,
    logging::tracing::log,
    sync::RwLock,
};

static DIRECTORIES_AVAILABLE_TO_BROWSE: Lazy<RwLock<Vec<Directory>>> =
    Lazy::new(|| RwLock::new(Vec::new()));

#[derive(Display)]
pub enum ConstellationCmd {
    #[display(fmt = "GetItemsFromCurrentDirectory")]
    GetItemsFromCurrentDirectory {
        rsp: oneshot::Sender<Result<uplink_storage, warp::error::Error>>,
    },
    #[display(fmt = "CreateNewDirectory {{ directory_name: {directory_name} }} ")]
    CreateNewDirectory {
        directory_name: String,
        rsp: oneshot::Sender<Result<(), warp::error::Error>>,
    },
    #[display(fmt = "OpenDirectory {{ directory_name: {directory_name} }} ")]
    OpenDirectory {
        directory_name: String,
        rsp: oneshot::Sender<Result<uplink_storage, warp::error::Error>>,
    },
    #[display(fmt = "BackToPreviousDirectory {{ directory: {directory:?} }} ")]
    BackToPreviousDirectory {
        directory: Directory,
        rsp: oneshot::Sender<Result<uplink_storage, warp::error::Error>>,
    },
    #[display(fmt = "UploadFiles {{ files_path: {files_path:?} }} ")]
    UploadFiles {
        files_path: Vec<PathBuf>,
        rsp: oneshot::Sender<Result<uplink_storage, warp::error::Error>>,
    },
<<<<<<< HEAD
    #[display(
        fmt = "DownloadItems {{ file_name: {file_name:?}, local_path_to_save_file: {local_path_to_save_file:?} }} "
    )]
    DownloadFile {
        file_name: String,
        local_path_to_save_file: PathBuf,
        rsp: oneshot::Sender<Result<(), warp::error::Error>>,
=======
    #[display(fmt = "RenameItems {{ old_name: {old_name}, new_name: {new_name} }} ")]
    RenameItem {
        old_name: String,
        new_name: String,
        rsp: oneshot::Sender<Result<uplink_storage, warp::error::Error>>,
>>>>>>> 1a5aa9f7
    },
}

pub async fn handle_constellation_cmd(cmd: ConstellationCmd, warp_storage: &mut warp_storage) {
    match cmd {
        ConstellationCmd::GetItemsFromCurrentDirectory { rsp } => {
            let r = get_items_from_current_directory(warp_storage);
            let _ = rsp.send(r);
        }
        ConstellationCmd::CreateNewDirectory {
            directory_name,
            rsp,
        } => {
            let r = create_new_directory(&directory_name, warp_storage).await;
            let _ = rsp.send(r);
        }
        ConstellationCmd::OpenDirectory {
            directory_name,
            rsp,
        } => {
            let r = open_new_directory(warp_storage, &directory_name);
            let _ = rsp.send(r);
        }
        ConstellationCmd::BackToPreviousDirectory { directory, rsp } => {
            let r = go_back_to_previous_directory(warp_storage, directory);
            let _ = rsp.send(r);
        }
        ConstellationCmd::UploadFiles { files_path, rsp } => {
            let r = upload_files(warp_storage, files_path).await;
            let _ = rsp.send(r);
        }
<<<<<<< HEAD
        ConstellationCmd::DownloadFile {
            file_name,
            local_path_to_save_file,
            rsp,
        } => {
            let r = download_file(warp_storage, file_name, local_path_to_save_file).await;
            let _ = rsp.send(r);
        }
=======
        ConstellationCmd::RenameItem {
            old_name,
            new_name,
            rsp,
        } => {
            let r = rename_item(old_name, new_name, warp_storage).await;
            let _ = rsp.send(r);
        }
    }
}

async fn rename_item(
    old_name: String,
    new_name: String,
    warp_storage: &mut warp_storage,
) -> Result<uplink_storage, Error> {
    if let Err(error) = warp_storage.rename(&old_name, &new_name).await {
        log::error!("Failed to rename item: {error}");
>>>>>>> 1a5aa9f7
    }

    get_items_from_current_directory(warp_storage)
}

async fn create_new_directory(
    folder_name: &str,
    warp_storage: &mut warp_storage,
) -> Result<(), Error> {
    warp_storage.create_directory(folder_name, true).await?;
    log::debug!("New directory created: {:?}", folder_name);
    Ok(())
}

fn get_items_from_current_directory(
    warp_storage: &mut warp_storage,
) -> Result<uplink_storage, Error> {
    let current_dir = warp_storage.current_directory()?;
    let mut current_dirs = get_directories_opened();
    set_new_directory_opened(current_dirs.as_mut(), current_dir.clone());

    let items = current_dir.get_items();

    let mut directories = items
        .iter()
        .filter_map(|item| item.get_directory().ok())
        .collect::<Vec<_>>();
    let mut files = items
        .iter()
        .filter_map(|item| item.get_file().ok())
        .collect::<Vec<_>>();

    directories.sort_by_key(|b| std::cmp::Reverse(b.modified()));
    files.sort_by_key(|b| std::cmp::Reverse(b.modified()));

    let uplink_storage = uplink_storage {
        initialized: true,
        current_dir,
        directories_opened: get_directories_opened(),
        directories,
        files,
    };
    log::info!("Get items from current directory worked!");
    Ok(uplink_storage)
}

fn get_directories_opened() -> Vec<Directory> {
    DIRECTORIES_AVAILABLE_TO_BROWSE.read().to_owned()
}

fn set_new_directory_opened(current_dir: &mut Vec<Directory>, new_dir: Directory) {
    if !current_dir.contains(&new_dir) {
        log::debug!("Updating directories opened to browse");
        current_dir.push(new_dir);
        *DIRECTORIES_AVAILABLE_TO_BROWSE.write() = current_dir.to_owned()
    }
}

fn open_new_directory(
    warp_storage: &mut warp_storage,
    folder_name: &str,
) -> Result<uplink_storage, Error> {
    let current_path = PathBuf::from(
        warp_storage
            .get_path()
            .join(folder_name)
            .to_string_lossy()
            .replace('\\', "/"),
    );

    warp_storage.set_path(current_path);

    log::info!(
        "Navigation to directory {:?} worked!",
        warp_storage.get_path()
    );
    get_items_from_current_directory(warp_storage)
}

fn go_back_to_previous_directory(
    warp_storage: &mut warp_storage,
    directory: Directory,
) -> Result<uplink_storage, Error> {
    let mut current_dirs = get_directories_opened();

    loop {
        let current_dir = warp_storage.current_directory()?;
        current_dirs.remove(current_dirs.len() - 1);

        if current_dir.id() == directory.id() {
            set_new_directory_opened(current_dirs.as_mut(), current_dir);
            break;
        }

        if let Err(error) = warp_storage.go_back() {
            log::error!("Error on go back a directory: {error}");
            return Err(error);
        };
    }
    log::info!("Navigation to directory {} worked!", directory.name());
    get_items_from_current_directory(warp_storage)
}

async fn upload_files(
    warp_storage: &mut warp_storage,
    files_path: Vec<PathBuf>,
) -> Result<uplink_storage, Error> {
    let current_directory = warp_storage.current_directory()?;
    for file_path in files_path {
        let mut filename = match file_path
            .file_name()
            .map(|file| file.to_string_lossy().to_string())
        {
            Some(file) => file,
            None => continue,
        };
        let local_path = Path::new(&file_path).to_string_lossy().to_string();

        let original = filename.clone();
        let file = PathBuf::from(&original);

        filename = rename_if_duplicate(current_directory.clone(), filename.clone(), file);

        let tokio_file = match tokio::fs::File::open(&local_path).await {
            Ok(file) => file,
            Err(error) => {
                log::error!("Error on get tokio file, cancelling upload action, error: {error}");
                continue;
            }
        };

        let total_size_for_stream = match tokio_file.metadata().await {
            Ok(data) => Some(data.len() as usize),
            Err(error) => {
                log::error!("Error getting metadata: {:?}", error);
                None
            }
        };

        let file_stream = ReaderStream::new(tokio_file)
            .filter_map(|x| async { x.ok() })
            .map(|x| x.into());

        match warp_storage
            .put_stream(&filename, total_size_for_stream, file_stream.boxed())
            .await
        {
            Ok(mut upload_progress) => {
                let mut previous_percentage: usize = 0;
                let mut upload_process_started = false;

                while let Some(upload_progress) = upload_progress.next().await {
                    match upload_progress {
                        Progression::CurrentProgress {
                            name,
                            current,
                            total,
                        } => {
                            if !upload_process_started {
                                upload_process_started = true;
                                log::info!("Starting upload for {name}");
                                log::info!("0% completed -> written 0 bytes")
                            };

                            if let Some(total) = total {
                                let current_percentage =
                                    (((current as f64) / (total as f64)) * 100.) as usize;
                                if previous_percentage != current_percentage {
                                    previous_percentage = current_percentage;
                                    log::info!(
                                        "{}% completed -> written {current} bytes",
                                        (((current as f64) / (total as f64)) * 100.) as usize
                                    )
                                }
                            }
                        }
                        Progression::ProgressComplete { name, total } => {
                            log::info!(
                                "{name} has been uploaded with {} MB",
                                total.unwrap_or_default() / 1024 / 1024
                            );
                        }
                        Progression::ProgressFailed {
                            name,
                            last_size,
                            error,
                        } => {
                            log::info!(
                                "{name} failed to upload at {} MB due to: {}",
                                last_size.unwrap_or_default(),
                                error.unwrap_or_default()
                            );
                        }
                    }
                }
                match set_thumbnail_if_file_is_image(warp_storage, filename.clone()).await {
                    Ok(_) => log::info!("Image Thumbnail uploaded"),
                    Err(error) => log::error!("Error on update thumbnail for image: {:?}", error),
                }
                match set_thumbnail_if_file_is_video(warp_storage, filename.clone(), file_path) {
                    Ok(_) => log::info!("Video Thumbnail uploaded"),
                    Err(error) => log::error!("Error on update thumbnail for video: {:?}", error),
                }
                log::info!("{:?} file uploaded!", filename);
            }
            Err(error) => log::error!("Error when upload file: {:?}", error),
        }
    }
    get_items_from_current_directory(warp_storage)
}

fn rename_if_duplicate(
    current_directory: Directory,
    filename: String,
    file_pathbuf: PathBuf,
) -> String {
    let mut count_index_for_duplicate_filename = 1;
    let mut new_file_name = filename.clone();
    let original = filename;
    loop {
        if !current_directory.has_item(&new_file_name) {
            break;
        }
        let file_extension = file_pathbuf
            .extension()
            .and_then(OsStr::to_str)
            .map(str::to_string);

        let file_stem = file_pathbuf
            .file_stem()
            .and_then(OsStr::to_str)
            .map(str::to_string);

        new_file_name = match (file_stem, file_extension) {
            (Some(file_stem), Some(file_extension)) => {
                format!("{file_stem} ({count_index_for_duplicate_filename}).{file_extension}")
            }
            _ => format!("{original} ({count_index_for_duplicate_filename})"),
        };

        log::info!("Duplicate name, changing file name to {}", new_file_name);
        count_index_for_duplicate_filename += 1;
    }
    new_file_name
}

fn set_thumbnail_if_file_is_video(
    warp_storage: &warp_storage,
    filename_to_save: String,
    file_path: PathBuf,
) -> Result<(), Box<dyn std::error::Error>> {
    let video_formats = VIDEO_FILE_EXTENSIONS.to_vec();

    let file_extension = std::path::Path::new(&filename_to_save)
        .extension()
        .and_then(OsStr::to_str)
        .map(|s| format!(".{s}"))
        .unwrap_or_default();

    if !video_formats.iter().any(|f| f == &file_extension) {
        log::warn!("It is not a video file!");
        return Err(Box::from(Error::InvalidDataType));
    };

    let item = warp_storage
        .current_directory()?
        .get_item(&filename_to_save)?;

    let file_stem = file_path
        .file_stem()
        .and_then(OsStr::to_str)
        .map(str::to_string)
        .unwrap_or_default();

    let temp_dir = TempDir::new()?;

    let temp_path = temp_dir.path().join(file_stem);

    let output = Command::new("ffmpeg")
        .args([
            "-i",
            &file_path.to_string_lossy(),
            "-vf",
            "select=eq(pict_type\\,I)",
            "-q:v",
            "2",
            "-f",
            "image2",
            "-update",
            "1",
            &temp_path.to_string_lossy(),
        ])
        .stdout(Stdio::piped())
        .stderr(Stdio::null())
        .spawn()?;

    if let Some(mut child) = output.stdout {
        let mut contents = vec![];

        child.read_to_end(&mut contents)?;

        let image = std::fs::read(temp_path)?;

        let prefix = format!("data:{};base64,", IMAGE_JPEG);
        let base64_image = base64::encode(image);
        let img = prefix + base64_image.as_str();
        item.set_thumbnail(&img);
        Ok(())
    } else {
        log::warn!("Failed to save thumbnail from a video file");
        Err(Box::from(Error::InvalidConversion))
    }
}

async fn set_thumbnail_if_file_is_image(
    warp_storage: &warp_storage,
    filename_to_save: String,
) -> Result<(), Box<dyn std::error::Error>> {
    let item = warp_storage
        .current_directory()?
        .get_item(&filename_to_save)?;
    let file = warp_storage.get_buffer(&filename_to_save).await?;

    // Guarantee that is an image that has been uploaded
    ImageReader::new(Cursor::new(&file))
        .with_guessed_format()?
        .decode()?;

    // Since files selected are filtered to be jpg, jpeg, png or svg the last branch is not reachable
    let extension = Path::new(&filename_to_save)
        .extension()
        .and_then(OsStr::to_str)
        .map(|ext| ext.to_lowercase());

    let mime = match extension {
        Some(m) => match m.as_str() {
            "png" => IMAGE_PNG.to_string(),
            "jpg" => IMAGE_JPEG.to_string(),
            "jpeg" => IMAGE_JPEG.to_string(),
            "svg" => IMAGE_SVG.to_string(),
            _ => {
                log::warn!("invalid mime type: {m:?}");
                return Err(Box::from(Error::InvalidItem));
            }
        },
        None => {
            log::warn!("thumbnail has no mime type");
            return Err(Box::from(Error::InvalidItem));
        }
    };

    if !file.is_empty() {
        let prefix = format!("data:{mime};base64,");
        let base64_image = base64::encode(&file);
        let img = prefix + base64_image.as_str();
        item.set_thumbnail(&img);
        Ok(())
    } else {
        log::warn!("thumbnail file is empty");
        Err(Box::from(Error::InvalidItem))
    }
}

async fn download_file(
    warp_storage: &warp_storage,
    file_name: String,
    local_path_to_save_file: PathBuf,
) -> Result<(), Error> {
    warp_storage
        .get(&file_name, &local_path_to_save_file.to_string_lossy())
        .await?;
    log::info!("{file_name} downloaded.");
    Ok(())
}<|MERGE_RESOLUTION|>--- conflicted
+++ resolved
@@ -54,7 +54,12 @@
         files_path: Vec<PathBuf>,
         rsp: oneshot::Sender<Result<uplink_storage, warp::error::Error>>,
     },
-<<<<<<< HEAD
+    #[display(fmt = "RenameItems {{ old_name: {old_name}, new_name: {new_name} }} ")]
+    RenameItem {
+        old_name: String,
+        new_name: String,
+        rsp: oneshot::Sender<Result<uplink_storage, warp::error::Error>>,
+    },
     #[display(
         fmt = "DownloadItems {{ file_name: {file_name:?}, local_path_to_save_file: {local_path_to_save_file:?} }} "
     )]
@@ -62,13 +67,6 @@
         file_name: String,
         local_path_to_save_file: PathBuf,
         rsp: oneshot::Sender<Result<(), warp::error::Error>>,
-=======
-    #[display(fmt = "RenameItems {{ old_name: {old_name}, new_name: {new_name} }} ")]
-    RenameItem {
-        old_name: String,
-        new_name: String,
-        rsp: oneshot::Sender<Result<uplink_storage, warp::error::Error>>,
->>>>>>> 1a5aa9f7
     },
 }
 
@@ -100,7 +98,6 @@
             let r = upload_files(warp_storage, files_path).await;
             let _ = rsp.send(r);
         }
-<<<<<<< HEAD
         ConstellationCmd::DownloadFile {
             file_name,
             local_path_to_save_file,
@@ -109,7 +106,6 @@
             let r = download_file(warp_storage, file_name, local_path_to_save_file).await;
             let _ = rsp.send(r);
         }
-=======
         ConstellationCmd::RenameItem {
             old_name,
             new_name,
@@ -128,7 +124,6 @@
 ) -> Result<uplink_storage, Error> {
     if let Err(error) = warp_storage.rename(&old_name, &new_name).await {
         log::error!("Failed to rename item: {error}");
->>>>>>> 1a5aa9f7
     }
 
     get_items_from_current_directory(warp_storage)
