--- conflicted
+++ resolved
@@ -5,12 +5,8 @@
 use warp::{
     crypto::DID,
     error::Error,
-<<<<<<< HEAD
     logging::tracing::log,
-    raygun::{self, ConversationType},
-=======
     raygun::{self, ConversationType, ReactionState},
->>>>>>> 923914b2
 };
 
 use crate::{
