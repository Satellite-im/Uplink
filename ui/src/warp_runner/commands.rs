--- conflicted
+++ resolved
@@ -2,16 +2,12 @@
 
 use futures::channel::oneshot;
 use uuid::Uuid;
-<<<<<<< HEAD
-use warp::{crypto::DID, error::Error, raygun, tesseract::Tesseract};
-=======
 use warp::{
     crypto::DID,
     error::Error,
     raygun::{self, ConversationType},
     tesseract::Tesseract,
 };
->>>>>>> c5389f5d
 
 use crate::{
     logger,
@@ -99,13 +95,8 @@
         recipient: DID,
         rsp: oneshot::Sender<Result<chats::Chat, warp::error::Error>>,
     },
-<<<<<<< HEAD
-    // removes all 2-person conversations containing the recipient
-    Remove2PersonConv {
-=======
     // removes all direct conversations involving the recipient
     RemoveDirectConvs {
->>>>>>> c5389f5d
         recipient: DID,
         rsp: oneshot::Sender<Result<(), warp::error::Error>>,
     },
@@ -146,13 +137,8 @@
             };
             let _ = rsp.send(r);
         }
-<<<<<<< HEAD
-        RayGunCmd::Remove2PersonConv { recipient, rsp } => {
-            let r = raygun_remove_2person_conv(recipient, messaging).await;
-=======
         RayGunCmd::RemoveDirectConvs { recipient, rsp } => {
             let r = raygun_remove_direct_convs(recipient, messaging).await;
->>>>>>> c5389f5d
             let _ = rsp.send(r);
         }
     }
@@ -286,11 +272,7 @@
     Ok((state::Identity::from(own_identity), all_chats))
 }
 
-<<<<<<< HEAD
-async fn raygun_remove_2person_conv(
-=======
 async fn raygun_remove_direct_convs(
->>>>>>> c5389f5d
     recipient: DID,
     messaging: &mut Messaging,
 ) -> Result<(), Error> {
@@ -299,13 +281,9 @@
             for conv in convs {
                 // check if conversation should be deleted
                 // only consider conversations with 2 participants
-<<<<<<< HEAD
-                if conv.recipients().len() == 2 && conv.recipients().contains(&recipient) {
-=======
                 if conv.conversation_type() == ConversationType::Direct
                     && conv.recipients().contains(&recipient)
                 {
->>>>>>> c5389f5d
                     messaging.delete(conv.id(), None).await?;
                 }
             }
