--- conflicted
+++ resolved
@@ -96,15 +96,14 @@
         recipient: DID,
         rsp: oneshot::Sender<Result<chats::Chat, warp::error::Error>>,
     },
-<<<<<<< HEAD
     SendMessage {
         conv_id: Uuid,
         msg: Vec<String>,
-=======
+        rsp: oneshot::Sender<Result<(), warp::error::Error>>,
+    },
     // removes all direct conversations involving the recipient
     RemoveDirectConvs {
         recipient: DID,
->>>>>>> ba4a632c
         rsp: oneshot::Sender<Result<(), warp::error::Error>>,
     },
 }
@@ -132,26 +131,9 @@
     match cmd {
         RayGunCmd::InitializeConversations { rsp } => match messaging.list_conversations().await {
             Ok(convs) => {
-<<<<<<< HEAD
-                //println!("warp runner got conversations: {:#?}", convs);
-                let mut all_chats = HashMap::new();
-                for conv in convs {
-                    match conversation_to_chat(conv, account, messaging).await {
-                        Ok(chat) => {
-                            let conv_id = chat.id;
-                            let _ = all_chats.insert(chat.id, chat);
-                            if let Err(_e) = stream_manager.add_stream(conv_id, messaging).await {
-                                // todo: log error
-                            }
-                        }
-                        Err(_e) => todo!("log error"),
-                    };
-                }
-                let _ = rsp.send(Ok(all_chats));
-=======
-                let r = raygun_initialize_conversations(&convs, account, messaging).await;
+                let r = raygun_initialize_conversations(&convs, stream_manager, account, messaging)
+                    .await;
                 let _ = rsp.send(r);
->>>>>>> ba4a632c
             }
             Err(_e) => {
                 // do nothing. will cancel the channel
@@ -167,14 +149,12 @@
             };
             let _ = rsp.send(r);
         }
-<<<<<<< HEAD
         RayGunCmd::SendMessage { conv_id, msg, rsp } => {
-            println!("rayGun sending message: {:?}", &msg);
             let r = messaging.send(conv_id, None, msg).await;
-=======
+            let _ = rsp.send(r);
+        }
         RayGunCmd::RemoveDirectConvs { recipient, rsp } => {
             let r = raygun_remove_direct_convs(recipient, messaging).await;
->>>>>>> ba4a632c
             let _ = rsp.send(r);
         }
     }
@@ -290,6 +270,7 @@
 
 async fn raygun_initialize_conversations(
     convs: &[raygun::Conversation],
+    stream_manager: &mut conv_stream::Manager,
     account: &Account,
     messaging: &mut Messaging,
 ) -> Result<(state::Identity, HashMap<Uuid, chats::Chat>), Error> {
@@ -298,6 +279,12 @@
     for conv in convs {
         match conversation_to_chat(conv, account, messaging).await {
             Ok(chat) => {
+                if let Err(e) = stream_manager.add_stream(chat.id, messaging).await {
+                    logger::error(&format!(
+                        "failed to open conversation stream for conv {}: {}",
+                        chat.id, e
+                    ));
+                }
                 let _ = all_chats.insert(chat.id, chat);
             }
             Err(e) => {
