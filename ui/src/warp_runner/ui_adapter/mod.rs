--- conflicted
+++ resolved
@@ -33,7 +33,6 @@
     Unblocked(state::Identity),
 }
 
-<<<<<<< HEAD
 pub enum MessageEvent {
     Received {
         conversation_id: Uuid,
@@ -45,13 +44,7 @@
     },
 }
 
-pub async fn did_to_identity(
-    did: DID,
-    account: &mut super::Account,
-) -> Result<state::Identity, Error> {
-=======
 pub async fn did_to_identity(did: DID, account: &super::Account) -> Result<state::Identity, Error> {
->>>>>>> ba4a632c
     account
         .get_identity(did.into())
         .await
@@ -164,12 +157,8 @@
     let evt = match event {
         RayGunEventKind::ConversationCreated { conversation_id } => {
             let conv = messaging.get_conversation(conversation_id).await?;
-<<<<<<< HEAD
-            let chat = conversation_to_chat(conv, account, messaging).await?;
+            let chat = conversation_to_chat(&conv, account, messaging).await?;
             stream_manager.add_stream(chat.id, messaging).await?;
-=======
-            let chat = conversation_to_chat(&conv, account, messaging).await?;
->>>>>>> ba4a632c
             RayGunEvent::ConversationCreated(chat)
         }
         RayGunEventKind::ConversationDeleted { conversation_id } => {
