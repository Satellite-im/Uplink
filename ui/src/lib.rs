--- conflicted
+++ resolved
@@ -781,20 +781,12 @@
         to_owned![state];
         async move {
             let (tx, mut rx) = futures::channel::mpsc::unbounded();
-<<<<<<< HEAD
-            let event_handler = move |res| {
-                let _ = tx.unbounded_send(res);
-            };
-            let mut watcher = match RecommendedWatcher::new(
-                event_handler,
-=======
             let handler = move |res| {
                 _ = tx.unbounded_send(res);
             };
 
             let mut watcher = match RecommendedWatcher::new(
                 handler,
->>>>>>> 7ed0f43a
                 notify::Config::default().with_poll_interval(Duration::from_secs(1)),
             ) {
                 Ok(watcher) => watcher,
