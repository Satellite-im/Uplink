--- conflicted
+++ resolved
@@ -579,17 +579,12 @@
         }
     });
 
-    let file_tracker = use_shared_state::<TransferTracker>(cx).unwrap();
+    let file_tracker = use_context::Signal << TransferTracker >> ();
 
     // Listen to async tasks actions that should be handled on main thread
-<<<<<<< HEAD
     use_resource(|| {
         to_owned![state];
-=======
-    use_future(cx, (), |_| {
-        to_owned![state, file_tracker];
-        let schedule: Arc<dyn Fn(ScopeId) + Send + Sync> = cx.schedule_update_any();
->>>>>>> d668299c
+        let schedule: Arc<dyn Fn(ScopeId) + Send + Sync> = schedule_update_any();
         async move {
             let channel = ACTION_LISTENER.rx.clone();
             let mut ch = channel.lock().await;
@@ -614,9 +609,6 @@
                             ToastNotification::init(title, content, icon, timeout),
                         ));
                     }
-<<<<<<< HEAD
-                    _ => (),
-=======
                     ListenerAction::TransferProgress {
                         id,
                         download,
@@ -670,7 +662,6 @@
                     if let Some(v) = state.read().scope_ids.file_transfer_icon {
                         schedule(ScopeId(v))
                     }
->>>>>>> d668299c
                 }
             }
         }
@@ -1265,15 +1256,11 @@
 ) -> Element {
     use kit::components::nav::Route as UIRoute;
 
-<<<<<<< HEAD
     let state = use_context::<Signal<State>>();
     let navigator = use_navigator();
-=======
-    let state = use_shared_state::<State>(cx)?;
-    let tracker = use_shared_state::<TransferTracker>(cx)?;
-    state.write_silent().scope_ids.file_transfer_icon = Some(cx.scope_id().0);
-    let navigator = use_navigator(cx);
->>>>>>> d668299c
+    let tracker = use_context::<Signal<TransferTracker>>();
+    state.write_silent().scope_ids.file_transfer_icon = Some(current_scope_id().0);
+
     let pending_friends = state.read().friends().incoming_requests.len();
     let unreads: u32 = state
         .read()
