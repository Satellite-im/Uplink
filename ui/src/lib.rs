//TODO: Look into complex types from clippy in regards to props attr macro.
//      Low priority and can be ignored
#![allow(clippy::type_complexity)]
#![cfg_attr(feature = "production_mode", windows_subsystem = "windows")]
#![allow(non_snake_case)]
// the above macro will make uplink be a "window" application instead of a  "console" application for Windows.

use clap::Parser;
use common::icons::outline::Shape as Icon;
use common::icons::Icon as IconElement;
use common::language::{get_local_text, get_local_text_with_args};
use common::notifications::{NotificationAction, NOTIFICATION_LISTENER};
use common::state::settings::GlobalShortcut;
<<<<<<< HEAD
use common::utils::clear_temp_files_dir::clear_temp_files_directory;
use common::utils::lifecycle::use_component_lifecycle;
=======
use common::state::ToastNotification;
>>>>>>> 7853af5f
use common::warp_runner::ui_adapter::MessageEvent;
use common::warp_runner::WarpEvent;
use common::{get_extras_dir, warp_runner, STATIC_ARGS, WARP_CMD_CH, WARP_EVENT_CH};

use dioxus::prelude::*;
use dioxus_desktop::tao::dpi::{LogicalPosition, PhysicalPosition};

use dioxus_desktop::{
    tao::{dpi::LogicalSize, event::WindowEvent},
    use_window,
};

use dioxus_router::prelude::{use_navigator, Outlet, Routable, Router};
use extensions::UplinkExtension;
use futures::channel::oneshot;
use futures::StreamExt;
use kit::components::context_menu::{ContextItem, ContextMenu};
use kit::components::topbar_controls::TopbarControls;
use kit::elements::button::Button;
use kit::elements::tooltip::ArrowPosition;
use kit::elements::Appearance;
use kit::layout::modal::Modal;
use notify::{RecommendedWatcher, RecursiveMode, Watcher};
use once_cell::sync::Lazy;
use tokio::sync::broadcast::error::RecvError;

use std::collections::HashMap;

use std::fs;
use std::path::PathBuf;
use std::process::Command;
use std::time::Instant;

use std::sync::Arc;

use crate::components::debug_logger::DebugLogger;
use crate::components::toast::Toast;
use crate::components::topbar::release_info::Release_Info;
use crate::layouts::community::CommunityLayout;
use crate::layouts::friends::FriendsLayout;
use crate::layouts::loading::{use_loaded_assets, LoadingWash};
use crate::layouts::log_in::{AuthGuard, AuthPages};
use crate::layouts::settings::SettingsLayout;
use crate::layouts::storage::files_layout::FilesLayout;
use crate::misc_scripts::*;
use crate::utils::async_task_queue::{ListenerAction, ACTION_LISTENER};
use crate::utils::keyboard::KeyboardShortcuts;
use dioxus_desktop::wry::application::event::Event as WryEvent;
use dioxus_desktop::{use_wry_event_handler, DesktopService, PhysicalSize};
use tokio::sync::{mpsc, Mutex};
use tokio::time::{sleep, Duration};
use warp::logging::tracing::log::{self};

use muda::AboutMetadata;
use muda::Menu;
use muda::PredefinedMenuItem;
use muda::Submenu;

use crate::utils::auto_updater::{
    DownloadProgress, DownloadState, SoftwareDownloadCmd, SoftwareUpdateCmd,
};

use crate::layouts::chats::ChatLayout;
use crate::window_manager::WindowManagerCmdChannels;
use common::{
    state::{storage, ui::WindowMeta, Action, State},
    warp_runner::{ConstellationCmd, RayGunCmd, WarpCmd},
};
use std::panic;

use kit::STYLE as UIKIT_STYLES;
pub const APP_STYLE: &str = include_str!("./compiled_styles.css");
mod bootstrap;
mod components;
mod extension_browser;
mod layouts;
mod logger;
mod misc_scripts;
mod overlay;
mod utils;
mod webview_config;
mod window_builder;
mod window_manager;

pub static OPEN_DYSLEXIC: &str = include_str!("./open-dyslexic.css");

// used to close the popout player, among other things
pub static WINDOW_CMD_CH: Lazy<WindowManagerCmdChannels> = Lazy::new(|| {
    let (tx, rx) = tokio::sync::mpsc::unbounded_channel();
    WindowManagerCmdChannels {
        tx,
        rx: Arc::new(Mutex::new(rx)),
    }
});

pub fn main_lib() {
    // 1. fix random system quirks
    bootstrap::platform_quirks();

    // 2. configure logging via the cli
    let args = common::Args::parse();
    bootstrap::configure_logger(args.production_mode, args.log_to_file);

    // 3. Make sure that if the app panics we can catch it
    bootstrap::set_app_panic_hook();

    // 4. Make sure all system dirs are ready
    bootstrap::create_uplink_dirs();

    // mac needs the menu built a certain way.
    // the main_menu must not be dropped before launch_cfg is called.
    let main_menu = Menu::new();
    let app_menu = Submenu::new("Uplink", true);
    let edit_menu = Submenu::new("Edit", true);
    let window_menu = Submenu::new("Window", true);

    let _ = app_menu.append_items(&[
        &PredefinedMenuItem::about("About".into(), Some(AboutMetadata::default())),
        &PredefinedMenuItem::quit(None),
    ]);
    // add native shortcuts to `edit_menu` menu
    // in macOS native item are required to get keyboard shortcut
    // to works correctly
    let _ = edit_menu.append_items(&[
        &PredefinedMenuItem::undo(None),
        &PredefinedMenuItem::redo(None),
        &PredefinedMenuItem::separator(),
        &PredefinedMenuItem::cut(None),
        &PredefinedMenuItem::copy(None),
        &PredefinedMenuItem::paste(None),
        &PredefinedMenuItem::select_all(None),
    ]);

    let _ = window_menu.append_items(&[
        &PredefinedMenuItem::minimize(None),
        //&PredefinedMenuItem::zoom(None),
        &PredefinedMenuItem::separator(),
        &PredefinedMenuItem::show_all(None),
        &PredefinedMenuItem::fullscreen(None),
        &PredefinedMenuItem::separator(),
        &PredefinedMenuItem::close_window(None),
    ]);

    let _ = main_menu.append_items(&[&app_menu, &edit_menu, &window_menu]);

    #[cfg(target_os = "macos")]
    {
        main_menu.init_for_nsapp();
    }

    // 5. Finally, launch the app
    dioxus_desktop::launch_cfg(app, webview_config::webview_config())
}

#[allow(clippy::enum_variant_names)]
#[derive(Routable, Clone, Eq, PartialEq)]
pub enum UplinkRoute {
    // We want to wrap every router in a layout that renders the content via an outlet
    #[layout(app_layout)]
    //
    //
    #[redirect("/", || UplinkRoute::ChatLayout {})]
    #[route("/chat")]
    ChatLayout {},

    #[route("/settings")]
    SettingsLayout {},

    #[route("/friends")]
    FriendsLayout {},

    #[route("/files")]
    FilesLayout {},

    #[route("/community")]
    CommunityLayout {},
}

fn app(cx: Scope) -> Element {
    // 1. Make sure the warp engine is turned on before doing anything
    bootstrap::use_warp_runner(cx);

    // 2. Guard the app with the auth
    let auth = use_state(cx, || AuthPages::EntryPoint);
    let AuthPages::Success(identity) = auth.get() else {
        return render! {
        KeyboardShortcuts {
            is_on_auth_pages: true,
            on_global_shortcut: move |shortcut| {
                match shortcut {
                    GlobalShortcut::OpenDevTools => utils::keyboard::shortcut_handlers::dev::open_dev_tools(cx.scope),
                    GlobalShortcut::Unknown => log::error!("Unknown `Shortcut` called!"),
                    _ => log::info!("Just Open Dev Tools shortcut works on Auth Pages!"),
                }
                log::debug!("shortcut called {:?}", shortcut);
            }
        },
        AuthGuard { page: auth.clone() }};
    };

    // 3. Make sure global context is setup before rendering anything downstream
    bootstrap::use_bootstrap(cx, identity)?;

    // 4. Throw up a loading screen until our assets are ready
    if use_loaded_assets(cx).value().is_none() {
        return render! { LoadingWash {} };
    }

    // 5. Finally, render the app
    render! {
        Router::<UplinkRoute>{}
    }
}

// This needs to be in a layout since the notification listener needs a handle to the router
// Eventually this restriction will be lifted once global contexts in dioxus are global accessible
fn app_layout(cx: Scope) -> Element {
    log::trace!("rendering app");

    // terminate the logger thread when the app exits.
    cx.use_hook(|| LogDropper {});

    use_auto_updater(cx)?;
    use_app_coroutines(cx)?;
    use_router_notification_listener(cx)?;

    let state = use_shared_state::<State>(cx)?;

    use_component_lifecycle(
        cx,
        || {},
        move || {
            let _ = clear_temp_files_directory();
        },
    );

    render! {
        AppStyle {}
        div { id: "app-wrap",
            Titlebar {},
            KeyboardShortcuts {
                on_global_shortcut: move |shortcut| {
                    match shortcut {
                        GlobalShortcut::ToggleMute => utils::keyboard::shortcut_handlers::audio::toggle_mute(),
                        GlobalShortcut::ToggleDeafen => utils::keyboard::shortcut_handlers::audio::toggle_deafen(),
                        GlobalShortcut::IncreaseFontSize => utils::keyboard::shortcut_handlers::font::increase_size(state.clone()),
                        GlobalShortcut::DecreaseFontSize => utils::keyboard::shortcut_handlers::font::decrease_size(state.clone()),
                        GlobalShortcut::OpenDevTools => utils::keyboard::shortcut_handlers::dev::open_dev_tools(cx),
                        GlobalShortcut::ToggleDevmode => utils::keyboard::shortcut_handlers::dev::toggle_devmode(state.clone()),
                        GlobalShortcut::Unknown => log::error!("Unknown `Shortcut` called!")
                    }
                    log::debug!("shortcut called {:?}", shortcut);
                }
            },
            Toasts {},
            Outlet::<UplinkRoute>{},
            AppLogger {},
            PrismScripts {},
        },
    }
}

fn AppStyle(cx: Scope) -> Element {
    let state = use_shared_state::<State>(cx)?;
    render! {
        style { get_app_style(&state.read()) },
    }
}

pub fn get_app_style(state: &State) -> String {
    let mut font_style = String::new();
    if let Some(font) = state.ui.font.clone() {
        font_style = format!(
            "
        @font-face {{
            font-family: CustomFont;
            src: url('{}');
        }}
        body,
        html {{
            font-family: CustomFont, sans-serif;
        }}
        ",
            font.path
        );
    }

    // this gets rendered at the bottom. this way you don't have to scroll past all the use_futures to see what this function renders

    // render the Uplink app
    let open_dyslexic = if state.configuration.general.dyslexia_support {
        OPEN_DYSLEXIC
    } else {
        ""
    };

    let font_scale = format!("html {{ font-size: {}rem; }}", state.settings.font_scale());

    let theme = state
        .ui
        .theme
        .as_ref()
        .map(|theme| theme.styles.clone())
        .unwrap_or_default();

    let accent_color = state.ui.accent_color;
    let accent_color = if let Some(color) = accent_color {
        format!(
            ":root {{
                    --primary: rgb({},{},{});
                }}",
            color.0, color.1, color.2,
        )
    } else {
        "".into()
    };

    format!("{UIKIT_STYLES} {APP_STYLE} {PRISM_STYLE} {PRISM_THEME} {theme} {accent_color} {font_style} {open_dyslexic} {font_scale}")
}

fn use_auto_updater(cx: &ScopeState) -> Option<()> {
    let download_state = use_shared_state::<DownloadState>(cx)?;
    let updater_ch = use_coroutine(cx, |mut rx: UnboundedReceiver<SoftwareUpdateCmd>| {
        to_owned![download_state];
        async move {
            while let Some(mut ch) = rx.next().await {
                while let Some(percent) = ch.0.recv().await {
                    if percent >= download_state.read().progress + 5_f32 {
                        download_state.write().progress = percent;
                    }
                }
                download_state.write().stage = DownloadProgress::Finished;
            }
        }
    });

    let _download_ch = use_coroutine(cx, |mut rx: UnboundedReceiver<SoftwareDownloadCmd>| {
        to_owned![updater_ch];
        async move {
            while let Some(dest) = rx.next().await {
                let (tx, rx) = mpsc::unbounded_channel::<f32>();
                updater_ch.send(SoftwareUpdateCmd(rx));
                match utils::auto_updater::download_update(dest.0.clone(), tx).await {
                    Ok(downloaded_version) => {
                        log::debug!("downloaded version {downloaded_version}");
                    }
                    Err(e) => {
                        log::error!("failed to download update: {e}");
                    }
                }
            }
        }
    });

    Some(())
}

fn use_app_coroutines(cx: &ScopeState) -> Option<()> {
    let desktop = use_window(cx);
    let state = use_shared_state::<State>(cx)?;

    // don't fetch stuff from warp when using mock data
    let items_init = use_ref(cx, || STATIC_ARGS.use_mock);

    // `use_future`s
    // all of Uplinks periodic tasks are located here. it's a lot to read but
    // it's better to have them in one place. this makes it a lot easier to find them.
    // there are 2 categories of tasks: warp tasks and UI tasks
    //
    // warp tasks
    // handle warp events
    // initialize friends: load from warp and store in State
    // initialize conversations: same
    //
    // UI tasks
    // clear toasts
    // update message timestamps
    // control child windows
    // clear typing indicator
    //
    // misc
    // when a task requires the UI be updated, `needs_update` is set.
    // when mock data is used, friends and conversations are generated randomly,
    //     not loaded from Warp. however, warp_runner continues to operate normally.
    //

    // There is currently an issue in Tauri/Wry where the window size is not reported properly.
    // Thus we bind to the resize event itself and update the size from the webview.
    let webview = desktop.webview.clone();
    let first_resize = use_ref(cx, || true);
    use_wry_event_handler(cx, {
        to_owned![state, desktop, first_resize];
        move |event, _| match event {
            WryEvent::WindowEvent {
                event: WindowEvent::Focused(focused),
                ..
            } => {
                //log::trace!("FOCUS CHANGED {:?}", *focused);
                if state.read().ui.metadata.focused != *focused {
                    state.write().ui.metadata.focused = *focused;

                    if *focused {
                        state.write().ui.notifications.clear_badge();
                        let _ = state.write().save();
                    }
                }
            }
            WryEvent::WindowEvent {
                event: WindowEvent::CloseRequested,
                ..
            } => state
                .write()
                .mutate(Action::ClearAllPopoutWindows(desktop.clone())),
            WryEvent::WindowEvent {
                event: WindowEvent::Moved(_),
                ..
            } => {
                // Dont use the arg provided by the WindowEvent as its not right on mac
                let position =
                    scaled_window_position(desktop.outer_position().unwrap_or_default(), &desktop);
                state.write_silent().ui.window_position = Some((position.x, position.y));
                let _ = state.write().save();
            }
            WryEvent::WindowEvent {
                event: WindowEvent::Resized(_),
                ..
            } => {
                let current_position =
                    scaled_window_position(desktop.outer_position().unwrap_or_default(), &desktop);
                let (pos_x, pos_y) = state
                    .read()
                    .ui
                    .window_position
                    .unwrap_or(current_position.into());
                let (width, height) = state.read().ui.window_size.unwrap_or((950, 600));
                if *first_resize.read() {
                    if state.read().ui.metadata.full_screen {
                        desktop.set_fullscreen(true);
                    } else {
                        desktop.set_inner_size(LogicalSize::new(width, height));
                        desktop.set_maximized(state.read().ui.metadata.maximized);
                    }
                    desktop.set_outer_position(LogicalPosition::new(pos_x, pos_y));
                    *first_resize.write_silent() = false;
                }
                let size = scaled_window_size(webview.inner_size(), &desktop);
                let metadata = state.read().ui.metadata.clone();
                let new_metadata = WindowMeta {
                    focused: desktop.is_focused(),
                    maximized: desktop.is_maximized(),
                    minimized: desktop.is_minimized(),
                    full_screen: desktop.fullscreen().is_some(),
                    minimal_view: size.width < 600,
                };
                let mut changed = false;
                if metadata != new_metadata {
                    state.write_silent().ui.sidebar_hidden = new_metadata.minimal_view;
                    state.write_silent().ui.metadata = new_metadata;
                    changed = true;
                }
                if size.width != width || size.height != height {
                    state.write_silent().ui.window_size = Some((size.width, size.height));
                    let _ = state.write_silent().save();
                    changed = true;
                }
                if current_position.x != pos_x || current_position.y != pos_y {
                    state.write_silent().ui.window_position =
                        Some((current_position.x, current_position.y));
                    changed = true;
                }
                if changed {
                    let _ = state.write().save();
                }
            }
            _ => {}
        }
    });

    // update state in response to warp events
    use_future(cx, (), |_| {
        to_owned![state];
        let schedule: Arc<dyn Fn(ScopeId) + Send + Sync> = cx.schedule_update_any();
        async move {
            // don't process warp events until friends and chats have been loaded
            while !state.read().initialized {
                tokio::time::sleep(std::time::Duration::from_millis(10)).await;
            }
            let mut ch = WARP_EVENT_CH.tx.subscribe();
            log::trace!("starting warp_runner use_future");
            // it should be sufficient to lock once at the start of the use_future. this is the only place the channel should be read from. in the off change that
            // the future restarts (it shouldn't), the lock should be dropped and this wouldn't block.
            while let Ok(evt) = ch.recv().await {
                // Update only relevant components for attachment progress events
                if let WarpEvent::Message(MessageEvent::AttachmentProgress {
                    progress,
                    conversation_id,
                    msg,
                }) = evt
                {
                    state
                        .write_silent()
                        .update_outgoing_messages(conversation_id, msg, progress);
                    let read = state.read();
                    if read
                        .get_active_chat()
                        .map(|c| c.id.eq(&conversation_id))
                        .unwrap_or_default()
                    {
                        //Update the component only instead of whole state
                        if let Some(v) = read.scope_ids.pending_message_component {
                            schedule(ScopeId(v))
                        }
                    }
                } else {
                    state.write().process_warp_event(evt);
                }
            }
        }
    });

    // focus handler for notifications
    use_future(cx, (), |_| {
        to_owned![desktop];
        async move {
            let channel = common::notifications::FOCUS_SCHEDULER.rx.clone();
            let mut ch = channel.lock().await;
            while (ch.recv().await).is_some() {
                desktop.set_focus();
            }
        }
    });

    // Listen to async tasks actions that should be handled on main thread
    use_future(cx, (), |_| {
        to_owned![state];
        async move {
            let channel = ACTION_LISTENER.rx.clone();
            let mut ch = channel.lock().await;
            while let Some(action) = ch.recv().await {
                match action {
                    ListenerAction::ToastAction {
                        title,
                        content,
                        icon,
                        timeout,
                    } => {
                        state.write().mutate(Action::AddToastNotification(
                            ToastNotification::init(title, content, icon, timeout),
                        ));
                    }
                }
            }
        }
    });

    // clear toasts
    use_future(cx, (), |_| {
        to_owned![state];
        async move {
            loop {
                sleep(Duration::from_secs(1)).await;
                if !state.read().has_toasts() {
                    continue;
                }
                log::trace!("decrement toasts");
                state.write().decrement_toasts();
            }
        }
    });

    //Update active call
    use_future(cx, (), |_| {
        to_owned![state];
        async move {
            loop {
                sleep(Duration::from_secs(1)).await;
                if state.write_silent().ui.call_info.update_active_call() {
                    state.notify_consumers();
                }
            }
        }
    });

    // clear typing indicator
    use_future(cx, (), |_| {
        to_owned![state];
        async move {
            loop {
                sleep(Duration::from_secs(STATIC_ARGS.typing_indicator_timeout)).await;
                if state.write_silent().clear_typing_indicator(Instant::now()) {
                    log::trace!("clear typing indicator");
                    state.write();
                }
            }
        }
    });

    // periodically refresh message timestamps and friend's status messages
    use_future(cx, (), |_| {
        to_owned![state];
        async move {
            loop {
                // simply triggering an update will refresh the message timestamps
                sleep(Duration::from_secs(60)).await;
                log::trace!("refresh timestamps");
                state.write();
            }
        }
    });

    // check for updates
    use_future(cx, (), |_| {
        to_owned![state];
        async move {
            loop {
                let latest_release = match utils::auto_updater::check_for_release().await {
                    Ok(opt) => match opt {
                        Some(r) => r,
                        None => {
                            sleep(Duration::from_secs(3600 * 24)).await;
                            continue;
                        }
                    },
                    Err(e) => {
                        log::error!("failed to check for release: {e}");
                        sleep(Duration::from_secs(3600 * 24)).await;
                        continue;
                    }
                };
                if state.read().settings.update_dismissed == Some(latest_release.tag_name.clone()) {
                    sleep(Duration::from_secs(3600 * 24)).await;
                    continue;
                }
                state.write().update_available(latest_release.tag_name);
                sleep(Duration::from_secs(3600 * 24)).await;
            }
        }
    });

    // control child windows
    use_future(cx, (), |_| {
        to_owned![desktop, state];
        async move {
            let window_cmd_rx = WINDOW_CMD_CH.rx.clone();
            let mut ch = window_cmd_rx.lock().await;
            while let Some(cmd) = ch.recv().await {
                window_manager::handle_cmd(state.clone(), cmd, desktop.clone()).await;
            }
        }
    });

    // init state from warp
    // also init extensions
    use_future(cx, (), |_| {
        to_owned![state];
        async move {
            if state.read().initialized {
                return;
            }

            // this is technically bad because it blocks the async runtime
            match get_extensions() {
                Ok(ext) => {
                    state.write().mutate(Action::RegisterExtensions(ext));
                }
                Err(e) => {
                    log::error!("failed to get extensions: {e}");
                }
            }
            log::debug!(
                "Loaded {} extensions.",
                state.read().ui.extensions.values().count()
            );

            let warp_cmd_tx = WARP_CMD_CH.tx.clone();
            let res = loop {
                let (tx, rx) = oneshot::channel();
                if let Err(e) =
                    warp_cmd_tx.send(WarpCmd::RayGun(RayGunCmd::InitializeWarp { rsp: tx }))
                {
                    log::error!("failed to send command to initialize warp {}", e);
                    tokio::time::sleep(Duration::from_secs(1)).await;
                    continue;
                }

                let res = rx.await.expect("failed to get response from warp_runner");

                let res = match res {
                    Ok(r) => r,
                    Err(e) => {
                        log::error!("failed to initialize warp: {}", e);
                        tokio::time::sleep(Duration::from_secs(1)).await;
                        continue;
                    }
                };

                break res;
            };

            state
                .write()
                .init_warp(res.friends, res.chats, res.converted_identities);
        }
    });

    // initialize files
    use_future(cx, (), |_| {
        to_owned![items_init, state];
        async move {
            if *items_init.read() {
                return;
            }
            let warp_cmd_tx = WARP_CMD_CH.tx.clone();
            let (tx, rx) = oneshot::channel::<Result<storage::Storage, warp::error::Error>>();

            if let Err(e) = warp_cmd_tx.send(WarpCmd::Constellation(
                ConstellationCmd::GetItemsFromCurrentDirectory { rsp: tx },
            )) {
                log::error!("failed to initialize Files {}", e);
                return;
            }

            let res = rx.await.expect("failed to get response from warp_runner");

            log::trace!("init items");
            match res {
                Ok(storage) => state.write().storage = storage,
                Err(e) => {
                    log::error!("init items failed: {}", e);
                }
            }

            *items_init.write() = true;
        }
    });

    // detect when new extensions are placed in the "extensions" folder, and load them.
    use_future(cx, (), |_| {
        to_owned![state];
        async move {
            let (tx, mut rx) = futures::channel::mpsc::unbounded();
            let mut watcher = match RecommendedWatcher::new(
                move |res| {
                    let _ = tx.unbounded_send(res);
                },
                notify::Config::default().with_poll_interval(Duration::from_secs(1)),
            ) {
                Ok(watcher) => watcher,
                Err(e) => {
                    log::error!("{e}");
                    return;
                }
            };

            // Add a path to be watched. All files and directories at that path and
            // below will be monitored for changes.
            if let Err(e) = watcher.watch(
                STATIC_ARGS.extensions_path.as_path(),
                RecursiveMode::Recursive,
            ) {
                log::error!("{e}");
                return;
            }

            while let Some(event) = rx.next().await {
                let event = match event {
                    Ok(event) => event,
                    Err(e) => {
                        log::error!("{e}");
                        continue;
                    }
                };

                log::debug!("{event:?}");
                match get_extensions() {
                    Ok(ext) => {
                        state.write().mutate(Action::RegisterExtensions(ext));
                    }
                    Err(e) => {
                        log::error!("failed to get extensions: {e}");
                    }
                }
            }
        }
    });

    Some(())
}

fn get_update_icon(cx: Scope) -> Element {
    log::trace!("rendering get_update_icon");
    let state = use_shared_state::<State>(cx)?;
    let download_state = use_shared_state::<DownloadState>(cx)?;
    let desktop = use_window(cx);
    let _download_ch = use_coroutine_handle::<SoftwareDownloadCmd>(cx)?;

    let new_version = match state.read().settings.update_available.as_ref() {
        Some(u) => u.clone(),
        None => return cx.render(rsx!("")),
    };

    let update_msg =
        get_local_text_with_args("uplink.update-available", vec![("version", new_version)]);
    let downloading_msg = get_local_text_with_args(
        "uplink.update-downloading",
        vec![("progress", download_state.read().progress as u32)],
    );
    let downloaded_msg = get_local_text("uplink.update-downloaded");

    let stage = download_state.read().stage;
    match stage {
        DownloadProgress::Idle => cx.render(rsx!(
            ContextMenu {
                key: "update-available-menu",
                id: "update-available-menu".to_string(),
                devmode: state.read().configuration.developer.developer_mode,
                items: cx.render(rsx!(
                    ContextItem {
                        aria_label: "update-menu-dismiss".into(),
                        text: get_local_text("uplink.update-menu-dismiss"),
                        onpress: move |_| {
                            state.write().mutate(Action::DismissUpdate);
                        }
                    },
                    ContextItem {
                        aria_label: "update-menu-download".into(),
                        text: get_local_text("uplink.update-menu-download"),
                        onpress: move |_| {
                            download_state.write().stage = DownloadProgress::PickFolder;

                        }
                    }
                )),
                div {
                    id: "update-available",
                    aria_label: "update-available",
                    onclick: move |_| {
                        download_state.write().stage = DownloadProgress::PickFolder;

                    },
                    IconElement {
                        icon: common::icons::solid::Shape::ArrowDownCircle,
                    },
                    "{update_msg}",
                }
            }
        )),
        DownloadProgress::PickFolder => cx.render(rsx!(get_download_modal {
            on_dismiss: move |_| {
                download_state.write().stage = DownloadProgress::Idle;
            },
            // is never used
            // on_submit: move |dest: PathBuf| {
            //     download_state.write().stage = DownloadProgress::Pending;
            //     download_state.write().destination = Some(dest.clone());
            //     download_ch.send(SoftwareDownloadCmd(dest));
            // }
        })),
        DownloadProgress::_Pending => cx.render(rsx!(div {
            id: "update-available",
            class: "topbar-item",
            aria_label: "update-available",
            "{downloading_msg}"
        })),
        DownloadProgress::Finished => {
            cx.render(rsx!(div {
                id: "update-available",
                class: "topbar-item",
                aria_label: "update-available",
                onclick: move |_| {
                    // be sure to update this before closing the app
                    state.write().mutate(Action::DismissUpdate);
                    if let Some(dest) = download_state.read().destination.clone() {
                        std::thread::spawn(move ||  {

                            let cmd = if cfg!(target_os = "windows") {
                                "explorer"
                            } else if cfg!(target_os = "linux") {
                                "xdg-open"
                            } else if cfg!(target_os = "macos") {
                                "open"
                            } else {
                               eprintln!("unknown OS type. failed to open files browser");
                               return;
                            };
                            Command::new(cmd)
                            .arg(dest)
                            .spawn()
                            .unwrap();
                        });
                        desktop.close();
                    } else {
                        log::error!("attempted to download update without download location");
                    }
                    download_state.write().destination = None;
                    download_state.write().stage = DownloadProgress::Idle;
                },
                "{downloaded_msg}"
            }))
        }
    }
}

#[component(no_case_check)]
pub fn get_download_modal<'a>(
    cx: Scope<'a>,
    //on_submit: EventHandler<'a, PathBuf>,
    on_dismiss: EventHandler<'a, ()>,
) -> Element<'a> {
    let download_location: &UseState<Option<PathBuf>> = use_state(cx, || None);

    let dl = download_location.current();
    let _disp_download_location = dl
        .as_ref()
        .clone()
        .map(|x| x.to_string_lossy().to_string())
        .unwrap_or_default();

    cx.render(rsx!(Modal {
        onclose: move |_| on_dismiss.call(()),
        open: true,
        transparent: false,
        close_on_click_inside_modal: true,
        children: cx.render(rsx!(
            div {
            class: "download-modal disp-flex col",
            h1 {
                get_local_text("updates.title")
            },
            ul {
                class: "instruction-list",
                li {
                    get_local_text("updates.instruction1")
                },
                li {
                    Button {
                        text: get_local_text("updates.download-label"),
                        aria_label: get_local_text("updates.download-label"),
                        appearance: Appearance::Secondary,
                        onpress: |_| {
                            let _ = open::that("https://github.com/Satellite-im/Uplink/releases/latest");
                        }
                    }
                },
                li {
                    get_local_text("updates.instruction2")
                },
                li {
                    get_local_text("updates.instruction3")
                },
                li {
                    get_local_text("updates.instruction4")
                }
            },
            p {
                get_local_text("updates.instruction5")
            },
            // dl.as_ref().clone().map(|dest| rsx!(
            //     Button {
            //         text: "download installer".into(),
            //         onpress: move |_| {
            //            on_submit.call(dest.clone());
            //         }
            //     }
            // ))
        }
        ))
    }))
}

fn AppLogger(cx: Scope) -> Element {
    let state = use_shared_state::<State>(cx)?;

    if !state.read().initialized {
        return cx.render(rsx!(()));
    }

    cx.render(rsx!(state
        .read()
        .configuration
        .developer
        .developer_mode
        .then(|| rsx!(DebugLogger {}))))
}

fn Toasts(cx: Scope) -> Element {
    let state = use_shared_state::<State>(cx)?;
    cx.render(rsx!(state.read().ui.toast_notifications.iter().map(
        |(id, toast)| {
            rsx!(Toast {
                id: *id,
                with_title: toast.title.clone(),
                with_content: toast.content.clone(),
                icon: toast.icon.unwrap_or(Icon::InformationCircle),
                appearance: Appearance::Secondary,
            },)
        }
    )))
}

fn Titlebar(cx: Scope) -> Element {
    let desktop = use_window(cx);

    cx.render(rsx!(
        div {
            class: "titlebar disable-select",
            Release_Info{},
            div {
                class: "draggable-topbar",
                onmousedown: move |_| { desktop.drag(); },
            },
            span {
                class: "inline-controls",
                get_update_icon{},
                TopbarControls {}
            },
        },
    ))
}

fn use_router_notification_listener(cx: &ScopeState) -> Option<()> {
    // this use_future replaces the notification_action_handler.
    let state = use_shared_state::<State>(cx)?;
    let navigator = use_navigator(cx);
    use_future(cx, (), |_| {
        to_owned![state, navigator];
        async move {
            let mut ch = NOTIFICATION_LISTENER.tx.subscribe();
            log::trace!("starting notification action listener");
            loop {
                let cmd = match ch.recv().await {
                    Ok(cmd) => cmd,
                    Err(RecvError::Closed) => {
                        log::debug!("RecvError::Closed while reading from NOTIFICATION_LISTENER");
                        return;
                    }
                    _ => {
                        tokio::time::sleep(Duration::from_millis(100)).await;
                        continue;
                    }
                };
                log::debug!("handling notification action {:#?}", cmd);
                match cmd {
                    NotificationAction::DisplayChat(uuid) => {
                        state.write_silent().mutate(Action::ChatWith(&uuid, true));
                        navigator.replace(UplinkRoute::ChatLayout {});
                    }
                    NotificationAction::FriendListPending => {
                        // the FriendsLayout subscribes to these events and sets the layout accordingly.
                        // in this case, the layout would be FriendRoute::Pending
                        navigator.replace(UplinkRoute::FriendsLayout {});
                    }
                    _ => {}
                }
            }
        }
    });

    Some(())
}

fn get_extensions() -> Result<HashMap<String, UplinkExtension>, Box<dyn std::error::Error>> {
    fs::create_dir_all(&STATIC_ARGS.extensions_path)?;
    let mut extensions = HashMap::new();

    let mut add_to_extensions = |dir: fs::ReadDir| -> Result<(), Box<dyn std::error::Error>> {
        for entry in dir {
            let path = entry?.path();
            log::debug!("Found extension: {:?}", path);

            match UplinkExtension::new(path.clone()) {
                Ok(ext) => {
                    if ext.cargo_version() != extensions::CARGO_VERSION
                        || ext.rustc_version() != extensions::RUSTC_VERSION
                    {
                        log::warn!("failed to load extension: {:?} due to rustc/cargo version mismatch. cargo version: {}, rustc version: {}", &path, ext.cargo_version(), ext.rustc_version());
                        continue;
                    }
                    log::debug!("Loaded extension: {:?}", &path);
                    extensions.insert(ext.details().meta.name.into(), ext);
                }
                Err(e) => {
                    log::error!("Error loading extension: {:?}", e);
                }
            }
        }

        Ok(())
    };

    let user_extension_dir = fs::read_dir(&STATIC_ARGS.extensions_path)?;
    add_to_extensions(user_extension_dir)?;

    if STATIC_ARGS.production_mode {
        let uplink_extenions_path = common::get_extensions_dir()?;
        let uplink_extensions_dir = fs::read_dir(uplink_extenions_path)?;
        add_to_extensions(uplink_extensions_dir)?;
    }

    Ok(extensions)
}

fn scaled_window_size(
    inner: PhysicalSize<u32>,
    desktop: &std::rc::Rc<DesktopService>,
) -> PhysicalSize<u32> {
    if cfg!(target_os = "macos") {
        // On Mac window sizes are kinda funky.
        // They are scaled with the window scale factor so they dont correspond to app pixels
        let logical: LogicalSize<f64> = (inner.width as f64, inner.height as f64).into();
        let scale = desktop.webview.window().scale_factor();
        logical.to_physical(1_f64 / scale)
    } else {
        inner
    }
}

fn scaled_window_position(
    position: PhysicalPosition<i32>,
    desktop: &std::rc::Rc<DesktopService>,
) -> PhysicalPosition<i32> {
    if cfg!(target_os = "macos") {
        // On Mac window the positions are kinda funky.
        // They are scaled with the window scale factor so they dont correspond to actual position
        let logical: LogicalPosition<f64> = (position.x as f64, position.y as f64).into();
        let scale = desktop.webview.window().scale_factor();
        logical.to_physical(1_f64 / scale)
    } else {
        position
    }
}

#[component]
fn AppNav<'a>(
    cx: Scope,
    active: UplinkRoute,
    onnavigate: Option<EventHandler<'a, ()>>,
    tooltip_direction: Option<ArrowPosition>,
) -> Element<'a> {
    use kit::components::nav::Route as UIRoute;

    let state = use_shared_state::<State>(cx)?;
    let navigator = use_navigator(cx);
    let pending_friends = state.read().friends().incoming_requests.len();
    let unreads: u32 = state
        .read()
        .chats_sidebar()
        .iter()
        .map(|c| c.unreads())
        .sum();

    let chat_route = UIRoute {
        to: "/chat",
        name: get_local_text("uplink.chats"),
        icon: Icon::ChatBubbleBottomCenterText,
        with_badge: if unreads > 0 {
            Some(unreads.to_string())
        } else {
            None
        },
        context_items: (unreads > 0).then(|| {
            cx.render(rsx!(ContextItem {
                aria_label: "clear-unreads".into(),
                text: get_local_text("uplink.clear-unreads"),
                onpress: move |_| {
                    state.write().mutate(Action::ClearAllUnreads);
                }
            },))
        }),
        ..UIRoute::default()
    };
    let settings_route = UIRoute {
        to: "/settings",
        name: get_local_text("settings.settings"),
        icon: Icon::Cog6Tooth,
        ..UIRoute::default()
    };
    let friends_route = UIRoute {
        to: "/friends",
        name: get_local_text("friends.friends"),
        icon: Icon::Users,
        with_badge: if pending_friends > 0 {
            Some(pending_friends.to_string())
        } else {
            None
        },
        loading: None,
        ..UIRoute::default()
    };
    let files_route = UIRoute {
        to: "/files",
        name: get_local_text("files.files"),
        icon: Icon::Folder,
        ..UIRoute::default()
    };
    let _routes = vec![chat_route, files_route, friends_route, settings_route];

    render!(kit::components::nav::Nav {
        routes: _routes,
        active: match active {
            UplinkRoute::ChatLayout {} => "/chat",
            UplinkRoute::SettingsLayout {} => "/settings",
            UplinkRoute::FriendsLayout {} => "/friends",
            UplinkRoute::FilesLayout {} => "/files",
            _ => "",
        },
        onnavigate: move |r| {
            if let Some(f) = onnavigate {
                f.call(());
            }

            let new_layout = match r {
                "/chat" => UplinkRoute::ChatLayout {},
                "/settings" => UplinkRoute::SettingsLayout {},
                "/friends" => UplinkRoute::FriendsLayout {},
                "/files" => UplinkRoute::FilesLayout {},
                _ => UplinkRoute::ChatLayout {},
            };

            navigator.replace(new_layout);
        },
        tooltip_direction: tooltip_direction.unwrap_or(ArrowPosition::Bottom),
    })
}

struct LogDropper {}

impl Drop for LogDropper {
    fn drop(&mut self) {
        // this terminates the logger thread
        logger::set_save_to_file(false);
    }
}<|MERGE_RESOLUTION|>--- conflicted
+++ resolved
@@ -11,12 +11,7 @@
 use common::language::{get_local_text, get_local_text_with_args};
 use common::notifications::{NotificationAction, NOTIFICATION_LISTENER};
 use common::state::settings::GlobalShortcut;
-<<<<<<< HEAD
-use common::utils::clear_temp_files_dir::clear_temp_files_directory;
-use common::utils::lifecycle::use_component_lifecycle;
-=======
 use common::state::ToastNotification;
->>>>>>> 7853af5f
 use common::warp_runner::ui_adapter::MessageEvent;
 use common::warp_runner::WarpEvent;
 use common::{get_extras_dir, warp_runner, STATIC_ARGS, WARP_CMD_CH, WARP_EVENT_CH};
@@ -244,14 +239,6 @@
     use_router_notification_listener(cx)?;
 
     let state = use_shared_state::<State>(cx)?;
-
-    use_component_lifecycle(
-        cx,
-        || {},
-        move || {
-            let _ = clear_temp_files_directory();
-        },
-    );
 
     render! {
         AppStyle {}
