--- conflicted
+++ resolved
@@ -38,12 +38,9 @@
     Hangup(Uuid),
     MuteSelf,
     UnmuteSelf,
-<<<<<<< HEAD
     AdjustVolume(Box<DID>, f32),
-=======
     RecordCall,
     StopRecording,
->>>>>>> f6c095f7
 }
 
 enum PendingCallDialogCmd {
@@ -188,13 +185,6 @@
                             }
                         }
                     }
-<<<<<<< HEAD
-                    CallDialogCmd::AdjustVolume(user, volume) => {
-                        let (tx, rx) = oneshot::channel();
-                        if let Err(e) = warp_cmd_tx.send(WarpCmd::Blink(BlinkCmd::AdjustVolume {
-                            user: *user.clone(),
-                            volume,
-=======
                     CallDialogCmd::RecordCall => {
                         let (tx, rx) = oneshot::channel();
                         let time = Local::now().format("%d-%m-%Y_%H-%M-%S").to_string();
@@ -204,7 +194,6 @@
                                 .join(time)
                                 .to_string_lossy()
                                 .to_string(),
->>>>>>> f6c095f7
                             rsp: tx,
                         })) {
                             log::error!("failed to send blink command: {e}");
@@ -213,7 +202,44 @@
 
                         match rx.await {
                             Ok(_) => {
-<<<<<<< HEAD
+                                recording.with_mut(|v| *v = true);
+                            }
+                            Err(e) => {
+                                log::error!("warp_runner failed to start recording: {e}");
+                            }
+                        }
+                    }
+                    CallDialogCmd::StopRecording => {
+                        let (tx, rx) = oneshot::channel();
+                        if let Err(e) =
+                            warp_cmd_tx.send(WarpCmd::Blink(BlinkCmd::StopRecording { rsp: tx }))
+                        {
+                            log::error!("failed to send blink command: {e}");
+                            continue;
+                        }
+
+                        match rx.await {
+                            Ok(_) => {
+                                recording.with_mut(|v| *v = false);
+                            }
+                            Err(e) => {
+                                log::error!("warp_runner failed to stop recording: {e}");
+                            }
+                        }
+                    }
+                    CallDialogCmd::AdjustVolume(user, volume) => {
+                        let (tx, rx) = oneshot::channel();
+                        if let Err(e) = warp_cmd_tx.send(WarpCmd::Blink(BlinkCmd::AdjustVolume {
+                            user: *user.clone(),
+                            volume,
+                            rsp: tx,
+                        })) {
+                            log::error!("failed to send blink command: {e}");
+                            continue;
+                        }
+
+                        match rx.await {
+                            Ok(_) => {
                                 state
                                     .write_silent()
                                     .settings
@@ -222,30 +248,6 @@
                             }
                             Err(e) => {
                                 log::error!("warp_runner failed to unmute self: {e}");
-=======
-                                recording.with_mut(|v| *v = true);
-                            }
-                            Err(e) => {
-                                log::error!("warp_runner failed to start recording: {e}");
-                            }
-                        }
-                    }
-                    CallDialogCmd::StopRecording => {
-                        let (tx, rx) = oneshot::channel();
-                        if let Err(e) =
-                            warp_cmd_tx.send(WarpCmd::Blink(BlinkCmd::StopRecording { rsp: tx }))
-                        {
-                            log::error!("failed to send blink command: {e}");
-                            continue;
-                        }
-
-                        match rx.await {
-                            Ok(_) => {
-                                recording.with_mut(|v| *v = false);
-                            }
-                            Err(e) => {
-                                log::error!("warp_runner failed to stop recording: {e}");
->>>>>>> f6c095f7
                             }
                         }
                     } // TODO: Method to end call before a connection is made
