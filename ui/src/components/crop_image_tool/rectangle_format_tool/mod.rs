--- conflicted
+++ resolved
@@ -123,7 +123,6 @@
                             div {
                                 margin_right: "16px",
                             }
-<<<<<<< HEAD
                             Button {
                                 aria_label: "crop-image-confirm-button".into(),
                                 appearance: Appearance::Success,
@@ -155,37 +154,6 @@
 
                                                     if let Err(e) = file.write_all(&decoded_bytes).await {
                                                         log::error!("Error writing cropped image file. {}", e);
-=======
-                        },
-                        div {
-                            margin_right: "16px",
-                        }
-                        Button {
-                            aria_label: "crop-image-confirm-button".into(),
-                            appearance: Appearance::Success,
-                            icon: Shape::Check,
-                            onpress: move |_| {
-                                cx.spawn({
-                                    to_owned![eval, image_scale, cropped_image_pathbuf, clicked_button_to_crop];
-                                    async move {
-                                        let save_image_cropped_js = SAVE_CROPPED_IMAGE_SCRIPT
-                                        .replace("$IMAGE_SCALE", (1.0 / *image_scale.read()).to_string().as_str());
-                                        if let Ok(r) = eval(&save_image_cropped_js) {
-                                            if let Ok(val) = r.join().await {
-                                                let thumbnail = val.as_str().unwrap_or_default();
-                                                let base64_string = thumbnail.trim_matches('\"');
-                                                let decoded_bytes = match general_purpose::STANDARD.decode(base64_string) {
-                                                    Ok(bytes) => bytes,
-                                                    Err(e) => {
-                                                        log::error!("Error decoding base64 string for cropped image: {}", e);
-                                                        return;
-                                                    },
-                                                };
-                                                let mut file = match tokio::fs::File::create(CROPPED_IMAGE_PATH.clone()).await {
-                                                    Ok(file) => file,
-                                                    Err(e) => {
-                                                        log::error!("Error creating cropped image file: {}", e);
->>>>>>> d668299c
                                                         return;
                                                     }
 
