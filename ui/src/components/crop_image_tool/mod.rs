--- conflicted
+++ resolved
@@ -1,235 +1,8 @@
-<<<<<<< HEAD
-use common::{icons::outline::Shape, language::get_local_text, STATIC_ARGS};
-use dioxus::prelude::*;
-use kit::{
-    elements::{button::Button, label::Label, range::Range, Appearance},
-    layout::modal::Modal,
-};
+pub mod circle_format_tool;
+pub mod rectangle_format_tool;
 
-use std::path::PathBuf;
-use tokio::io::AsyncWriteExt;
-
-const ADJUST_CROP_CIRCLE_SIZE_SCRIPT: &str = include_str!("./adjust_crop_circle_size.js");
-const GET_IMAGE_DIMENSIONS_SCRIPT: &str = include_str!("./get_image_dimensions.js");
-const SAVE_CROPPED_IMAGE_SCRIPT: &str = include_str!("./save_cropped_image.js");
-const MOVE_IMAGE_SCRIPT: &str = include_str!("./move_image.js");
-
-#[derive(Debug, Clone)]
-struct ImageDimensions {
-    height: i64,
-    width: i64,
-}
-
-#[derive(Props)]
-pub struct Props<'a> {
-    pub large_thumbnail: (Vec<u8>, String),
-    pub on_cancel: EventHandler<'a, ()>,
-    pub on_crop: EventHandler<'a, PathBuf>,
-}
-
-#[allow(non_snake_case)]
-pub fn CropImageModal<'a>(cx: Scope<'a, Props<'a>>) -> Element<'a> {
-    let large_thumbnail = use_ref(cx, || cx.props.large_thumbnail.clone());
-
-    let image_scale: &UseRef<f32> = use_ref(cx, || 1.0);
-    let crop_image = use_state(cx, || true);
-    let cropped_image_pathbuf = use_ref(cx, PathBuf::new);
-    let clicked_button_to_crop = use_state(cx, || false);
-
-    let image_dimensions = use_ref(cx, || ImageDimensions {
-        height: 0,
-        width: 0,
-    });
-
-    if *clicked_button_to_crop.get() {
-        cx.props.on_crop.call(cropped_image_pathbuf.read().clone());
-        clicked_button_to_crop.set(false);
-        crop_image.set(false);
-    }
-
-    let eval = use_eval(cx);
-
-    use_future(cx, (), |_| {
-        to_owned![eval, image_dimensions];
-        async move {
-            while image_dimensions.read().width == 0 && image_dimensions.read().height == 0 {
-                if let Ok(r) = eval(GET_IMAGE_DIMENSIONS_SCRIPT) {
-                    if let Ok(val) = r.join().await {
-                        *image_dimensions.write_silent() = ImageDimensions {
-                            height: val["height"].as_i64().unwrap_or_default(),
-                            width: val["width"].as_i64().unwrap_or_default(),
-                        };
-                    }
-                };
-            }
-            let _ = eval(ADJUST_CROP_CIRCLE_SIZE_SCRIPT);
-            let _ = eval(MOVE_IMAGE_SCRIPT);
-        }
-    });
-
-    return cx.render(rsx!(div {
-        Modal {
-            open: *crop_image.clone(),
-            onclose: move |_| {
-                // Not close if user clicks outside modal
-            },
-            transparent: false,
-            show_close_button: false,
-            close_on_click_inside_modal: false,
-            dont_pad: false,
-            div {
-                max_height: "85vh",
-                max_width: "80vw",
-                padding: "16px",
-                onclick: move |_| {},
-                div {
-                    id: "crop-image-topbar", 
-                    aria_label: "crop-image-topbar",
-                    background: "var(--secondary)",
-                    height: "70px",
-                    border_radius: "12px",
-                    div {
-                        id: "crop-image-topbar-left",
-                        padding: "16px",
-                        display: "inline-flex",
-                        align_items: "center",
-                        div {
-                            class: "crop-image-topbar-left-title",
-                            Label {
-                                text: get_local_text("settings.please-select-area-you-want-to-crop"),
-                                aria_label: "crop-image-topbar-label".into(),
-                            }
-                        },
-                        Button {
-                            appearance: Appearance::DangerAlternative,
-                            aria_label: "crop-image-cancel-button".into(),
-                            icon: Shape::XMark,
-                            onpress: move |_| {
-                                cx.props.on_cancel.call(());
-                                crop_image.set(false);
-                            }
-                        },
-                        div {
-                            margin_right: "16px",
-                        }
-                        Button {
-                            appearance: Appearance::Success,
-                            aria_label: "crop-image-confirm-button".into(),
-                            icon: Shape::Check,
-                            onpress: move |_| {
-                                cx.spawn({
-                                    to_owned![eval, image_scale, cropped_image_pathbuf, clicked_button_to_crop];
-                                    async move {
-                                        let save_image_cropped_js = SAVE_CROPPED_IMAGE_SCRIPT
-                                        .replace("$IMAGE_SCALE", (1.0 / *image_scale.read()).to_string().as_str());
-                                        if let Ok(r) = eval(&save_image_cropped_js) {
-                                            if let Ok(val) = r.join().await {
-                                                let thumbnail = val.as_str().unwrap_or_default();
-                                                let base64_string = thumbnail.trim_matches('\"');
-                                                let decoded_bytes = match base64::decode(base64_string) {
-                                                    Ok(bytes) => bytes,
-                                                    Err(e) => {
-                                                        log::error!("Error decoding base64 string for cropped image: {}", e);
-                                                        return;
-                                                    },
-                                                };
-                                                let cropped_image_path = STATIC_ARGS.uplink_path.join("cropped_image.png");
-                                                let mut file = match tokio::fs::File::create(cropped_image_path.clone()).await {
-                                                    Ok(file) => file,
-                                                    Err(e) => {
-                                                        log::error!("Error creating cropped image file: {}", e);
-                                                        return;
-                                                    },
-                                                };
-
-                                                if let Err(e) = file.write_all(&decoded_bytes).await {
-                                                    log::error!("Error writing cropped image file. {}", e);
-                                                    return;
-                                                }
-
-                                                if let Err(e) = file.sync_all().await {
-                                                    log::error!("Error writing cropped image file. {}", e);
-                                                    return;
-                                                }
-
-                                                cropped_image_pathbuf.with_mut(|f| *f = cropped_image_path.clone());
-                                                clicked_button_to_crop.set(true);
-                                            }
-                                    }
-                                }
-                                });
-                            }
-                        }
-                    },
-                }
-                div {
-                    class: "container",
-                    margin_bottom: "16px",
-                    text_align: "center",
-                    padding: "16px",
-                    div {
-                        id: "image-crop-box-container",
-                        display: "inline-flex",
-                        div {
-                            id: "img-parent-div",
-                            overflow: "hidden",
-                            width: "auto", 
-                            height: "auto",
-                            border: "3px solid var(--secondary)",
-                            img {
-                                id: "image-preview-modal-file-embed",
-                                alt: "draggable image",
-                                aria_label: "image-preview-modal-file-embed",
-                                src: format_args!("{}", b64_encode(large_thumbnail.read().clone())),
-                                transform: format_args!("scale({})", image_scale.read()),
-                                overflow: "hidden",
-                                transition: "transform 0.2s ease",
-                                max_height: "50vh",
-                                max_width: "50vw",
-                                display: "inline-block",
-                                vertical_align: "middle",
-                                cursor: "move",
-                                position: "relative",
-                                z_index: "-1",
-                                onclick: move |e| e.stop_propagation(),
-                            },
-                        }
-                        div {
-                            id: "crop-box",
-                            class: "crop-box",
-                        },
-                        div {
-                            id: "shadow-img-mask",
-                            class: "shadow-img-mask",
-                        }
-                    }
-                },
-                div {
-                    class: "range-background",
-                    Range {
-                        aria_label: "range-crop-image".into(),
-                        initial_value: 1.0,
-                        min: 1.0,
-                        max: 5.0,
-                        step: 0.1,
-                        with_buttons: true,
-                        onchange: move |size_f32| {
-                            *image_scale.write() = size_f32;
-                        }
-                    }
-                }
-            }
-        }
-    },
-));
-}
-
-fn b64_encode((data, prefix): (Vec<u8>, String)) -> String {
+pub fn b64_encode((data, prefix): (Vec<u8>, String)) -> String {
     let base64_image = base64::encode(data);
     let img = prefix + base64_image.as_str();
     img
-}
-=======
-pub mod circle_format_tool;
-pub mod rectangle_format_tool;
->>>>>>> a00b1ded
+}