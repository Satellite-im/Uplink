--- conflicted
+++ resolved
@@ -124,12 +124,8 @@
                 selected_friends: selected_friends.clone()
             },
             Button {
-<<<<<<< HEAD
                 text: get_local_text("messages.create-group-chat"),
-=======
-                text: "Create DM".into(),
                 aria_label: "create-dm-button".into(),
->>>>>>> dcefbfc1
                 appearance: Appearance::Primary,
                 onpress: move |e| {
                     log::info!("create dm button");
