--- conflicted
+++ resolved
@@ -154,11 +154,9 @@
                 None => return,
             };
             if let Some(uuid) = state.write_silent().check_message_scroll(&currently_active) {
-<<<<<<< HEAD
-                let _ = eval(&include_str!("../scroll_to_message.js").replace("$UUID", &uuid.to_string()));
-=======
-                eval(include_str!("../scroll_to_message.js").replace("$UUID", &uuid.to_string()));
->>>>>>> 8008475d
+                let _ = eval(
+                    &include_str!("../scroll_to_message.js").replace("$UUID", &uuid.to_string()),
+                );
             }
         }
     });
