--- conflicted
+++ resolved
@@ -805,42 +805,6 @@
         .unwrap_or(vec![]);
 
     cx.render(rsx!(
-<<<<<<< HEAD
-        (*reacting_to.current() == Some(*msg_uuid)).then(|| {
-            rsx!(
-                div {
-                    id: "add-message-reaction",
-                    aria_label: "add-message-reaction",
-                    class: "{reactions_class} pointer",
-                    tabindex: "0",
-                    onmouseleave: |_| {
-                        #[cfg(not(target_os = "macos"))] 
-                        {
-                            eval(focus_script.to_string());
-                        }
-                    },
-                    onblur: move |_| {
-                        state.write().ui.ignore_focus = false;
-                        reacting_to.set(None);
-                    },
-                    reactions.iter().cloned().map(|reaction| {
-                        rsx!(
-                            div {
-                                aria_label: "{reaction}",
-                                onclick: move |_|  {
-                                    reacting_to.set(None);
-                                    state.write().ui.ignore_focus = false;
-                                    ch.send(MessagesCommand::React((state.read().did_key(), message.read().inner.clone(), reaction.to_string())));
-                                },
-                                "{reaction}"
-                            }
-                        )
-                    })
-                },
-                script { focus_script },
-            )
-        }),
-=======
         // (*reacting_to.current() == Some(*msg_uuid)).then(|| {
         //     rsx!(
         //         div {
@@ -875,7 +839,6 @@
         //         script { focus_script },
         //     )
         // }),
->>>>>>> c58232d3
         div {
             class: "msg-wrapper",
             message.read().in_reply_to.as_ref().map(|(other_msg, other_msg_attachments, sender_did)| rsx!(
