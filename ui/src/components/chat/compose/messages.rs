--- conflicted
+++ resolved
@@ -24,11 +24,7 @@
     language::get_local_text_args_builder,
     state::{
         group_messages, pending_group_messages, pending_message::PendingMessage,
-<<<<<<< HEAD
-        scope_ids::ScopeIds, GroupedMessage, MessageGroup,
-=======
         ui::EmojiDestination, GroupedMessage, MessageGroup, ToastNotification,
->>>>>>> f9c6f143
     },
     warp_runner::ui_adapter::{self},
 };
@@ -132,14 +128,8 @@
     let state = use_shared_state::<State>(cx)?;
     let pending_downloads = use_shared_state::<DownloadTracker>(cx)?;
 
-<<<<<<< HEAD
-    let prev_chat_id = use_ref(cx, || None);
-    let newely_fetched_messages: &UseRef<Option<(Uuid, Vec<ui_adapter::Message>, bool)>> =
-        use_ref(cx, || None);
-=======
     let prev_chat_id = use_ref(cx, || data.active_chat.id);
     let newely_fetched_messages: &UseRef<Option<NewelyFetchedMessages>> = use_ref(cx, || None);
->>>>>>> f9c6f143
 
     let quick_profile_uuid = &*cx.use_hook(|| Uuid::new_v4().to_string());
     let identity_profile = use_state(cx, Identity::default);
@@ -177,10 +167,6 @@
         *active_chat.write_silent() = currently_active;
     }
 
-<<<<<<< HEAD
-    let scroll = data.active_chat.scroll_value;
-    let unreads = data.active_chat.unreads;
-=======
     use_effect(cx, &data.active_chat.scroll_to, |_| {
         to_owned![state, eval, currently_active];
         async move {
@@ -196,20 +182,31 @@
         }
     });
 
->>>>>>> f9c6f143
+    use_effect(cx, &data.active_chat.scroll_to, |_| {
+        to_owned![state, eval, currently_active];
+        async move {
+            let currently_active = match currently_active {
+                Some(r) => r,
+                None => return,
+            };
+            if let Some(uuid) = state.write_silent().check_message_scroll(&currently_active) {
+                let _ = eval(
+                    &include_str!("../scroll_to_message.js").replace("$UUID", &uuid.to_string()),
+                );
+            }
+        }
+    });
+
+    let scroll = data.active_chat.scroll_value;
+    let unreads = data.active_chat.unreads;
     use_effect(cx, &data.active_chat.id, |id| {
         to_owned![eval, prev_chat_id];
         async move {
             // yes, this check seems like some nonsense. but it eliminates a jitter and if
             // switching out of the chats view ever gets fixed, it would let you scroll up in the active chat,
             // switch to settings or whatnot, then come back to the chats view and not lose your place.
-<<<<<<< HEAD
-            if prev_chat_id
-                .read()
-                .map(|prev: Uuid| !prev.eq(&id))
-                .unwrap_or(true)
-            {
-                *prev_chat_id.write_silent() = Some(id);
+            if *prev_chat_id.read() != id {
+                *prev_chat_id.write_silent() = id;
                 let script = if let Some(val) = scroll {
                     SCROLL_TO.replace("$VALUE", &val.to_string())
                 } else if unreads > 0 {
@@ -217,13 +214,7 @@
                 } else {
                     SCROLL_BOTTOM.to_string()
                 };
-                eval(script);
-=======
-            if *prev_chat_id.read() != id {
-                *prev_chat_id.write_silent() = id;
-                let script = include_str!("../scroll_to_bottom.js");
-                _ = eval(script);
->>>>>>> f9c6f143
+                _ = eval(&script);
             }
             _ = eval(SETUP_CONTEXT_PARENT);
         }
