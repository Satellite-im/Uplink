mod chatbar;
mod context_file_location;
mod messages;
mod quick_profile;

use std::rc::Rc;

use dioxus::prelude::*;

use futures::{channel::oneshot, StreamExt};
use kit::{
    components::{
        indicator::Platform, message_group::MessageGroupSkeletal, user_image::UserImage,
        user_image_group::UserImageGroup,
    },
    elements::{
        button::Button,
        input::{Input, Options},
        tooltip::{ArrowPosition, Tooltip},
        Appearance,
    },
    layout::{modal::Modal, topbar::Topbar},
};

use crate::components::{
    chat::create_group::get_input_options, chat::pinned_messages::PinnedMessages,
    media::calling::CallControl,
};

use common::{
    icons::outline::Shape as Icon,
    language::get_local_text_with_args,
    state::call,
    warp_runner::{BlinkCmd, RayGunCmd, WarpCmd},
};
use common::{
    state::{ui, Action, Chat, Identity, State},
    WARP_CMD_CH,
};

use common::language::get_local_text;

use uuid::Uuid;
use warp::{
    blink::{self},
    crypto::DID,
    logging::tracing::log,
    raygun::ConversationType,
};

use crate::{
    components::chat::{edit_group::EditGroup, group_users::GroupUsers},
    utils::build_participants,
};

pub struct ComposeData {
    active_chat: Chat,
    my_id: Identity,
    other_participants: Vec<Identity>,
    active_participant: Identity,
    subtext: String,
    is_favorite: bool,
    first_image: String,
    other_participants_names: String,
    platform: Platform,
}

impl PartialEq for ComposeData {
    fn eq(&self, _other: &Self) -> bool {
        false
    }
}

#[derive(PartialEq, Props)]
pub struct ComposeProps {
    #[props(!optional)]
    data: Option<Rc<ComposeData>>,
    show_edit_group: UseState<Option<Uuid>>,
    show_group_users: UseState<Option<Uuid>>,
    ignore_focus: bool,
    is_owner: bool,
    is_edit_group: bool,
}

#[allow(non_snake_case)]
pub fn Compose(cx: Scope) -> Element {
    log::trace!("rendering compose");
    let state = use_shared_state::<State>(cx)?;
    let data = get_compose_data(cx);
    let data2 = data.clone();
    let chat_id = data2
        .as_ref()
        .map(|data| data.active_chat.id)
        .unwrap_or(Uuid::nil());

    state.write_silent().ui.current_layout = ui::Layout::Compose;
    if state.read().chats().active_chat_has_unreads() {
        state.write().mutate(Action::ClearActiveUnreads);
    }

    let show_edit_group: &UseState<Option<Uuid>> = use_state(cx, || None);
    let show_group_users: &UseState<Option<Uuid>> = use_state(cx, || None);

    let should_ignore_focus = state.read().ui.ignore_focus;

    let active_chat = data.as_ref().map(|x| &x.active_chat);
    let creator = if let Some(chat) = active_chat.as_ref() {
        chat.creator.clone()
    } else {
        None
    };

    let user_did: DID = state.read().did_key();
    let is_owner = if let Some(creator_did) = creator {
        creator_did == user_did
    } else {
        false
    };

    let is_edit_group = show_edit_group.map_or(false, |group_chat_id| (group_chat_id == chat_id));

    cx.render(rsx!(
        div {
            id: "compose",
            Topbar {
                with_back_button: state.read().ui.is_minimal_view() && state.read().ui.sidebar_hidden,
                onback: move |_| {
                    let current = state.read().ui.sidebar_hidden;
                    state.write().mutate(Action::SidebarHidden(!current));
                },
                controls: cx.render(rsx!(get_controls{
                    data: data2.clone(),
                    show_edit_group: show_edit_group.clone(),
                    show_group_users: show_group_users.clone(),
                    ignore_focus: should_ignore_focus,
                    is_owner: is_owner,
                    is_edit_group: is_edit_group,
                })),
                get_topbar_children {
                    data: data.clone(),
                    show_edit_group: show_edit_group.clone(),
                    show_group_users: show_group_users.clone(),
                    ignore_focus: should_ignore_focus,
                    is_owner: is_owner,
                    is_edit_group: is_edit_group,
                }
            },
            // may need this later when video calling is possible.
            // data.as_ref().and_then(|data| data.active_media.then(|| rsx!(
            //     MediaPlayer {
            //         settings_text: get_local_text("settings.settings"),
            //         enable_camera_text: get_local_text("media-player.enable-camera"),
            //         fullscreen_text: get_local_text("media-player.fullscreen"),
            //         popout_player_text: get_local_text("media-player.popout-player"),
            //         screenshare_text: get_local_text("media-player.screenshare"),
            //         end_text: get_local_text("uplink.end"),
            //     },
            // ))),
        show_edit_group
            .map_or(false, |group_chat_id| (group_chat_id == chat_id)).then(|| rsx!(
                Modal {
                    open: show_edit_group.is_some(),
                    transparent: true,
                    with_title: get_local_text("friends.edit-group"),
                    onclose: move |_| {
                        show_edit_group.set(None);
                    },
                    EditGroup {}
                }
            )),
        show_group_users
            .map_or(false, |group_chat_id| (group_chat_id == chat_id)).then(|| rsx!(
                Modal {
                    open: show_group_users.is_some(),
                    transparent: true,
                    with_title: get_local_text("friends.view-group"),
                    onclose: move |_| {
                        show_group_users.set(None);
                    },
                    GroupUsers {
                        active_chat: state.read().get_active_chat(),
                    }
                }
        )),
        CallControl {
            in_chat: true
        },
        match data.as_ref() {
            None => rsx!(
                div {
                    id: "messages",
                    MessageGroupSkeletal {},
                    MessageGroupSkeletal { alt: true },
                    MessageGroupSkeletal {},
                }
            ),
            Some(_data) =>  rsx!(messages::get_messages{data: _data.clone()}),
        },
        chatbar::get_chatbar {
            data: data.clone(),
            show_edit_group: show_edit_group.clone(),
            show_group_users: show_group_users.clone(),
            ignore_focus: should_ignore_focus,
            is_owner: is_owner,
            is_edit_group: is_edit_group,
        }
    }
    ))
}

fn get_compose_data(cx: Scope) -> Option<Rc<ComposeData>> {
    let state = use_shared_state::<State>(cx)?;
    let s = state.read();
    // the Compose page shouldn't be called before chats is initialized. but check here anyway.
    if !s.initialized {
        return None;
    }

    let active_chat = match s.get_active_chat() {
        Some(c) => c,
        None => return None,
    };
    let participants = s.chat_participants(&active_chat);
    // warning: if a friend changes their username, if state.friends is updated, the old username would still be in state.chats
    // this would be "fixed" the next time uplink starts up
    let other_participants: Vec<Identity> = s.remove_self(&participants);
    let active_participant = other_participants
        .first()
        .cloned()
        .unwrap_or(s.get_own_identity());

    let subtext = match active_chat.conversation_type {
        ConversationType::Direct => active_participant.status_message().unwrap_or_default(),
        _ => String::new(),
    };
    let is_favorite = s.is_favorite(&active_chat);

    let first_image = active_participant.profile_picture();
    let other_participants_names = State::join_usernames(&other_participants);

    // TODO: Pending new message divider implementation
    // let _new_message_text = LOCALES
    //     .lookup(&*APP_LANG.read(), "messages.new")
    //     .unwrap_or_default();

    let platform = active_participant.platform().into();

    let data = Rc::new(ComposeData {
        active_chat,
        other_participants,
        my_id: s.get_own_identity(),
        active_participant,
        subtext,
        is_favorite,
        first_image,
        other_participants_names,
        platform,
    });

    Some(data)
}

enum ControlsCmd {
    VoiceCall {
        participants: Vec<DID>,
        conversation_id: Uuid,
    },
}

enum EditGroupCmd {
    UpdateGroupName((Uuid, String)),
}

fn get_controls(cx: Scope<ComposeProps>) -> Element {
    let state = use_shared_state::<State>(cx)?;
    let data = &cx.props.data;
    let active_chat = data.as_ref().map(|x| &x.active_chat);
    let favorite = data
        .as_ref()
        .map(|d: &Rc<ComposeData>| d.is_favorite)
        .unwrap_or_default();
    let conversation_type = if let Some(chat) = active_chat.as_ref() {
        chat.conversation_type
    } else {
        ConversationType::Direct
    };
    let edit_group_activated = cx
        .props
        .show_edit_group
        .get()
        .map(|group_chat_id| active_chat.map_or(false, |chat| group_chat_id == chat.id))
        .unwrap_or(false);
    let show_group_list = cx
        .props
        .show_group_users
        .get()
        .map(|group_chat_id| active_chat.map_or(false, |chat| group_chat_id == chat.id))
        .unwrap_or(false);

    let call_pending = use_state(cx, || false);
    let active_call = state.read().ui.call_info.active_call();
    let call_in_progress = active_call.is_some(); // active_chat.map(|chat| chat.id) == active_call.map(|call| call.conversation_id);

    let show_pinned = use_state(cx, || false);

    let ch = use_coroutine(cx, |mut rx: UnboundedReceiver<ControlsCmd>| {
        to_owned![call_pending, state];
        async move {
            let warp_cmd_tx = WARP_CMD_CH.tx.clone();
            while let Some(cmd) = rx.next().await {
                match cmd {
                    ControlsCmd::VoiceCall {
                        participants,
                        conversation_id,
                    } => {
                        let (tx, rx) = oneshot::channel();
                        if let Err(e) = warp_cmd_tx.send(WarpCmd::Blink(BlinkCmd::OfferCall {
                            conversation_id,
                            participants: participants.clone(),
                            rsp: tx,
                            // todo: make this configurable
                            webrtc_codec: blink::AudioCodec {
                                mime: blink::MimeType::OPUS,
                                sample_rate: blink::AudioSampleRate::High,
                                channels: 1,
                            },
                        })) {
                            log::error!("failed to send command to warp_runner: {e}");
                            call_pending.set(false);
                            continue;
                        }

                        let res = rx.await.expect("warp runner failed");
                        match res {
                            Ok(call_id) => {
                                state.write().mutate(Action::OfferCall(call::Call::new(
                                    call_id,
                                    conversation_id,
                                    participants,
                                )));
                            }
                            Err(e) => {
                                log::error!("BlinkCmd::OfferCall failed: {e}");
                            }
                        }
                        call_pending.set(false);
                    }
                }
            }
        }
    });

    cx.render(rsx!(
        if cx.props.is_owner && conversation_type == ConversationType::Group {
            rsx!(Button {
                icon: Icon::PencilSquare,
                aria_label: "edit-group".into(),
                appearance: if edit_group_activated {
                    Appearance::Primary
                } else {
                    Appearance::Secondary
                },
                tooltip: cx.render(rsx!(Tooltip {
                    arrow_position: ArrowPosition::Top,
                    text: get_local_text("friends.edit-group")
                })),
                onpress: move |_| {
                    if edit_group_activated {
                        cx.props.show_edit_group.set(None);
                    } else if let Some(chat) = active_chat.as_ref() {
                        cx.props.show_edit_group.set(Some(chat.id));
                        cx.props.show_group_users.set(None);
                    }
                }
            })
        }
        if !cx.props.is_owner && conversation_type == ConversationType::Group {
            rsx!(
                Button {
                    icon: Icon::ListBullet,
                    aria_label: "edit-group".into(),
                    appearance: if show_group_list {
                        Appearance::Primary
                    } else {
                        Appearance::Secondary
                    },
                    tooltip: cx.render(rsx!(Tooltip {
                        arrow_position: ArrowPosition::Top,
                        text: get_local_text("friends.view-group")
                    })),
                    onpress: move |_| {
                            if show_group_list {
                                cx.props.show_group_users.set(None);
                            } else if let Some(chat) = active_chat.as_ref() {
                                cx.props.show_group_users.set(Some(chat.id));
                                cx.props.show_edit_group.set(None);

                            }

                    }
                }
            )
        }
        Button {
            icon: if favorite {
                Icon::HeartSlash
            } else {
                Icon::Heart
            },
            disabled: data.is_none(),
            aria_label: get_local_text(if favorite {
                "favorites.remove"
            } else {
                "favorites.favorites"
            }),
            appearance: if favorite {
                Appearance::Primary
            } else {
                Appearance::Secondary
            },
            tooltip: cx.render(rsx!(Tooltip {
                arrow_position: ArrowPosition::Top,
                text: if favorite {
                    get_local_text("favorites.remove")
                } else {
                    get_local_text("favorites.add")
                }
            })),
            onpress: move |_| {
                if let Some(chat) = active_chat.as_ref() {
                    state.write().mutate(Action::ToggleFavorite(&chat.id));
                }
            }
        },
        show_pinned.then(|| rsx!(
            Modal {
                open: true,
                transparent: true,
                with_title: get_local_text("messages.pin-view"),
                onclose: move |_| {
                    show_pinned.set(false);
                },
                if let Some(chat) = active_chat {
                    rsx!(PinnedMessages{ active_chat: chat.clone(), onclose: move |_| {
                        show_pinned.set(false);
                    } })
                }
            }
        )),
        Button {
            icon: Icon::Pin,
            aria_label: "pin-label".into(),
            appearance: if *show_pinned.clone() { Appearance::Primary } else { Appearance::Secondary },
            tooltip: cx.render(rsx!(Tooltip {
                arrow_position: ArrowPosition::Top,
                text: get_local_text("messages.pin-view"),
            })),
            onpress: move |_| {
                show_pinned.set(true);
            }
        }
        Button {
            icon: Icon::PhoneArrowUpRight,
            disabled: !state.read().configuration.developer.experimental_features || *call_pending.current() || call_in_progress,
            aria_label: "Call".into(),
            appearance: Appearance::Secondary,
            tooltip: cx.render(rsx!(Tooltip {
                arrow_position: ArrowPosition::Top,
                text: if !state.read().configuration.developer.experimental_features { get_local_text("uplink.coming-soon") } else { get_local_text("uplink.call") }
            })),
            onpress: move |_| {
                if let Some(chat) = active_chat.as_ref() {
                    ch.send(ControlsCmd::VoiceCall{
                        participants: chat.participants.iter().cloned().collect(),
                        conversation_id: chat.id
                    });
                    call_pending.set(true);
                }
            }
        },
        Button {
            icon: Icon::VideoCamera,
            disabled: true,
            aria_label: "Videocall".into(),
            appearance: Appearance::Secondary,
            tooltip: cx.render(rsx!(Tooltip {
                arrow_position: ArrowPosition::TopRight,
                text: get_local_text("uplink.coming-soon"),
            })),
        },
    ))
}

fn get_topbar_children(cx: Scope<ComposeProps>) -> Element {
    let data = cx.props.data.clone();
    let data = match data {
        Some(d) => d,
        None => {
            return cx.render(rsx!(
                UserImageGroup {
                    loading: true,
                    aria_label: "user-image-group".into(),
                    participants: vec![]
                },
                div {
                    class: "user-info",
                    aria_label: "user-info",
                    div {
                        class: "skeletal-bars",
                        div {
                            class: "skeletal skeletal-bar",
                        },
                        div {
                            class: "skeletal skeletal-bar",
                        },
                    }
                }
            ))
        }
    };

    let conversation_title = match data.active_chat.conversation_name.as_ref() {
        Some(n) => n.clone(),
        None => data.other_participants_names.clone(),
    };
    let subtext = data.subtext.clone();

    let direct_message = data.active_chat.conversation_type == ConversationType::Direct;

    let active_participant = data.my_id.clone();
    let mut all_participants = data.other_participants.clone();
    all_participants.push(active_participant);
    let members_count = get_local_text_with_args(
        "uplink.members-count",
        vec![("num", all_participants.len().into())],
    );

    let conv_id = data.active_chat.id;

    let ch = use_coroutine(cx, |mut rx: UnboundedReceiver<EditGroupCmd>| async move {
        let warp_cmd_tx = WARP_CMD_CH.tx.clone();
        while let Some(cmd) = rx.next().await {
            match cmd {
                EditGroupCmd::UpdateGroupName((conv_id, new_conversation_name)) => {
                    let (tx, rx) = oneshot::channel();
                    if let Err(e) =
                        warp_cmd_tx.send(WarpCmd::RayGun(RayGunCmd::UpdateConversationName {
                            conv_id,
                            new_conversation_name,
                            rsp: tx,
                        }))
                    {
                        log::error!("failed to send warp command: {}", e);
                        continue;
                    }
                    let res = rx.await.expect("command canceled");
                    if let Err(e) = res {
                        log::error!("failed to update group conversation name: {}", e);
                    }
                }
            }
        }
    });

    cx.render(rsx!(
        if direct_message {rsx! (
            UserImage {
                loading: false,
                platform: data.platform,
                status: data.active_participant.identity_status().into(),
                image: data.first_image.clone(),
            }
        )} else {rsx! (
            UserImageGroup {
                loading: false,
                aria_label: "user-image-group".into(),
                participants: build_participants(&all_participants),
            }
        )}
        div {
            class: "user-info",
            aria_label: "user-info",
            if cx.props.is_edit_group {rsx! (
                div {
                    id: "edit-group-name",
                    class: "edit-group-name",
                    Input {
                            placeholder:  get_local_text("messages.group-name"),
                            default_text: conversation_title.clone(),
                            aria_label: "groupname-input".into(),
                            options: Options {
                                with_clear_btn: true,
                                ..get_input_options()
                            },
                            onreturn: move |(v, is_valid, _): (String, bool, _)| {
                                if !is_valid {
                                    return;
                                }
                                if v != conversation_title.clone() {
                                    ch.send(EditGroupCmd::UpdateGroupName((conv_id, v)));
                                }
                            },
                        },
                })
            } else {rsx!(
                p {
                    aria_label: "user-info-username",
                    class: "username",
                    "{conversation_title}"
                },
                p {
                    aria_label: "user-info-status",
                    class: "status",
                    if direct_message {
                        rsx! (span {
                            "{subtext}"
                        })
                    } else {
                        rsx! (
                            span {"{members_count}"}
                        )
                    }
                }
            )}
        }
    ))
<<<<<<< HEAD
=======
}

// Like ui::src:layout::storage::drag_and_drop_function
async fn drag_and_drop_function(
    window: &DesktopContext,
    drag_event: &UseRef<Option<FileDropEvent>>,
) -> Vec<PathBuf> {
    *drag_event.write_silent() = Some(get_drag_event::get_drag_event());
    let mut new_files_to_upload = Vec::new();
    loop {
        let file_drop_event = get_drag_event::get_drag_event();
        match file_drop_event {
            FileDropEvent::Hovered { paths, .. } => {
                if verify_if_are_valid_paths(&paths) {
                    let mut script = OVERLAY_SCRIPT.replace("$IS_DRAGGING", "true");
                    if paths.len() > 1 {
                        script.push_str(&FEEDBACK_TEXT_SCRIPT.replace(
                            "$TEXT",
                            &get_local_text_with_args(
                                "files.files-to-upload",
                                vec![("num", paths.len().into())],
                            ),
                        ));
                    } else {
                        script.push_str(&FEEDBACK_TEXT_SCRIPT.replace(
                            "$TEXT",
                            &get_local_text_with_args(
                                "files.one-file-to-upload-name",
                                vec![(
                                        "file",
                                        paths[0]
                                            .file_name()
                                            .map(|p| p.to_string_lossy())
                                            .unwrap()
                                            .into(),
                                    )],
                            ),
                        ));
                    }
                    _ = window.webview.evaluate_script(&script);
                }
            }
            FileDropEvent::Dropped { paths, .. } => {
                if verify_if_are_valid_paths(&paths) {
                    *drag_event.write_silent() = None;
                    new_files_to_upload = decoded_pathbufs(paths);
                    let mut script = OVERLAY_SCRIPT.replace("$IS_DRAGGING", "false");
                    script.push_str(ANIMATION_DASH_SCRIPT);
                    script.push_str(SELECT_CHAT_BAR);
                    window.set_focus();
                    _ = window.webview.evaluate_script(&script);
                    break;
                }
            }
            _ => {
                *drag_event.write_silent() = None;
                let script = OVERLAY_SCRIPT.replace("$IS_DRAGGING", "false");
                _ = window.webview.evaluate_script(&script);
                break;
            }
        };
        tokio::time::sleep(std::time::Duration::from_millis(100)).await;
    }
    *drag_event.write_silent() = None;
    new_files_to_upload
>>>>>>> 884bc65b
}<|MERGE_RESOLUTION|>--- conflicted
+++ resolved
@@ -624,72 +624,4 @@
             )}
         }
     ))
-<<<<<<< HEAD
-=======
-}
-
-// Like ui::src:layout::storage::drag_and_drop_function
-async fn drag_and_drop_function(
-    window: &DesktopContext,
-    drag_event: &UseRef<Option<FileDropEvent>>,
-) -> Vec<PathBuf> {
-    *drag_event.write_silent() = Some(get_drag_event::get_drag_event());
-    let mut new_files_to_upload = Vec::new();
-    loop {
-        let file_drop_event = get_drag_event::get_drag_event();
-        match file_drop_event {
-            FileDropEvent::Hovered { paths, .. } => {
-                if verify_if_are_valid_paths(&paths) {
-                    let mut script = OVERLAY_SCRIPT.replace("$IS_DRAGGING", "true");
-                    if paths.len() > 1 {
-                        script.push_str(&FEEDBACK_TEXT_SCRIPT.replace(
-                            "$TEXT",
-                            &get_local_text_with_args(
-                                "files.files-to-upload",
-                                vec![("num", paths.len().into())],
-                            ),
-                        ));
-                    } else {
-                        script.push_str(&FEEDBACK_TEXT_SCRIPT.replace(
-                            "$TEXT",
-                            &get_local_text_with_args(
-                                "files.one-file-to-upload-name",
-                                vec![(
-                                        "file",
-                                        paths[0]
-                                            .file_name()
-                                            .map(|p| p.to_string_lossy())
-                                            .unwrap()
-                                            .into(),
-                                    )],
-                            ),
-                        ));
-                    }
-                    _ = window.webview.evaluate_script(&script);
-                }
-            }
-            FileDropEvent::Dropped { paths, .. } => {
-                if verify_if_are_valid_paths(&paths) {
-                    *drag_event.write_silent() = None;
-                    new_files_to_upload = decoded_pathbufs(paths);
-                    let mut script = OVERLAY_SCRIPT.replace("$IS_DRAGGING", "false");
-                    script.push_str(ANIMATION_DASH_SCRIPT);
-                    script.push_str(SELECT_CHAT_BAR);
-                    window.set_focus();
-                    _ = window.webview.evaluate_script(&script);
-                    break;
-                }
-            }
-            _ => {
-                *drag_event.write_silent() = None;
-                let script = OVERLAY_SCRIPT.replace("$IS_DRAGGING", "false");
-                _ = window.webview.evaluate_script(&script);
-                break;
-            }
-        };
-        tokio::time::sleep(std::time::Duration::from_millis(100)).await;
-    }
-    *drag_event.write_silent() = None;
-    new_files_to_upload
->>>>>>> 884bc65b
 }