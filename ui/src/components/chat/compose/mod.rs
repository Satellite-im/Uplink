mod chatbar;
mod messages;
mod quick_profile;

use std::{path::PathBuf, rc::Rc};
<<<<<<< HEAD

#[cfg(target_os = "windows")]
use std::{time::Duration};
=======
>>>>>>> 3ea9784f

use dioxus::prelude::*;

use kit::{
    components::{
        indicator::Platform, message_group::MessageGroupSkeletal, user_image::UserImage,
        user_image_group::UserImageGroup,
    },
    elements::{
        button::Button,
        tooltip::{ArrowPosition, Tooltip},
        Appearance,
    },
    layout::topbar::Topbar,
};

use common::icons::outline::Shape as Icon;
use common::state::{ui, Action, Chat, Identity, State};

use common::language::get_local_text;
use dioxus_desktop::{use_window, DesktopContext};

#[cfg(target_os = "windows")]
use std::time::Duration;
#[cfg(target_os = "windows")]
use tokio::time::sleep;

use uuid::Uuid;
use warp::{logging::tracing::log, raygun::ConversationType, crypto::DID};
use wry::webview::FileDropEvent;

use crate::{
    components::{chat::edit_group::EditGroup, media::player::MediaPlayer},
    layouts::storage::{
        decoded_pathbufs, get_drag_event, verify_if_there_are_valid_paths, ANIMATION_DASH_SCRIPT,
        FEEDBACK_TEXT_SCRIPT,
    },
    utils::build_participants,
};

pub const SELECT_CHAT_BAR: &str = r#"
    var chatBar = document.getElementsByClassName('chatbar')[0].getElementsByClassName('input_textarea')[0]
    chatBar.focus()
"#;

pub struct ComposeData {
    active_chat: Chat,
    my_id: Identity,
    other_participants: Vec<Identity>,
    active_participant: Identity,
    subtext: String,
    is_favorite: bool,
    first_image: String,
    other_participants_names: String,
    active_media: bool,
    platform: Platform,
}

impl PartialEq for ComposeData {
    fn eq(&self, _other: &Self) -> bool {
        false
    }
}

#[derive(PartialEq, Props)]
pub struct ComposeProps {
    #[props(!optional)]
    data: Option<Rc<ComposeData>>,
    upload_files: Option<UseState<Vec<PathBuf>>>,
    show_edit_group: Option<UseState<Option<Uuid>>>,
}

#[allow(non_snake_case)]
pub fn Compose(cx: Scope) -> Element {
    log::trace!("rendering compose");
    let state = use_shared_state::<State>(cx)?;
    let data = get_compose_data(cx);
    let data2 = data.clone();
    let chat_id = data2
        .as_ref()
        .map(|data| data.active_chat.id)
        .unwrap_or(Uuid::nil());
    let drag_event: &UseRef<Option<FileDropEvent>> = use_ref(cx, || None);
    let window = use_window(cx);
    let overlay_script = include_str!("../overlay.js");

    let files_to_upload = use_state(cx, Vec::new);

    state.write_silent().ui.current_layout = ui::Layout::Compose;
    if state.read().chats().active_chat_has_unreads() {
        state.write().mutate(Action::ClearActiveUnreads);
    }
    #[cfg(target_os = "windows")]
    use_future(cx, (), |_| {
        to_owned![files_to_upload, overlay_script, window, drag_event];
        async move {
            // ondragover function from div does not work on windows
            loop {
                sleep(Duration::from_millis(100)).await;
                if let FileDropEvent::Hovered(_) = get_drag_event() {
                    let new_files =
                        drag_and_drop_function(&window, &drag_event, overlay_script.clone()).await;
                    let mut new_files_to_upload: Vec<_> = files_to_upload
                        .current()
                        .iter()
                        .filter(|file_name| !new_files.contains(file_name))
                        .cloned()
                        .collect();
                    new_files_to_upload.extend(new_files);
                    files_to_upload.set(new_files_to_upload);
                }
            }
        }
    });
    let show_edit_group = use_state(cx, || None);

    cx.render(rsx!(
        div {
            id: "compose",
            ondragover: move |_| {
                if drag_event.with(|i| i.clone()).is_none() {
                    cx.spawn({
                        to_owned![files_to_upload, drag_event, window, overlay_script];
                        async move {
                           let new_files = drag_and_drop_function(&window, &drag_event, overlay_script).await;
                            let mut new_files_to_upload: Vec<_> = files_to_upload
                                .current()
                                .iter()
                                .filter(|file_name| !new_files.contains(file_name))
                                .cloned()
                                .collect();
                            new_files_to_upload.extend(new_files);
                            files_to_upload.set(new_files_to_upload);
                        }
                    });
                }
            },
            div {
                id: "overlay-element",
                class: "overlay-element",
                div {id: "dash-element", class: "dash-background active-animation"},
                p {id: "overlay-text0", class: "overlay-text"},
                p {id: "overlay-text", class: "overlay-text"}
            },
            Topbar {
                with_back_button: state.read().ui.is_minimal_view() || state.read().ui.sidebar_hidden,
                onback: move |_| {
                    let current = state.read().ui.sidebar_hidden;
                    state.write().mutate(Action::SidebarHidden(!current));
                },
                controls: cx.render(rsx!(get_controls{
                    data: data2, 
                    show_edit_group: show_edit_group.clone(),
                })),
                get_topbar_children {
                    data: data.clone(), 
                    show_edit_group: show_edit_group.clone(),
                }
            },
            data.as_ref().and_then(|data| data.active_media.then(|| rsx!(
                MediaPlayer {
                    settings_text: get_local_text("settings.settings"), 
                    enable_camera_text: get_local_text("media-player.enable-camera"),
                    fullscreen_text: get_local_text("media-player.fullscreen"),
                    popout_player_text: get_local_text("media-player.popout-player"),
                    screenshare_text: get_local_text("media-player.screenshare"),
                    end_text: get_local_text("uplink.end"),
                },
            ))),
        show_edit_group
            .map_or(false, |group_chat_id| group_chat_id == chat_id).then(|| rsx!(
            EditGroup {
                onedit: move |_| {
                    show_edit_group.set(None);
                }
            }
        )),
        show_edit_group
                .map_or(true, |group_chat_id| group_chat_id != chat_id).then(|| rsx!(
            match data.as_ref() {
                None => rsx!(
                    div {
                        id: "messages",
                        MessageGroupSkeletal {},
                        MessageGroupSkeletal { alt: true }
                    }
                ),
                Some(data) =>  rsx!(messages::get_messages{data: data.clone()}),
            },
            chatbar::get_chatbar {
                data: data,
                upload_files: files_to_upload.clone()
            }
        )),
    }
    ))
}

fn get_compose_data(cx: Scope) -> Option<Rc<ComposeData>> {
    let state = use_shared_state::<State>(cx)?;
    let s = state.read();
    // the Compose page shouldn't be called before chats is initialized. but check here anyway.
    if !s.chats().initialized {
        return None;
    }

    let active_chat = match s.get_active_chat() {
        Some(c) => c,
        None => return None,
    };
    let participants = s.chat_participants(&active_chat);
    // warning: if a friend changes their username, if state.friends is updated, the old username would still be in state.chats
    // this would be "fixed" the next time uplink starts up
    let other_participants: Vec<Identity> = s.remove_self(&participants);
    let active_participant = other_participants
        .first()
        .cloned()
        .expect("chat should have at least 2 participants");

    let subtext = match active_chat.conversation_type {
        ConversationType::Direct => active_participant.status_message().unwrap_or_default(),
        _ => String::new(),
    };
    let is_favorite = s.is_favorite(&active_chat);

    let first_image = active_participant.profile_picture();
    let other_participants_names = State::join_usernames(&other_participants);
    let active_media = Some(active_chat.id) == s.chats().active_media;

    // TODO: Pending new message divider implementation
    // let _new_message_text = LOCALES
    //     .lookup(&*APP_LANG.read(), "messages.new")
    //     .unwrap_or_default();

    let platform = active_participant.platform().into();

    let data = Rc::new(ComposeData {
        active_chat,
        other_participants,
        my_id: s.get_own_identity(),
        active_participant,
        subtext,
        is_favorite,
        first_image,
        other_participants_names,
        active_media,
        platform,
    });

    Some(data)
}

fn get_controls(cx: Scope<ComposeProps>) -> Element {
    let state = use_shared_state::<State>(cx)?;
    let show_edit_group = cx.props.show_edit_group.as_ref().unwrap();
    let desktop = use_window(cx);
    let data = &cx.props.data;
    let active_chat = data.as_ref().map(|x| &x.active_chat);
    let favorite = data.as_ref().map(|d: &Rc<ComposeData>| d.is_favorite).unwrap_or_default();
    let (conversation_type, creator) = if let Some(chat) = active_chat.as_ref() {
        (chat.conversation_type, chat.creator.clone())
    } else {
       ( ConversationType::Direct, None)
    };
    let edit_group_activated = show_edit_group
        .get()
        .map(|group_chat_id| active_chat.map_or(false, |chat| group_chat_id == chat.id))
        .unwrap_or(false);
    let user_did: DID = state.read().did_key();
    let is_creator = if let Some(creator_did) = creator {
        creator_did == user_did
    } else {
        false
    };

    cx.render(rsx!(
        if conversation_type == ConversationType::Group {
            rsx!(Button {
                icon: Icon::PencilSquare,
                disabled: !is_creator,
                aria_label: "edit-group".into(),
                appearance: if edit_group_activated {
                    Appearance::Primary
                } else {
                    Appearance::Secondary
                },
                tooltip: cx.render(rsx!(Tooltip {
                    arrow_position: ArrowPosition::Top,
                    text: if is_creator {
                        get_local_text("friends.edit-group")
                    } else {
                        get_local_text("friends.not-creator")
                    }
                })),
                onpress: move |_| {
                    if is_creator {
                        if edit_group_activated {
                            show_edit_group.set(None);
                        } else if let Some(chat) = active_chat.as_ref() {
                            show_edit_group.set(Some(chat.id));
                        }
                    }
                    
                }
            })
        }
        Button {
            icon: if favorite {
                Icon::HeartSlash
            } else {
                Icon::Heart
            },
            disabled: data.is_none(),
            aria_label: get_local_text(if favorite {
                "favorites.remove"
            } else {
                "favorites.favorites"
            }),
            appearance: if favorite {
                Appearance::Primary
            } else {
                Appearance::Secondary
            },
            tooltip: cx.render(rsx!(Tooltip {
                arrow_position: ArrowPosition::Top,
                text: if favorite {
                    get_local_text("favorites.remove")
                } else {
                    get_local_text("favorites.add")
                }
            })),
            onpress: move |_| {
                if let Some(chat) = active_chat.as_ref() {
                    state.write().mutate(Action::ToggleFavorite(&chat.id));
                }
            }
        },
        Button {
            icon: Icon::PhoneArrowUpRight,
            disabled: true,
            aria_label: "Call".into(),
            appearance: Appearance::Secondary,
            tooltip: cx.render(rsx!(Tooltip {
                arrow_position: ArrowPosition::Top,
                text: get_local_text("uplink.coming-soon")
            })),
            onpress: move |_| {
                if let Some(chat) = active_chat.as_ref() {
                    state
                        .write_silent()
                        .mutate(Action::ClearCallPopout(desktop.clone()));
                    state.write_silent().mutate(Action::DisableMedia);
                    state.write().mutate(Action::SetActiveMedia(chat.id));
                }
            }
        },
        Button {
            icon: Icon::VideoCamera,
            disabled: true,
            aria_label: "Videocall".into(),
            appearance: Appearance::Secondary,
            tooltip: cx.render(rsx!(Tooltip {
                arrow_position: ArrowPosition::TopRight,
                text: get_local_text("uplink.coming-soon"),
            })),
        },
    ))
}

fn get_topbar_children(cx: Scope<ComposeProps>) -> Element {
    let data = cx.props.data.clone();

    let data = match data {
        Some(d) => d,
        None => {
            return cx.render(rsx!(
                UserImageGroup {
                    loading: true,
                    participants: vec![]
                },
                div {
                    class: "user-info",
                    aria_label: "user-info",
                    div {
                        class: "skeletal-bars",
                        div {
                            class: "skeletal skeletal-bar",
                        },
                        div {
                            class: "skeletal skeletal-bar",
                        },
                    }
                }
            ))
        }
    };

    let conversation_title = match data.active_chat.conversation_name.as_ref() {
        Some(n) => n.clone(),
        None => data.other_participants_names.clone(),
    };
    let subtext = data.subtext.clone();

    cx.render(rsx!(
        if data.active_chat.conversation_type == ConversationType::Direct {rsx! (
            UserImage {
                loading: false,
                platform: data.platform,
                status: data.active_participant.identity_status().into(),
                image: data.first_image.clone(),
            }
        )} else {rsx! (
            UserImageGroup {
                loading: false,
                participants: build_participants(&data.other_participants),
            }
        )}
        div {
            class: "user-info",
            aria_label: "user-info",
            p {
                class: "username",
                "{conversation_title}"
            },
            p {
                class: "status",
                "{subtext}"
            }
        }
    ))
}

// Like ui::src:layout::storage::drag_and_drop_function
async fn drag_and_drop_function(
    window: &DesktopContext,
    drag_event: &UseRef<Option<FileDropEvent>>,
    overlay_script: String,
) -> Vec<PathBuf> {
    *drag_event.write_silent() = Some(get_drag_event());
    let mut new_files_to_upload = Vec::new();
    loop {
        let file_drop_event = get_drag_event();
        match file_drop_event {
            FileDropEvent::Hovered(files_local_path) => {
                if verify_if_there_are_valid_paths(&files_local_path) {
                    let mut script = overlay_script.replace("$IS_DRAGGING", "true");
                    if files_local_path.len() > 1 {
                        script.push_str(&FEEDBACK_TEXT_SCRIPT.replace(
                            "$TEXT",
                            &format!(
                                "{} {}!",
                                files_local_path.len(),
                                get_local_text("files.files-to-upload")
                            ),
                        ));
                    } else {
                        script.push_str(&FEEDBACK_TEXT_SCRIPT.replace(
                            "$TEXT",
                            &format!(
                                "{} {}!",
                                files_local_path.len(),
                                get_local_text("files.one-file-to-upload")
                            ),
                        ));
                    }
                    window.eval(&script);
                }
            }
            FileDropEvent::Dropped(files_local_path) => {
                if verify_if_there_are_valid_paths(&files_local_path) {
                    *drag_event.write_silent() = None;
                    new_files_to_upload = decoded_pathbufs(files_local_path);
                    let mut script = overlay_script.replace("$IS_DRAGGING", "false");
                    script.push_str(ANIMATION_DASH_SCRIPT);
                    script.push_str(SELECT_CHAT_BAR);
                    window.set_focus();
                    window.eval(&script);
                    break;
                }
            }
            _ => {
                *drag_event.write_silent() = None;
                let script = overlay_script.replace("$IS_DRAGGING", "false");
                window.eval(&script);
                break;
            }
        };
        tokio::time::sleep(std::time::Duration::from_millis(100)).await;
    }
    *drag_event.write_silent() = None;
    new_files_to_upload
}<|MERGE_RESOLUTION|>--- conflicted
+++ resolved
@@ -3,12 +3,9 @@
 mod quick_profile;
 
 use std::{path::PathBuf, rc::Rc};
-<<<<<<< HEAD
 
 #[cfg(target_os = "windows")]
 use std::{time::Duration};
-=======
->>>>>>> 3ea9784f
 
 use dioxus::prelude::*;
 
