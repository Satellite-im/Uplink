mod chatbar;
mod messages;
mod quick_profile;

use std::{path::PathBuf, rc::Rc};

use dioxus::prelude::*;

use futures::{channel::oneshot, StreamExt};
use kit::{
    components::{
        indicator::Platform, invisible_closer::InvisibleCloser,
        message_group::MessageGroupSkeletal, user_image::UserImage,
        user_image_group::UserImageGroup,
    },
    elements::{
        button::Button,
        input::{Input, Options},
        tooltip::{ArrowPosition, Tooltip},
        Appearance,
    },
    layout::topbar::Topbar,
};

use crate::components::chat::{create_group::get_input_options, pinned_messages::PinnedMessages};

use common::{
    icons::outline::Shape as Icon,
    state::call,
    warp_runner::{BlinkCmd, RayGunCmd, WarpCmd},
};
use common::{
    state::{ui, Action, Chat, Identity, State},
    WARP_CMD_CH,
};

use common::language::get_local_text;
use dioxus_desktop::{use_window, DesktopContext};

use uuid::Uuid;
use warp::{
    blink::{self},
    crypto::DID,
    logging::tracing::log,
    raygun::ConversationType,
};

use dioxus_desktop::wry::webview::FileDropEvent;

use crate::{
    components::chat::{edit_group::EditGroup, group_users::GroupUsers},
    utils::{
        build_participants, get_drag_event,
        verify_valid_paths::{decoded_pathbufs, verify_if_are_valid_paths},
    },
};

pub const FEEDBACK_TEXT_SCRIPT: &str = r#"
    const feedback_element = document.getElementById('overlay-text');
    feedback_element.textContent = '$TEXT';
"#;

pub const ANIMATION_DASH_SCRIPT: &str = r#"
    var dashElement = document.getElementById('dash-element')
    dashElement.style.animation = "border-dance 0.5s infinite linear"
"#;

pub const SELECT_CHAT_BAR: &str = r#"
    var chatBar = document.getElementsByClassName('chatbar')[0].getElementsByClassName('input_textarea')[0]
    chatBar.focus()
"#;

pub const OVERLAY_SCRIPT: &str = r#"
    var chatLayout = document.getElementById('compose')

    var IS_DRAGGING = $IS_DRAGGING

    var overlayElement = document.getElementById('overlay-element')

    if (IS_DRAGGING) {
    chatLayout.classList.add('hover-effect')
    overlayElement.style.display = 'block'
    } else {
    chatLayout.classList.remove('hover-effect')
    overlayElement.style.display = 'none'
    }
"#;

pub struct ComposeData {
    active_chat: Chat,
    my_id: Identity,
    other_participants: Vec<Identity>,
    active_participant: Identity,
    subtext: String,
    is_favorite: bool,
    first_image: String,
    other_participants_names: String,
    platform: Platform,
}

impl PartialEq for ComposeData {
    fn eq(&self, _other: &Self) -> bool {
        false
    }
}

#[derive(PartialEq, Props)]
pub struct ComposeProps {
    #[props(!optional)]
    data: Option<Rc<ComposeData>>,
    show_edit_group: UseState<Option<Uuid>>,
    show_group_users: UseState<Option<Uuid>>,
    ignore_focus: bool,
    is_owner: bool,
    is_edit_group: bool,
}

#[allow(non_snake_case)]
pub fn Compose(cx: Scope) -> Element {
    log::trace!("rendering compose");
    let state = use_shared_state::<State>(cx)?;
    let data = get_compose_data(cx);
    let data2 = data.clone();
    let chat_id = data2
        .as_ref()
        .map(|data| data.active_chat.id)
        .unwrap_or(Uuid::nil());
    let drag_event: &UseRef<Option<FileDropEvent>> = use_ref(cx, || None);
    let window = use_window(cx);

    state.write_silent().ui.current_layout = ui::Layout::Compose;
    if state.read().chats().active_chat_has_unreads() {
        state.write().mutate(Action::ClearActiveUnreads);
    }

    #[cfg(target_os = "windows")]
    use_future(cx, (), |_| {
        to_owned![state, window, drag_event];
        async move {
            // ondragover function from div does not work on windows
            loop {
                tokio::time::sleep(std::time::Duration::from_millis(100)).await;
                if let FileDropEvent::Hovered { .. } = get_drag_event::get_drag_event() {
                    let new_files = drag_and_drop_function(&window, &drag_event).await;
                    let mut new_files_to_upload: Vec<_> = state
                        .read()
                        .get_active_chat()
                        .and_then(|f| Some(f.files_attached_to_send))
                        .unwrap_or_default()
                        .iter()
                        .filter(|file_name| !new_files.contains(file_name))
                        .cloned()
                        .collect();
                    new_files_to_upload.extend(new_files);
                    state
                        .write()
                        .mutate(Action::SetChatAttachments(chat_id, new_files_to_upload));
                }
            }
        }
    });
    let show_edit_group: &UseState<Option<Uuid>> = use_state(cx, || None);
    let show_group_users: &UseState<Option<Uuid>> = use_state(cx, || None);

    let should_ignore_focus = state.read().ui.ignore_focus;

    let active_chat = data.as_ref().map(|x| &x.active_chat);
    let creator = if let Some(chat) = active_chat.as_ref() {
        chat.creator.clone()
    } else {
        None
    };

    let user_did: DID = state.read().did_key();
    let is_owner = if let Some(creator_did) = creator {
        creator_did == user_did
    } else {
        false
    };

    let is_edit_group = show_edit_group.map_or(false, |group_chat_id| (group_chat_id == chat_id));

    let upload_files = move |_| {
        if drag_event.with(|i| i.clone()).is_none() {
            cx.spawn({
                to_owned![files_to_upload, drag_event, window, overlay_script];
                async move {
                    let new_files =
                        drag_and_drop_function(&window, &drag_event, overlay_script).await;
                    let mut new_files_to_upload: Vec<_> = files_to_upload
                        .current()
                        .iter()
                        .filter(|file_name| !new_files.contains(file_name))
                        .cloned()
                        .collect();
                    new_files_to_upload.extend(new_files);
                    files_to_upload.set(new_files_to_upload);
                }
            });
        }
    };

    cx.render(rsx!(
        div {
            id: "compose",
<<<<<<< HEAD
            ondragover: upload_files,
=======
            ondragover: move |_| {
                if drag_event.with(|i| i.clone()).is_none() {
                    cx.spawn({
                        to_owned![drag_event, window, state];
                        async move {
                           let new_files = drag_and_drop_function(&window, &drag_event).await;
                            let mut new_files_to_upload: Vec<_> = state.read().get_active_chat().map(|f| f.files_attached_to_send)
                                .unwrap_or_default()
                                .iter()
                                .filter(|file_name| !new_files.contains(file_name))
                                .cloned()
                                .collect();
                            new_files_to_upload.extend(new_files);
                            state.write().mutate(Action::SetChatAttachments(chat_id, new_files_to_upload));
                        }
                    });
                }
            },
>>>>>>> 8008475d
            div {
                id: "overlay-element",
                class: "overlay-element",
                div {id: "dash-element", class: "dash-background active-animation"},
                p {id: "overlay-text0", class: "overlay-text"},
                p {id: "overlay-text", class: "overlay-text"}
            },
            Topbar {
                with_back_button: state.read().ui.is_minimal_view() && state.read().ui.sidebar_hidden,
                onback: move |_| {
                    let current = state.read().ui.sidebar_hidden;
                    state.write().mutate(Action::SidebarHidden(!current));
                },
                controls: cx.render(rsx!(get_controls{
                    data: data2.clone(),
                    show_edit_group: show_edit_group.clone(),
                    show_group_users: show_group_users.clone(),
                    ignore_focus: should_ignore_focus,
                    is_owner: is_owner,
                    is_edit_group: is_edit_group,
                })),
                get_topbar_children {
                    data: data.clone(),
                    show_edit_group: show_edit_group.clone(),
                    show_group_users: show_group_users.clone(),
                    ignore_focus: should_ignore_focus,
                    is_owner: is_owner,
                    is_edit_group: is_edit_group,
                }
            },
            // may need this later when video calling is possible.
            // data.as_ref().and_then(|data| data.active_media.then(|| rsx!(
            //     MediaPlayer {
            //         settings_text: get_local_text("settings.settings"),
            //         enable_camera_text: get_local_text("media-player.enable-camera"),
            //         fullscreen_text: get_local_text("media-player.fullscreen"),
            //         popout_player_text: get_local_text("media-player.popout-player"),
            //         screenshare_text: get_local_text("media-player.screenshare"),
            //         end_text: get_local_text("uplink.end"),
            //     },
            // ))),
        show_edit_group
            .map_or(false, |group_chat_id| (group_chat_id == chat_id)).then(|| rsx!(
            InvisibleCloser {
                onclose: move |_| {
                    show_edit_group.set(None);
                }
            }
            EditGroup {}
        )),
        show_group_users
            .map_or(false, |group_chat_id| (group_chat_id == chat_id)).then(|| rsx!(
                GroupUsers {
                    active_chat: state.read().get_active_chat(),
                }
        )),
        match data.as_ref() {
            None => rsx!(
                div {
                    id: "messages",
                    MessageGroupSkeletal {},
                    MessageGroupSkeletal { alt: true }
                }
            ),
            Some(_data) =>  rsx!(messages::get_messages{data: _data.clone()}),
        },
        chatbar::get_chatbar {
            data: data.clone(),
            show_edit_group: show_edit_group.clone(),
            show_group_users: show_group_users.clone(),
            ignore_focus: should_ignore_focus,
            is_owner: is_owner,
            is_edit_group: is_edit_group,
        }
    }
    ))
}

fn get_compose_data(cx: Scope) -> Option<Rc<ComposeData>> {
    let state = use_shared_state::<State>(cx)?;
    let s = state.read();
    // the Compose page shouldn't be called before chats is initialized. but check here anyway.
    if !s.initialized {
        return None;
    }

    let active_chat = match s.get_active_chat() {
        Some(c) => c,
        None => return None,
    };
    let participants = s.chat_participants(&active_chat);
    // warning: if a friend changes their username, if state.friends is updated, the old username would still be in state.chats
    // this would be "fixed" the next time uplink starts up
    let other_participants: Vec<Identity> = s.remove_self(&participants);
    let active_participant = other_participants
        .first()
        .cloned()
        .unwrap_or(s.get_own_identity());

    let subtext = match active_chat.conversation_type {
        ConversationType::Direct => active_participant.status_message().unwrap_or_default(),
        _ => String::new(),
    };
    let is_favorite = s.is_favorite(&active_chat);

    let first_image = active_participant.profile_picture();
    let other_participants_names = State::join_usernames(&other_participants);

    // TODO: Pending new message divider implementation
    // let _new_message_text = LOCALES
    //     .lookup(&*APP_LANG.read(), "messages.new")
    //     .unwrap_or_default();

    let platform = active_participant.platform().into();

    let data = Rc::new(ComposeData {
        active_chat,
        other_participants,
        my_id: s.get_own_identity(),
        active_participant,
        subtext,
        is_favorite,
        first_image,
        other_participants_names,
        platform,
    });

    Some(data)
}

enum ControlsCmd {
    VoiceCall {
        participants: Vec<DID>,
        conversation_id: Uuid,
    },
}

enum EditGroupCmd {
    UpdateGroupName((Uuid, String)),
}

fn get_controls(cx: Scope<ComposeProps>) -> Element {
    let state = use_shared_state::<State>(cx)?;
    let data = &cx.props.data;
    let active_chat = data.as_ref().map(|x| &x.active_chat);
    let favorite = data
        .as_ref()
        .map(|d: &Rc<ComposeData>| d.is_favorite)
        .unwrap_or_default();
    let conversation_type = if let Some(chat) = active_chat.as_ref() {
        chat.conversation_type
    } else {
        ConversationType::Direct
    };
    let edit_group_activated = cx
        .props
        .show_edit_group
        .get()
        .map(|group_chat_id| active_chat.map_or(false, |chat| group_chat_id == chat.id))
        .unwrap_or(false);
    let show_group_list = cx
        .props
        .show_group_users
        .get()
        .map(|group_chat_id| active_chat.map_or(false, |chat| group_chat_id == chat.id))
        .unwrap_or(false);

    let call_pending = use_state(cx, || false);
    let active_call = state.read().ui.call_info.active_call();
    let call_in_progress = active_call.is_some(); // active_chat.map(|chat| chat.id) == active_call.map(|call| call.conversation_id);

    let ch = use_coroutine(cx, |mut rx: UnboundedReceiver<ControlsCmd>| {
        to_owned![call_pending, state];
        async move {
            let warp_cmd_tx = WARP_CMD_CH.tx.clone();
            while let Some(cmd) = rx.next().await {
                match cmd {
                    ControlsCmd::VoiceCall {
                        participants,
                        conversation_id,
                    } => {
                        let (tx, rx) = oneshot::channel();
                        if let Err(e) = warp_cmd_tx.send(WarpCmd::Blink(BlinkCmd::OfferCall {
                            conversation_id,
                            participants: participants.clone(),
                            rsp: tx,
                            // todo: make this configurable
                            webrtc_codec: blink::AudioCodec {
                                mime: blink::MimeType::OPUS,
                                sample_rate: blink::AudioSampleRate::High,
                                channels: 1,
                            },
                        })) {
                            log::error!("failed to send command to warp_runner: {e}");
                            call_pending.set(false);
                            continue;
                        }

                        let res = rx.await.expect("warp runner failed");
                        match res {
                            Ok(call_id) => {
                                state.write().mutate(Action::OfferCall(call::Call::new(
                                    call_id,
                                    conversation_id,
                                    participants,
                                )));
                            }
                            Err(e) => {
                                log::error!("BlinkCmd::OfferCall failed: {e}");
                            }
                        }
                        call_pending.set(false);
                    }
                }
            }
        }
    });

    cx.render(rsx!(
        if cx.props.is_owner && conversation_type == ConversationType::Group {
            rsx!(Button {
                icon: Icon::PencilSquare,
                aria_label: "edit-group".into(),
                appearance: if edit_group_activated {
                    Appearance::Primary
                } else {
                    Appearance::Secondary
                },
                tooltip: cx.render(rsx!(Tooltip {
                    arrow_position: ArrowPosition::Top,
                    text: get_local_text("friends.edit-group")
                })),
                onpress: move |_| {
                    if edit_group_activated {
                        cx.props.show_edit_group.set(None);
                    } else if let Some(chat) = active_chat.as_ref() {
                        cx.props.show_edit_group.set(Some(chat.id));
                        cx.props.show_group_users.set(None);
                    }
                }
            })
        }
        if !cx.props.is_owner && conversation_type == ConversationType::Group {
            rsx!(
                Button {
                    icon: Icon::ListBullet,
                    aria_label: "edit-group".into(),
                    appearance: if show_group_list {
                        Appearance::Primary
                    } else {
                        Appearance::Secondary
                    },
                    tooltip: cx.render(rsx!(Tooltip {
                        arrow_position: ArrowPosition::Top,
                        text: get_local_text("friends.view-group")
                    })),
                    onpress: move |_| {
                            if show_group_list {
                                cx.props.show_group_users.set(None);
                            } else if let Some(chat) = active_chat.as_ref() {
                                cx.props.show_group_users.set(Some(chat.id));
                                cx.props.show_edit_group.set(None);

                            }

                    }
                }
            )
        }
        Button {
            icon: if favorite {
                Icon::HeartSlash
            } else {
                Icon::Heart
            },
            disabled: data.is_none(),
            aria_label: get_local_text(if favorite {
                "favorites.remove"
            } else {
                "favorites.favorites"
            }),
            appearance: if favorite {
                Appearance::Primary
            } else {
                Appearance::Secondary
            },
            tooltip: cx.render(rsx!(Tooltip {
                arrow_position: ArrowPosition::Top,
                text: if favorite {
                    get_local_text("favorites.remove")
                } else {
                    get_local_text("favorites.add")
                }
            })),
            onpress: move |_| {
                if let Some(chat) = active_chat.as_ref() {
                    state.write().mutate(Action::ToggleFavorite(&chat.id));
                }
            }
        },
        div {
            position: "relative",
            match state.read().get_active_chat() {
                Some(chat) => cx.render(rsx!(PinnedMessages{ active_chat: chat })),
                None => cx.render(rsx!(())),
            },
            div {
                id: "pin-button",
                Button {
                    icon: Icon::Pin,
                    aria_label: "pin-label".into(),
                    appearance: Appearance::Secondary,
                    tooltip: cx.render(rsx!(Tooltip {
                        arrow_position: ArrowPosition::TopRight,
                        text: get_local_text("messages.pin-view"),
                    })),
                }
            }
        }
        Button {
            icon: Icon::PhoneArrowUpRight,
            disabled: !state.read().configuration.developer.experimental_features || *call_pending.current() || call_in_progress,
            aria_label: "Call".into(),
            appearance: Appearance::Secondary,
            tooltip: cx.render(rsx!(Tooltip {
                arrow_position: ArrowPosition::Top,
                text: if !state.read().configuration.developer.experimental_features { get_local_text("uplink.coming-soon") } else { get_local_text("uplink.call") }
            })),
            onpress: move |_| {
                if let Some(chat) = active_chat.as_ref() {
                    ch.send(ControlsCmd::VoiceCall{
                        participants: chat.participants.iter().cloned().collect(),
                        conversation_id: chat.id
                    });
                    call_pending.set(true);
                }
            }
        },
        Button {
            icon: Icon::VideoCamera,
            disabled: true,
            aria_label: "Videocall".into(),
            appearance: Appearance::Secondary,
            tooltip: cx.render(rsx!(Tooltip {
                arrow_position: ArrowPosition::TopRight,
                text: get_local_text("uplink.coming-soon"),
            })),
        },
    ))
}

fn get_topbar_children(cx: Scope<ComposeProps>) -> Element {
    let data = cx.props.data.clone();
    let data = match data {
        Some(d) => d,
        None => {
            return cx.render(rsx!(
                UserImageGroup {
                    loading: true,
                    participants: vec![]
                },
                div {
                    class: "user-info",
                    aria_label: "user-info",
                    div {
                        class: "skeletal-bars",
                        div {
                            class: "skeletal skeletal-bar",
                        },
                        div {
                            class: "skeletal skeletal-bar",
                        },
                    }
                }
            ))
        }
    };

    let conversation_title = match data.active_chat.conversation_name.as_ref() {
        Some(n) => n.clone(),
        None => data.other_participants_names.clone(),
    };
    let subtext = data.subtext.clone();

    let direct_message = data.active_chat.conversation_type == ConversationType::Direct;

    let active_participant = data.my_id.clone();
    let mut all_participants = data.other_participants.clone();
    all_participants.push(active_participant);
    let members_count = format!(
        "{} ({})",
        get_local_text("uplink.members"),
        all_participants.len()
    );

    let conv_id = data.active_chat.id;

    let ch = use_coroutine(cx, |mut rx: UnboundedReceiver<EditGroupCmd>| async move {
        let warp_cmd_tx = WARP_CMD_CH.tx.clone();
        while let Some(cmd) = rx.next().await {
            match cmd {
                EditGroupCmd::UpdateGroupName((conv_id, new_conversation_name)) => {
                    let (tx, rx) = oneshot::channel();
                    if let Err(e) =
                        warp_cmd_tx.send(WarpCmd::RayGun(RayGunCmd::UpdateConversationName {
                            conv_id,
                            new_conversation_name,
                            rsp: tx,
                        }))
                    {
                        log::error!("failed to send warp command: {}", e);
                        continue;
                    }
                    let res = rx.await.expect("command canceled");
                    if let Err(e) = res {
                        log::error!("failed to update group conversation name: {}", e);
                    }
                }
            }
        }
    });

    cx.render(rsx!(
        if direct_message {rsx! (
            UserImage {
                loading: false,
                platform: data.platform,
                status: data.active_participant.identity_status().into(),
                image: data.first_image.clone(),
            }
        )} else {rsx! (
            UserImageGroup {
                loading: false,
                participants: build_participants(&all_participants),
            }
        )}
        div {
            class: "user-info",
            aria_label: "user-info",
            if cx.props.is_edit_group {rsx! (
                div {
                    id: "edit-group-name",
                    class: "edit-group-name",
                    Input {
                            placeholder:  get_local_text("messages.group-name"),
                            default_text: conversation_title.clone(),
                            aria_label: "groupname-input".into(),
                            options: Options {
                                with_clear_btn: true,
                                ..get_input_options()
                            },
                            onreturn: move |(v, is_valid, _): (String, bool, _)| {
                                if !is_valid {
                                    return;
                                }
                                if v != conversation_title.clone() {
                                    ch.send(EditGroupCmd::UpdateGroupName((conv_id, v)));
                                }
                            },
                        },
                })
            } else {rsx!(
                p {
                    aria_label: "user-info-username",
                    class: "username",
                    "{conversation_title}"
                },
                p {
                    aria_label: "user-info-status",
                    class: "status",
                    if direct_message {
                        rsx! (span {
                            "{subtext}"
                        })
                    } else {
                        rsx! (
                            span {"{members_count}"}
                        )
                    }
                }
            )}
        }
    ))
}

// Like ui::src:layout::storage::drag_and_drop_function
async fn drag_and_drop_function(
    window: &DesktopContext,
    drag_event: &UseRef<Option<FileDropEvent>>,
) -> Vec<PathBuf> {
    *drag_event.write_silent() = Some(get_drag_event::get_drag_event());
    let mut new_files_to_upload = Vec::new();
    loop {
        let file_drop_event = get_drag_event::get_drag_event();
        match file_drop_event {
            FileDropEvent::Hovered { paths, .. } => {
                if verify_if_are_valid_paths(&paths) {
                    let mut script = OVERLAY_SCRIPT.replace("$IS_DRAGGING", "true");
                    if paths.len() > 1 {
                        script.push_str(&FEEDBACK_TEXT_SCRIPT.replace(
                            "$TEXT",
                            &format!(
                                "{} {}!",
                                paths.len(),
                                get_local_text("files.files-to-upload")
                            ),
                        ));
                    } else {
                        script.push_str(&FEEDBACK_TEXT_SCRIPT.replace(
                            "$TEXT",
                            &format!(
                                "{} {}!",
                                paths.len(),
                                get_local_text("files.one-file-to-upload")
                            ),
                        ));
                    }
                    _ = window.webview.evaluate_script(&script);
                }
            }
            FileDropEvent::Dropped { paths, .. } => {
                if verify_if_are_valid_paths(&paths) {
                    *drag_event.write_silent() = None;
                    new_files_to_upload = decoded_pathbufs(paths);
                    let mut script = OVERLAY_SCRIPT.replace("$IS_DRAGGING", "false");
                    script.push_str(ANIMATION_DASH_SCRIPT);
                    script.push_str(SELECT_CHAT_BAR);
                    window.set_focus();
                    _ = window.webview.evaluate_script(&script);
                    break;
                }
            }
            _ => {
                *drag_event.write_silent() = None;
<<<<<<< HEAD
                let script = overlay_script.replace("$IS_DRAGGING", "false");
                _ = window.webview.evaluate_script(&script);
=======
                let script = OVERLAY_SCRIPT.replace("$IS_DRAGGING", "false");
                window.eval(&script);
>>>>>>> 8008475d
                break;
            }
        };
        tokio::time::sleep(std::time::Duration::from_millis(100)).await;
    }
    *drag_event.write_silent() = None;
    new_files_to_upload
}<|MERGE_RESOLUTION|>--- conflicted
+++ resolved
@@ -183,18 +183,17 @@
     let upload_files = move |_| {
         if drag_event.with(|i| i.clone()).is_none() {
             cx.spawn({
-                to_owned![files_to_upload, drag_event, window, overlay_script];
+                to_owned![drag_event, window, state];
                 async move {
-                    let new_files =
-                        drag_and_drop_function(&window, &drag_event, overlay_script).await;
-                    let mut new_files_to_upload: Vec<_> = files_to_upload
-                        .current()
+                   let new_files = drag_and_drop_function(&window, &drag_event).await;
+                    let mut new_files_to_upload: Vec<_> = state.read().get_active_chat().map(|f| f.files_attached_to_send)
+                        .unwrap_or_default()
                         .iter()
                         .filter(|file_name| !new_files.contains(file_name))
                         .cloned()
                         .collect();
                     new_files_to_upload.extend(new_files);
-                    files_to_upload.set(new_files_to_upload);
+                    state.write().mutate(Action::SetChatAttachments(chat_id, new_files_to_upload));
                 }
             });
         }
@@ -203,28 +202,7 @@
     cx.render(rsx!(
         div {
             id: "compose",
-<<<<<<< HEAD
             ondragover: upload_files,
-=======
-            ondragover: move |_| {
-                if drag_event.with(|i| i.clone()).is_none() {
-                    cx.spawn({
-                        to_owned![drag_event, window, state];
-                        async move {
-                           let new_files = drag_and_drop_function(&window, &drag_event).await;
-                            let mut new_files_to_upload: Vec<_> = state.read().get_active_chat().map(|f| f.files_attached_to_send)
-                                .unwrap_or_default()
-                                .iter()
-                                .filter(|file_name| !new_files.contains(file_name))
-                                .cloned()
-                                .collect();
-                            new_files_to_upload.extend(new_files);
-                            state.write().mutate(Action::SetChatAttachments(chat_id, new_files_to_upload));
-                        }
-                    });
-                }
-            },
->>>>>>> 8008475d
             div {
                 id: "overlay-element",
                 class: "overlay-element",
@@ -759,13 +737,8 @@
             }
             _ => {
                 *drag_event.write_silent() = None;
-<<<<<<< HEAD
-                let script = overlay_script.replace("$IS_DRAGGING", "false");
+                let script = OVERLAY_SCRIPT.replace("$IS_DRAGGING", "false");
                 _ = window.webview.evaluate_script(&script);
-=======
-                let script = OVERLAY_SCRIPT.replace("$IS_DRAGGING", "false");
-                window.eval(&script);
->>>>>>> 8008475d
                 break;
             }
         };
