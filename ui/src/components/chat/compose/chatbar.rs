--- conflicted
+++ resolved
@@ -35,19 +35,12 @@
 };
 
 const MAX_CHARS_LIMIT: usize = 1024;
-<<<<<<< HEAD
-
-use crate::{
-    components::{
-        chat::compose::context_file_location::FileLocationContext, paste_files_with_shortcut,
-=======
 const SCROLL_BTN_THRESHOLD: i64 = -1000;
 
 use crate::{
     components::{
         chat::compose::context_file_location::FileLocationContext,
         chat::compose::messages::SCROLL_BOTTOM, paste_files_with_shortcut,
->>>>>>> 365ef7b7
     },
     layouts::storage::FilesLayout,
     utils::{
@@ -166,7 +159,6 @@
                     None => RayGunCmd::SendMessage {
                         conv_id,
                         msg,
-                        location: raygun::Location::Disk,
                         attachments,
                         ui_msg_id,
                         rsp: tx,
@@ -581,7 +573,6 @@
                                 div {
                                     class: "modal-div-files-layout",
                                     FilesLayout {
-<<<<<<< HEAD
                                         storage_files_to_chat_mode_is_active: show_storage_modal.clone(),
                                         on_files_selected_to_send: move |files_location: Vec<Location>| {
                                             let mut new_files_to_upload: Vec<_> = state.read().get_active_chat().map(|f| f.files_attached_to_send)
@@ -596,10 +587,6 @@
                                             state.write().mutate(Action::SetChatAttachments(chat_id, new_files_to_upload));
                                             update_send();
                                         },
-=======
-                                        send_files_to_chat_mode: show_storage_modal.clone(),
-                                        chat_id: chat_id,
->>>>>>> 365ef7b7
                                     }
                                 }
                             }
@@ -624,7 +611,6 @@
     ));
 
     cx.render(rsx!(
-<<<<<<< HEAD
         if state.read().ui.metadata.focused && *enable_paste_shortcut.read() {
             rsx!(paste_files_with_shortcut::PasteFilesShortcut {
                 on_paste: move |files_local_path: Vec<PathBuf>| {
@@ -651,8 +637,7 @@
                     new_files_to_upload.extend(local_disk_files);
                     state.write().mutate(Action::SetChatAttachments(chat_id, new_files_to_upload));
                     }
-                },
-=======
+                }})}
         div {
             class: "chatbar-container",
             with_scroll_btn.then(|| {
@@ -663,7 +648,6 @@
                     },
                     get_local_text("messages.scroll-bottom"),
                 })
->>>>>>> 365ef7b7
             })
             if state.read().ui.metadata.focused && *enable_paste_shortcut.read() {
                 rsx!(paste_files_with_shortcut::PasteFilesShortcut {
@@ -672,10 +656,23 @@
                             let mut new_files_to_upload: Vec<_> = state.read().get_active_chat().map(|f| f.files_attached_to_send)
                                 .unwrap_or_default()
                                 .iter()
-                                .filter(|file_name| !files_local_path.contains(file_name))
+                                .filter(|file_location| {
+                                    match file_location {
+                                        Location::Disk { path } => {
+                                            !files_local_path.contains(path)
+                                        },
+                                        Location::Constellation { .. } => {
+                                            true
+                                        }
+                                    }
+                                })
                                 .cloned()
                                 .collect();
-                        new_files_to_upload.extend(files_local_path);
+                            let local_disk_files: Vec<Location> = files_local_path
+                                .iter()
+                                .map(|path| Location::Disk { path: path.clone() })
+                                .collect();
+                        new_files_to_upload.extend(local_disk_files);
                         state.write().mutate(Action::SetChatAttachments(chat_id, new_files_to_upload));
                         }
                     },
@@ -689,7 +686,7 @@
             }
             chatbar
         }
-    ))
+))
 }
 
 #[derive(Props)]
