use std::{
    path::PathBuf,
    time::{Duration, Instant},
};

use common::{
    icons::{self},
    language::{get_local_text, get_local_text_args_builder},
    state::{Action, Identity, State},
    warp_runner::{RayGunCmd, WarpCmd},
    MAX_FILES_PER_MESSAGE, STATIC_ARGS, WARP_CMD_CH,
};
use dioxus::prelude::*;
use futures::{channel::oneshot, StreamExt};
use kit::layout::modal::Modal;
use kit::{
    components::{
        embeds::file_embed::FileEmbed,
        indicator::{Platform, Status},
        user_image::UserImage,
    },
    elements::{
        button::Button,
        tooltip::{ArrowPosition, Tooltip},
        Appearance,
    },
    layout::chatbar::{Chatbar, Reply},
};
use rfd::FileDialog;
use uuid::Uuid;
use warp::{
    crypto::DID,
    logging::tracing::log,
    raygun::{self, Location},
};

const MAX_CHARS_LIMIT: usize = 1024;
const SCROLL_BTN_THRESHOLD: i64 = -1000;

use crate::{
    components::{
        chat::compose::context_file_location::FileLocationContext,
        chat::compose::messages::SCROLL_BOTTOM, paste_files_with_shortcut,
    },
    layouts::storage::FilesLayout,
    utils::{
        build_user_from_identity,
        clipboard::clipboard_data::{
            check_if_there_is_file_or_string_in_clipboard, ClipboardDataType,
        },
    },
};

type ChatInput = (Vec<String>, Uuid, Option<Uuid>, Option<Uuid>);

#[derive(Eq, PartialEq)]
enum TypingIndicator {
    // reset the typing indicator timer
    Typing(Uuid),
    // clears the typing indicator, ensuring the indicator
    // will not be refreshed
    NotTyping,
    // resend the typing indicator
    Refresh(Uuid),
}

#[derive(Clone)]
struct TypingInfo {
    pub chat_id: Uuid,
    pub last_update: Instant,
}

// todo: display loading indicator if sending a message that takes a long time to upload attachments
pub fn get_chatbar<'a>(cx: &'a Scoped<'a, super::ComposeProps>) -> Element<'a> {
    log::trace!("get_chatbar");
    let state = use_shared_state::<State>(cx)?;
    state.write_silent().scope_ids.chatbar = Some(cx.scope_id().0);
    let data = &cx.props.data;
    let is_loading = data.is_none();
    let active_chat_id = data.as_ref().map(|d| d.active_chat.id);
    let chat_id = data
        .as_ref()
        .map(|data| data.active_chat.id)
        .unwrap_or(Uuid::nil());
    let can_send = use_state(cx, || state.read().active_chat_has_draft());
    let update_script = use_state(cx, String::new);
    let upload_button_menu_uuid = &*cx.use_hook(|| Uuid::new_v4().to_string());
    let show_storage_modal = use_state(cx, || false);

    let with_scroll_btn = state
        .read()
        .get_active_chat()
        .map(|c| c.scroll_value.unwrap_or_default())
        .unwrap_or_default()
        < SCROLL_BTN_THRESHOLD;
    let update_send = move || {
        let valid = state.read().active_chat_has_draft()
            || !state
                .read()
                .get_active_chat()
                .map(|f| f.files_attached_to_send)
                .unwrap_or_default()
                .is_empty();
        if !can_send.get().eq(&valid) {
            can_send.set(valid);
        }
    };
    update_send();

    let mut files_attached = state
        .read()
        .get_active_chat()
        .map(|f| f.files_attached_to_send)
        .unwrap_or_default();

    if files_attached.len() > MAX_FILES_PER_MESSAGE {
        files_attached.truncate(MAX_FILES_PER_MESSAGE);
        state
            .write()
            .mutate(Action::SetChatAttachments(chat_id, files_attached));
    }

    // used to render the typing indicator
    // for now it doesn't quite work for group messages
    let my_id = state.read().did_key();
    let users_typing: Vec<DID> = data
        .as_ref()
        .map(|data| {
            data.active_chat
                .typing_indicator
                .iter()
                .filter(|(did, _)| *did != &my_id)
                .map(|(did, _)| did.clone())
                .collect()
        })
        .unwrap_or_default();
    let users_typing = state.read().get_identities(&users_typing);

    let msg_ch = use_coroutine(cx, |mut rx: UnboundedReceiver<ChatInput>| {
        to_owned![state];
        async move {
            let warp_cmd_tx = WARP_CMD_CH.tx.clone();
            while let Some((msg, conv_id, ui_msg_id, reply)) = rx.next().await {
                let (tx, rx) = oneshot::channel::<Result<(), warp::error::Error>>();
                let attachments = state
                    .read()
                    .get_active_chat()
                    .map(|f| f.files_attached_to_send)
                    .unwrap_or_default();
                let msg_clone = msg.clone();
                let cmd = match reply {
                    Some(reply_to) => RayGunCmd::Reply {
                        conv_id,
                        reply_to,
                        msg,
                        attachments,
                        rsp: tx,
                    },
                    None => RayGunCmd::SendMessage {
                        conv_id,
                        msg,
                        location: raygun::Location::Disk,
                        attachments,
                        ui_msg_id,
                        rsp: tx,
                    },
                };
                let attachments = state
                    .read()
                    .get_active_chat()
                    .map(|f| f.files_attached_to_send)
                    .unwrap_or_default();
                state
                    .write_silent()
                    .mutate(Action::ClearChatAttachments(conv_id));
                let attachment_files: Vec<String> = attachments
                    .iter()
                    .map(|p| match p {
                        Location::Disk { path } => {
                            if let Some(name) = path
                                .file_name()
                                .map(|ostr| ostr.to_str().unwrap_or_default())
                            {
                                return name.to_string();
                            }
                            String::new()
                        }
                        Location::Constellation { path } => {
                            if let Some(name) = PathBuf::from(path)
                                .file_name()
                                .map(|ostr| ostr.to_str().unwrap_or_default())
                            {
                                return name.to_string();
                            }
                            String::new()
                        }
                    })
                    .collect();
                if let Err(e) = warp_cmd_tx.send(WarpCmd::RayGun(cmd)) {
                    log::error!("failed to send warp command: {}", e);
                    state.write().decrement_outgoing_messages(
                        conv_id,
                        msg_clone,
                        attachment_files,
                        ui_msg_id,
                    );
                    continue;
                }

                let rsp = rx.await.expect("command canceled");
                if let Err(e) = rsp {
                    log::error!("failed to send message: {}", e);
                    state.write().decrement_outgoing_messages(
                        conv_id,
                        msg_clone,
                        attachment_files,
                        ui_msg_id,
                    );
                }
            }
        }
    });

    // typing indicator notes
    // consider side A, the local side, and side B, the remote side
    // side A -> (typing indicator) -> side B
    // side B removes the typing indicator after a timeout
    // side A doesn't want to send too many typing indicators, say once every 4-5 seconds
    // should we consider matching the timeout with the send frequency so we can closely match if a person is straight up typing for 5 mins straight.

    // tracks if the local participant is typing
    // re-sends typing indicator in response to the Refresh command
    let local_typing_ch = use_coroutine(cx, |mut rx: UnboundedReceiver<TypingIndicator>| {
        // to_owned![];
        async move {
            let mut typing_info: Option<TypingInfo> = None;
            let warp_cmd_tx = WARP_CMD_CH.tx.clone();

            let send_typing_indicator = |conv_id| async move {
                let (tx, rx) = oneshot::channel::<Result<(), warp::error::Error>>();
                let event = raygun::MessageEvent::Typing;
                if let Err(e) = warp_cmd_tx.send(WarpCmd::RayGun(RayGunCmd::SendEvent {
                    conv_id,
                    event,
                    rsp: tx,
                })) {
                    log::error!("failed to send warp command: {}", e);
                    // return from the closure
                    return;
                }
                let rsp = rx.await.expect("command canceled");
                if let Err(e) = rsp {
                    log::error!("failed to send typing indicator: {}", e);
                }
            };

            while let Some(indicator) = rx.next().await {
                match indicator {
                    TypingIndicator::Typing(chat_id) => {
                        // if typing_info was none or the chat id changed, send the indicator immediately
                        let should_send_indicator = match typing_info {
                            None => true,
                            Some(info) => info.chat_id != chat_id,
                        };
                        if should_send_indicator {
                            send_typing_indicator.clone()(chat_id).await;
                        }
                        typing_info = Some(TypingInfo {
                            chat_id,
                            last_update: Instant::now(),
                        });
                    }
                    TypingIndicator::NotTyping => {
                        typing_info = None;
                    }
                    TypingIndicator::Refresh(conv_id) => {
                        let info = match &typing_info {
                            Some(i) => i.clone(),
                            None => continue,
                        };
                        if info.chat_id != conv_id {
                            typing_info = None;
                            continue;
                        }
                        // todo: verify duration for timeout
                        let now = Instant::now();
                        if now - info.last_update
                            <= (Duration::from_secs(STATIC_ARGS.typing_indicator_timeout)
                                - Duration::from_millis(500))
                        {
                            send_typing_indicator.clone()(conv_id).await;
                        }
                    }
                }
            }
        }
    });

    // drives the sending of TypingIndicator
    let local_typing_ch1 = local_typing_ch.clone();
    let enable_paste_shortcut = use_ref(cx, || true);

    use_future(cx, (), |_| {
        to_owned![enable_paste_shortcut];
        async move {
            loop {
                let clipboard_data_type = tokio::task::spawn_blocking(|| {
                    check_if_there_is_file_or_string_in_clipboard()
                        .unwrap_or(ClipboardDataType::String)
                })
                .await
                .expect("Should succeed");
                match clipboard_data_type {
                    ClipboardDataType::File => {
                        if !*enable_paste_shortcut.read() {
                            enable_paste_shortcut.with_mut(|i| *i = true);
                        }
                    }
                    _ => {
                        if *enable_paste_shortcut.read() {
                            enable_paste_shortcut.with_mut(|i| *i = false);
                        }
                    }
                }
                tokio::time::sleep(Duration::from_millis(250)).await;
            }
        }
    });

    use_future(cx, &active_chat_id, |current_chat| async move {
        loop {
            tokio::time::sleep(Duration::from_secs(STATIC_ARGS.typing_indicator_refresh)).await;
            if let Some(c) = current_chat {
                local_typing_ch1.send(TypingIndicator::Refresh(c));
            }
        }
    });

    let msg_valid = |msg: &[String]| {
        (!msg.is_empty() && msg.iter().any(|line| !line.trim().is_empty()))
            || !state
                .read()
                .get_active_chat()
                .map(|f| f.files_attached_to_send)
                .unwrap_or_default()
                .is_empty()
    };

    let submit_fn = move || {
        local_typing_ch.send(TypingIndicator::NotTyping);

        let files_to_upload = state
            .read()
            .get_active_chat()
            .as_ref()
            .map(|d| d.files_attached_to_send.clone())
            .unwrap_or_default();

        let msg = state
            .read()
            .get_active_chat()
            .as_ref()
            .and_then(|d| d.draft.clone())
            .unwrap_or_default()
            .lines()
            .map(|x| x.trim_end().to_string())
            .collect::<Vec<String>>();

        if let Some(id) = active_chat_id {
            state
                .write()
                .mutate(Action::SetChatDraft(id, String::new()));
        }

        if !msg_valid(&msg) {
            return;
        }
        let id = match active_chat_id {
            Some(i) => i,
            None => return,
        };
        can_send.set(false);
        if STATIC_ARGS.use_mock {
            state.write().mutate(Action::MockSend(id, msg));
        } else {
            let replying_to = state.read().chats().get_replying_to();
            if replying_to.is_some() {
                state.write().mutate(Action::CancelReply(id));
            }
            let ui_id = state
                .write()
                .increment_outgoing_messages(msg.clone(), &files_to_upload);
            msg_ch.send((msg, id, ui_id, replying_to));
        }
    };
    let id = match active_chat_id {
        Some(i) => i,
        None => uuid::Uuid::new_v4(),
    };

    let extensions = &state.read().ui.extensions;
    let ext_renders = extensions
        .values()
        .filter(|(_, ext)| ext.details().location == extensions::Location::Chatbar)
        .map(|(_, ext)| ext.render(cx.scope))
        .collect::<Vec<_>>();

    let disabled = !state.read().can_use_active_chat();
    let error = use_state(cx, || (false, id));
    let value_chatbar = state
        .read()
        .get_active_chat()
        .as_ref()
        .and_then(|d| d.draft.clone())
        .unwrap_or_default();

    if value_chatbar.len() >= MAX_CHARS_LIMIT && !error.0 {
        error.set((true, id));
    } else if value_chatbar.len() < MAX_CHARS_LIMIT && error.0 {
        error.set((false, id));
    }

    let validate_max = move || {
        let value_chatbar = state
            .read()
            .get_active_chat()
            .as_ref()
            .and_then(|d| d.draft.clone())
            .unwrap_or_default();
        if value_chatbar.len() >= MAX_CHARS_LIMIT {
            error.set((true, id));
        } else if value_chatbar.len() < MAX_CHARS_LIMIT && error.0 {
            error.set((false, id));
        }
    };

    let typing_users: Vec<String> = users_typing.iter().map(|id| (*id).username()).collect();

    let chatbar = cx.render(rsx!(
        Chatbar {
            key: "{id}",
            id: id.to_string(),
            loading: is_loading,
            placeholder: get_local_text("messages.say-something-placeholder"),
            typing_users: typing_users,
            is_disabled: disabled,
            ignore_focus: cx.props.ignore_focus,
            onchange: move |v: String| {
                if let Some(id) = &active_chat_id {
                    state.write_silent().mutate(Action::SetChatDraft(*id, v));
                    validate_max();
                    update_send();
                    local_typing_ch.send(TypingIndicator::Typing(*id));
                }
            },
            value: state.read().get_active_chat().as_ref().and_then(|d| d.draft.clone()).unwrap_or_default(),
            onreturn: move |_| submit_fn(),
            extensions: cx.render(rsx!(for node in ext_renders { rsx!(node) })),
            controls: cx.render(
                rsx!(
                    Button {
                        icon: icons::outline::Shape::ChevronDoubleRight,
                        disabled: is_loading || disabled,
                        appearance: if * can_send.get() { Appearance::Primary } else { Appearance::Secondary },
                        aria_label: "send-message-button".into(),
                        onpress: move |_| submit_fn(),
                        tooltip: cx.render(rsx!(Tooltip {
                            arrow_position: ArrowPosition::Bottom,
                            text :get_local_text("uplink.send"),
                        })),
                    }
                ),
            ),
            with_replying_to: data.as_ref().filter(|_| !disabled).map(|data| {
                let active_chat = &data.active_chat;
                cx.render(
                    rsx!(
                        active_chat.replying_to.as_ref().map(|msg| {
                            let our_did = state.read().did_key();
                            let msg_owner = if data.my_id.did_key() == msg.sender() {
                                Some(&data.my_id)
                            } else {
                                data.other_participants.iter().find(|x| x.did_key() == msg.sender())
                            };

                            let (platform, status, profile_picture) = get_platform_and_status(msg_owner);

                            rsx!(
                                Reply {
                                    label: get_local_text("messages.replying"),
                                    remote: our_did != msg.sender(),
                                    onclose: move |_| {
                                        state.write().mutate(Action::CancelReply(active_chat.id))
                                    },
                                    attachments: msg.attachments(),
                                    message: msg.value().join("\n"),
                                    UserImage {
                                        image: profile_picture,
                                        platform: platform,
                                        status: status,
                                    },
                                }
                            )
                        })
                    ),
                )
            }).unwrap_or(None),
            with_file_upload: cx.render(
                rsx!(
                    Button {
                        icon: icons::outline::Shape::Plus,
                        disabled: is_loading || disabled,
                        aria_label: "upload-button".into(),
                        appearance: Appearance::Primary,
                        onpress: move |e: Event<MouseData>| {
                            let mouse_data = e;
                            let script = include_str!("../show_context.js")
                                .replace("UUID", upload_button_menu_uuid)
                                .replace("$PAGE_X", &mouse_data.page_coordinates().x.to_string())
                                .replace("$PAGE_Y", &mouse_data.page_coordinates().y.to_string());
                            update_script.set(script);
                        },
                        tooltip: cx.render(rsx!(
                            Tooltip {
                                arrow_position: ArrowPosition::Bottom,
                                text: get_local_text("files.upload"),
                            }
                        )),
                    }
                    FileLocationContext {
                        id: upload_button_menu_uuid,
                        update_script: update_script,
                        on_press_storage: move |_| {
                            show_storage_modal.set(true);
                        },
                        on_press_local_disk: move |_| {
                            if disabled {
                                return;
                            }
                            if let Some(new_files) = FileDialog::new()
                                .set_directory(dirs::home_dir().unwrap_or_default())
                                .pick_files()
                            {
                                let mut new_files_to_upload: Vec<_> = state.read().get_active_chat().map(|f| f.files_attached_to_send)
                                    .unwrap_or_default()
                                    .iter()
                                    .filter(|file_location| {
                                        match file_location {
                                            Location::Disk { path } => {
                                                !new_files.contains(path)
                                            },
                                            Location::Constellation { .. } => {
                                                true
                                            }
                                        }
                                    })
                                    .cloned()
                                    .collect();
                                let local_disk_files: Vec<Location> = new_files
                                    .iter()
                                    .map(|path| Location::Disk { path: path.clone() })
                                    .collect();
                                new_files_to_upload.extend(local_disk_files);
                                state.write().mutate(Action::SetChatAttachments(chat_id, new_files_to_upload));
                                update_send();
                            }
                        },
                    }
                    if *show_storage_modal.get() {
                        rsx!(
                            Modal {
                                open: *show_storage_modal.clone(),
<<<<<<< HEAD
=======
                                transparent: false,
>>>>>>> fc8497f8
                                onclose: move |_| show_storage_modal.set(false),
                                div {
                                    class: "modal-div-files-layout",
                                    FilesLayout {
<<<<<<< HEAD
                                        storage_files_to_chat_mode_is_active: show_storage_modal.clone(),
                                        on_files_selected_to_send: move |files_location: Vec<Location>| {
                                            let mut new_files_to_upload: Vec<_> = state.read().get_active_chat().map(|f| f.files_attached_to_send)
                                            .unwrap_or_default()
                                            .iter()
                                            .filter(|file_location| {
                                                !files_location.contains(file_location)
                                            })
                                            .cloned()
                                            .collect();
                                            new_files_to_upload.extend(files_location);
                                            state.write().mutate(Action::SetChatAttachments(chat_id, new_files_to_upload));
                                            update_send();
                                        },
=======
                                        send_files_to_chat_mode: show_storage_modal.clone(),
                                        chat_id: chat_id,
>>>>>>> fc8497f8
                                    }
                                }
                            }
                        )
                    }
                ),
            )
        }
        error.0.then(|| rsx!(
            p {
                class: "chatbar-error-input-message",
                aria_label: "chatbar-input-error",
                format!(
                    "{} {} {} {}.",
                    get_local_text("warning-messages.maximum-of"),
                    MAX_CHARS_LIMIT,
                    get_local_text("uplink.characters"),
                    get_local_text("uplink.reached")
                )
            }
        ))
    ));

    cx.render(rsx!(
        if state.read().ui.metadata.focused && *enable_paste_shortcut.read() {
            rsx!(paste_files_with_shortcut::PasteFilesShortcut {
                on_paste: move |files_local_path: Vec<PathBuf>| {
                    if !files_local_path.is_empty() {
                        let mut new_files_to_upload: Vec<_> = state.read().get_active_chat().map(|f| f.files_attached_to_send)
                            .unwrap_or_default()
                            .iter()
                            .filter(|file_location| {
                                match file_location {
                                    Location::Disk { path } => {
                                        !files_local_path.contains(path)
                                    },
                                    Location::Constellation { .. } => {
                                        true
                                    }
                                }
                            })
                            .cloned()
                            .collect();
                        let local_disk_files: Vec<Location> = files_local_path
                            .iter()
                            .map(|path| Location::Disk { path: path.clone() })
                            .collect();
                    new_files_to_upload.extend(local_disk_files);
                    state.write().mutate(Action::SetChatAttachments(chat_id, new_files_to_upload));
                    }
                }})}
        div {
            class: "chatbar-container",
            with_scroll_btn.then(|| {
                rsx!(div {
                    class: "btn scroll-bottom-btn",
                    onclick: |_| {
                        let _ = use_eval(cx)(SCROLL_BOTTOM);
                    },
                    get_local_text("messages.scroll-bottom"),
                })
            })
            if state.read().ui.metadata.focused && *enable_paste_shortcut.read() {
                rsx!(paste_files_with_shortcut::PasteFilesShortcut {
                    on_paste: move |files_local_path: Vec<PathBuf>| {
                        if !files_local_path.is_empty() {
                            let mut new_files_to_upload: Vec<_> = state.read().get_active_chat().map(|f| f.files_attached_to_send)
                                .unwrap_or_default()
                                .iter()
                                .filter(|file_location| {
                                    match file_location {
                                        Location::Disk { path } => {
                                            !files_local_path.contains(path)
                                        },
                                        Location::Constellation { .. } => {
                                            true
                                        }
                                    }
                                })
                                .cloned()
                                .collect();
                            let local_disk_files: Vec<Location> = files_local_path
                                .iter()
                                .map(|path| Location::Disk { path: path.clone() })
                                .collect();
                        new_files_to_upload.extend(local_disk_files);
                        state.write().mutate(Action::SetChatAttachments(chat_id, new_files_to_upload));
                        }
                    },
                })
            }
            Attachments {
                chat_id: chat_id,
                on_remove: move |_| {
                    update_send();
                }
            }
            chatbar
        }
))
}

#[derive(Props)]
pub struct AttachmentProps<'a> {
    chat_id: Uuid,
    on_remove: EventHandler<'a, ()>,
}

#[allow(non_snake_case)]
fn Attachments<'a>(cx: Scope<'a, AttachmentProps>) -> Element<'a> {
    let state = use_shared_state::<State>(cx)?;

    // todo: pick an icon based on the file extension
    let attachments = cx.render(rsx!(state
        .read()
        .get_active_chat()
        .map(|f| f.files_attached_to_send)
        .unwrap_or_default()
        .iter()
        .map(|location| {
            let filename = match location {
                Location::Constellation { path } => PathBuf::from(path)
                    .file_name()
                    .unwrap_or_default()
                    .to_string_lossy()
                    .to_string(),
                Location::Disk { path } => path
                    .file_name()
                    .unwrap_or_default()
                    .to_string_lossy()
                    .to_string(),
            };

            rsx!(FileEmbed {
                filename: filename.clone(),
                filepath: match location {
                    Location::Constellation { path } => PathBuf::from(&path),
                    Location::Disk { path } => path.clone(),
                },
                remote: false,
                button_icon: icons::outline::Shape::Trash,
                on_press: move |_| {
                    let mut attachments = state
                        .read()
                        .get_active_chat()
                        .map(|f| f.files_attached_to_send)
                        .unwrap_or_default();

                    attachments.retain(|x| {
                        let s = match x {
                            Location::Constellation { path } => PathBuf::from(path)
                                .file_name()
                                .unwrap_or_default()
                                .to_string_lossy()
                                .to_string(),
                            Location::Disk { path } => path
                                .file_name()
                                .unwrap_or_default()
                                .to_string_lossy()
                                .to_string(),
                        };
                        s != filename
                    });
                    state
                        .write()
                        .mutate(Action::SetChatAttachments(cx.props.chat_id, attachments));
                    cx.props.on_remove.call(());
                },
            })
        })));

    let attachments_vec = state
        .read()
        .get_active_chat()
        .map(|f| f.files_attached_to_send)
        .unwrap_or_default();

    if attachments_vec.is_empty() {
        return None;
    }

    cx.render(rsx!(div {
        id: "compose-attachments",
        aria_label: "compose-attachments",
            div {
                id: "attachments-error",
                flex_direction: "column",
                if attachments_vec.len() >= MAX_FILES_PER_MESSAGE {
                    rsx!(p {
                        class: "error",
                        aria_label: "input-error",
                        margin_left: "var(--gap)",
                        margin_top: "var(--gap)",
                        margin_bottom: "var(--gap)",
                        color: "var(--warning-light)",
                        get_local_text_args_builder("messages.maximum-amount-files-per-message", |m| {
                            m.insert("amount", MAX_FILES_PER_MESSAGE.into());
                        })
                    })
                }
            attachments
            }
    }))
}

fn get_platform_and_status(msg_sender: Option<&Identity>) -> (Platform, Status, String) {
    let sender = match msg_sender {
        Some(identity) => identity,
        None => return (Platform::Desktop, Status::Offline, String::new()),
    };
    let user_sender = build_user_from_identity(sender.clone());
    (user_sender.platform, user_sender.status, user_sender.photo)
}<|MERGE_RESOLUTION|>--- conflicted
+++ resolved
@@ -159,7 +159,6 @@
                     None => RayGunCmd::SendMessage {
                         conv_id,
                         msg,
-                        location: raygun::Location::Disk,
                         attachments,
                         ui_msg_id,
                         rsp: tx,
@@ -570,15 +569,11 @@
                         rsx!(
                             Modal {
                                 open: *show_storage_modal.clone(),
-<<<<<<< HEAD
-=======
                                 transparent: false,
->>>>>>> fc8497f8
                                 onclose: move |_| show_storage_modal.set(false),
                                 div {
                                     class: "modal-div-files-layout",
                                     FilesLayout {
-<<<<<<< HEAD
                                         storage_files_to_chat_mode_is_active: show_storage_modal.clone(),
                                         on_files_selected_to_send: move |files_location: Vec<Location>| {
                                             let mut new_files_to_upload: Vec<_> = state.read().get_active_chat().map(|f| f.files_attached_to_send)
@@ -593,10 +588,6 @@
                                             state.write().mutate(Action::SetChatAttachments(chat_id, new_files_to_upload));
                                             update_send();
                                         },
-=======
-                                        send_files_to_chat_mode: show_storage_modal.clone(),
-                                        chat_id: chat_id,
->>>>>>> fc8497f8
                                     }
                                 }
                             }
