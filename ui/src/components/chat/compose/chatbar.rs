--- conflicted
+++ resolved
@@ -34,7 +34,6 @@
 
 const MAX_CHARS_LIMIT: usize = 1024;
 const SCROLL_BTN_THRESHOLD: i64 = -1000;
-
 pub static EMOJI_REGEX: Lazy<Regex> = Lazy::new(|| Regex::new(":[^:]{2,}:?$").unwrap());
 
 use crate::{
@@ -87,17 +86,14 @@
     let upload_button_menu_uuid = &*cx.use_hook(|| Uuid::new_v4().to_string());
     let show_storage_modal = use_state(cx, || false);
 
-<<<<<<< HEAD
     let emoji_suggestions = use_state(cx, || vec![]);
 
-=======
     let with_scroll_btn = state
         .read()
         .get_active_chat()
         .map(|c| c.scroll_value.unwrap_or_default())
         .unwrap_or_default()
         < SCROLL_BTN_THRESHOLD;
->>>>>>> ac2f0486
     let update_send = move || {
         let valid = state.read().active_chat_has_draft()
             || !state
@@ -438,7 +434,6 @@
             typing_users: typing_users,
             is_disabled: disabled,
             ignore_focus: cx.props.ignore_focus,
-            emoji_suggestions: emoji_suggestions,
             onchange: move |v: String| {
                 if let Some(id) = &active_chat_id {
                     state.write_silent().mutate(Action::SetChatDraft(*id, v));
@@ -447,7 +442,10 @@
                     local_typing_ch.send(TypingIndicator::Typing(*id));
                 }
             },
-<<<<<<< HEAD
+            value: state.read().get_active_chat().as_ref().and_then(|d| d.draft.clone()).unwrap_or_default(),
+            onreturn: move |_| submit_fn(),
+            extensions: cx.render(rsx!(for node in ext_renders { rsx!(node) })),
+            emoji_suggestions: emoji_suggestions,
             oncursor_update: move |(mut v, p): (String, i64)| {
                 if let Some(id) = &active_chat_id {
                     let sub: String = v.chars().take(p.try_into().unwrap()).collect();
@@ -457,10 +455,48 @@
                             let emoji = &emoji[0];
                             if emoji.contains(char::is_whitespace) {
                                 emoji_suggestions.set(vec![]);
-=======
-            value: state.read().get_active_chat().as_ref().and_then(|d| d.draft.clone()).unwrap_or_default(),
-            onreturn: move |_| submit_fn(),
-            extensions: cx.render(rsx!(for node in ext_renders { rsx!(node) })),
+                                return;
+                            }
+                            if emoji.ends_with(':') {
+                                // Replace emoji alias
+                                let alias = emoji.replace(":", "");
+                                let s = state.read().ui.emojis.get_matching_emoji(&alias, true);
+                                let replacement = s.first();
+                                if let Some((emoji, _)) = replacement {
+                                    v = v.replace(&sub, &sub.replace(&format!(":{alias}:"), emoji));
+                                    state.write().mutate(Action::SetChatDraft(*id, v.clone()));
+                                }
+                                emoji_suggestions.set(vec![])
+                            } else {
+                                //Suggest emojis
+                                let alias = emoji.replace(":", "");
+                                emoji_suggestions
+                                    .set(state.read().ui.emojis.get_matching_emoji(&alias, false))
+                            }
+                        }
+                        None => emoji_suggestions.set(vec![]),
+                    }
+                }
+            },
+            on_emoji_click: move |(emoji, _, p): (String, String, i64)| {
+                if let Some(id) = &active_chat_id {
+                    let mut draft = state
+                        .read()
+                        .get_active_chat()
+                        .as_ref()
+                        .and_then(|d| d.draft.clone())
+                        .unwrap_or_default();
+                    let sub: String = draft.chars().take(p.try_into().unwrap()).collect();
+                    let capture = EMOJI_REGEX.captures(&sub);
+                    if let Some(e) = capture {
+                        draft = draft.replace(&sub, &sub.replace(&format!("{}", &e[0]), &emoji));
+                        state
+                            .write()
+                            .mutate(Action::SetChatDraft(*id, draft.clone()));
+                    }
+                    emoji_suggestions.set(vec![])
+                }
+            },
             controls: cx.render(
                 rsx!(
                     Button {
@@ -540,121 +576,22 @@
                         },
                         on_press_local_disk: move |_| {
                             if disabled {
->>>>>>> ac2f0486
                                 return;
                             }
-                            if emoji.ends_with(':') {
-                                // Replace emoji alias
-                                let alias = emoji.replace(":", "");
-                                let s = state.read().ui.emojis.get_matching_emoji(&alias, true);
-                                let replacement = s.first();
-                                if let Some((emoji, _)) = replacement {
-                                    v = v.replace(&sub, &sub.replace(&format!(":{alias}:"), emoji));
-                                    state.write().mutate(Action::SetChatDraft(*id, v.clone()));
-                                }
-                                emoji_suggestions.set(vec![])
-                            } else {
-                                //Suggest emojis
-                                let alias = emoji.replace(":", "");
-                                emoji_suggestions
-                                    .set(state.read().ui.emojis.get_matching_emoji(&alias, false))
+                            if let Some(new_files) = FileDialog::new()
+                                .set_directory(dirs::home_dir().unwrap_or_default())
+                                .pick_files()
+                            {
+                                let mut new_files_to_upload: Vec<_> = state.read().get_active_chat().map(|f| f.files_attached_to_send)
+                                    .unwrap_or_default()
+                                    .iter()
+                                    .filter(|file_name| !new_files.contains(file_name))
+                                    .cloned()
+                                    .collect();
+                                new_files_to_upload.extend(new_files);
+                                state.write().mutate(Action::SetChatAttachments(chat_id, new_files_to_upload));
+                                update_send();
                             }
-<<<<<<< HEAD
-                        }
-                        None => emoji_suggestions.set(vec![]),
-                    }
-                }
-            },
-            on_emoji_click: move |(emoji, _, p): (String, String, i64)| {
-                if let Some(id) = &active_chat_id {
-                    let mut draft = state
-                        .read()
-                        .get_active_chat()
-                        .as_ref()
-                        .and_then(|d| d.draft.clone())
-                        .unwrap_or_default();
-                    let sub: String = draft.chars().take(p.try_into().unwrap()).collect();
-                    let capture = EMOJI_REGEX.captures(&sub);
-                    if let Some(e) = capture {
-                        draft = draft.replace(&sub, &sub.replace(&format!("{}", &e[0]), &emoji));
-                        state
-                            .write()
-                            .mutate(Action::SetChatDraft(*id, draft.clone()));
-                    }
-                    emoji_suggestions.set(vec![])
-                }
-            },
-            value: state
-                .read()
-                .get_active_chat()
-                .as_ref()
-                .and_then(|d| d.draft.clone())
-                .unwrap_or_default(),
-            onreturn: move |_| submit_fn(),
-            extensions: cx.render(rsx!(for node in ext_renders {
-                rsx!(node)
-            })),
-            controls: cx.render(rsx!(Button {
-                icon: icons::outline::Shape::ChevronDoubleRight,
-                disabled: is_loading || disabled,
-                appearance: if *can_send.get() {
-                    Appearance::Primary
-                } else {
-                    Appearance::Secondary
-                },
-                aria_label: "send-message-button".into(),
-                onpress: move |_| submit_fn(),
-                tooltip: cx.render(rsx!(Tooltip {
-                    arrow_position: ArrowPosition::Bottom,
-                    text: get_local_text("uplink.send"),
-                })),
-            }),),
-            with_replying_to: data
-                .as_ref()
-                .filter(|_| !disabled)
-                .map(|data| {
-                    let active_chat = &data.active_chat;
-                    cx.render(rsx!(active_chat.replying_to.as_ref().map(|msg| {
-                        let our_did = state.read().did_key();
-                        let msg_owner = if data.my_id.did_key() == msg.sender() {
-                            Some(&data.my_id)
-                        } else {
-                            data.other_participants
-                                .iter()
-                                .find(|x| x.did_key() == msg.sender())
-                        };
-
-                        let (platform, status, profile_picture) =
-                            get_platform_and_status(msg_owner);
-
-                        rsx!(
-                            Reply {
-                                label: get_local_text("messages.replying"),
-                                remote: our_did != msg.sender(),
-                                onclose: move |_| {
-                                    state.write().mutate(Action::CancelReply(active_chat.id))
-                                },
-                                attachments: msg.attachments(),
-                                message: msg.value().join("\n"),
-                                UserImage {
-                                    image: profile_picture,
-                                    platform: platform,
-                                    status: status,
-                                },
-                            }
-                        )
-                    })))
-                })
-                .unwrap_or(None),
-            with_file_upload: cx.render(rsx!(Button {
-                icon: icons::outline::Shape::Plus,
-                disabled: is_loading || disabled,
-                aria_label: "upload-button".into(),
-                appearance: Appearance::Primary,
-                onpress: move |_| {
-                    if disabled {
-                        return;
-=======
                         },
                     }
                     if *show_storage_modal.get() {
@@ -672,34 +609,10 @@
                                 }
                             }
                         )
->>>>>>> ac2f0486
-                    }
-                    if let Some(new_files) = FileDialog::new()
-                        .set_directory(dirs::home_dir().unwrap_or_default())
-                        .pick_files()
-                    {
-                        let mut new_files_to_upload: Vec<_> = state
-                            .read()
-                            .get_active_chat()
-                            .map(|f| f.files_attached_to_send)
-                            .unwrap_or_default()
-                            .iter()
-                            .filter(|file_name| !new_files.contains(file_name))
-                            .cloned()
-                            .collect();
-                        new_files_to_upload.extend(new_files);
-                        state
-                            .write()
-                            .mutate(Action::SetChatAttachments(chat_id, new_files_to_upload));
-                        update_send();
-                    }
-                },
-                tooltip: cx.render(rsx!(Tooltip {
-                    arrow_position: ArrowPosition::Bottom,
-                    text: get_local_text("files.upload"),
-                })),
-            }),)
-        },
+                    }
+                ),
+            )
+        }
         error.0.then(|| rsx!(
             p {
                 class: "chatbar-error-input-message",
