use std::{
    path::PathBuf,
    time::{Duration, Instant},
};

use common::{
    icons::{self},
<<<<<<< HEAD
    language::get_local_text,
=======
    language::{get_local_text, get_local_text_with_args},
>>>>>>> b6fce482
    state::{Action, Identity, State},
    warp_runner::{RayGunCmd, WarpCmd},
    MAX_FILES_PER_MESSAGE, STATIC_ARGS, WARP_CMD_CH,
};
use dioxus::prelude::*;
use futures::{channel::oneshot, StreamExt};
use kit::layout::modal::Modal;
use kit::{
    components::{
        indicator::{Platform, Status},
        user_image::UserImage,
    },
    elements::{
        button::Button,
        tooltip::{ArrowPosition, Tooltip},
        Appearance,
    },
    layout::chatbar::{Chatbar, Reply},
};
use once_cell::sync::Lazy;
use regex::Regex;
use rfd::FileDialog;
use uuid::Uuid;
use warp::{
    crypto::DID,
    logging::tracing::log,
    raygun::{self, Location},
};

const MAX_CHARS_LIMIT: usize = 1024;
const SCROLL_BTN_THRESHOLD: i64 = -1000;
pub static EMOJI_REGEX: Lazy<Regex> = Lazy::new(|| Regex::new(":[^:]{2,}:?$").unwrap());

use crate::{
    components::{
        chat::compose::context_file_location::FileLocationContext,
<<<<<<< HEAD
        chat::compose::messages::SCROLL_BOTTOM, files::attachments::Attachments,
        paste_files_with_shortcut,
=======
        chat::compose::messages::scripts::SCROLL_BOTTOM, paste_files_with_shortcut,
>>>>>>> b6fce482
    },
    layouts::storage::FilesLayout,
    utils::{
        build_user_from_identity,
        clipboard::clipboard_data::{
            check_if_there_is_file_or_string_in_clipboard, ClipboardDataType,
        },
    },
};

type ChatInput = (Vec<String>, Uuid, Option<Uuid>, Option<Uuid>);

#[derive(Eq, PartialEq)]
enum TypingIndicator {
    // reset the typing indicator timer
    Typing(Uuid),
    // clears the typing indicator, ensuring the indicator
    // will not be refreshed
    NotTyping,
    // resend the typing indicator
    Refresh(Uuid),
}

#[derive(Clone)]
struct TypingInfo {
    pub chat_id: Uuid,
    pub last_update: Instant,
}

// todo: display loading indicator if sending a message that takes a long time to upload attachments
pub fn get_chatbar<'a>(cx: &'a Scoped<'a, super::ComposeProps>) -> Element<'a> {
    log::trace!("get_chatbar");
    let state = use_shared_state::<State>(cx)?;
    state.write_silent().scope_ids.chatbar = Some(cx.scope_id().0);
    let data = &cx.props.data;
    let is_loading = data.is_none();
    let active_chat_id = data.as_ref().map(|d| d.active_chat.id);
    let chat_id = data
        .as_ref()
        .map(|data| data.active_chat.id)
        .unwrap_or(Uuid::nil());
    let can_send = use_state(cx, || state.read().active_chat_has_draft());
    let update_script = use_state(cx, String::new);
    let upload_button_menu_uuid = &*cx.use_hook(|| Uuid::new_v4().to_string());
    let show_storage_modal = use_state(cx, || false);

    let emoji_suggestions = use_state(cx, Vec::new);

    let with_scroll_btn = state
        .read()
        .get_active_chat()
        .map(|c| c.scroll_value.unwrap_or_default())
        .unwrap_or_default()
        < SCROLL_BTN_THRESHOLD;
    let update_send = move || {
        let valid = state.read().active_chat_has_draft()
            || !state
                .read()
                .get_active_chat()
                .map(|f| f.files_attached_to_send)
                .unwrap_or_default()
                .is_empty();
        if !can_send.get().eq(&valid) {
            can_send.set(valid);
        }
    };
    update_send();

    let mut files_attached = state
        .read()
        .get_active_chat()
        .map(|f| f.files_attached_to_send)
        .unwrap_or_default();

    if files_attached.len() > MAX_FILES_PER_MESSAGE {
        files_attached.truncate(MAX_FILES_PER_MESSAGE);
        state
            .write()
            .mutate(Action::SetChatAttachments(chat_id, files_attached));
    }

    // used to render the typing indicator
    // for now it doesn't quite work for group messages
    let my_id = state.read().did_key();
    let users_typing: Vec<DID> = data
        .as_ref()
        .map(|data| {
            data.active_chat
                .typing_indicator
                .iter()
                .filter(|(did, _)| *did != &my_id)
                .map(|(did, _)| did.clone())
                .collect()
        })
        .unwrap_or_default();
    let users_typing = state.read().get_identities(&users_typing);

    let msg_ch = use_coroutine(cx, |mut rx: UnboundedReceiver<ChatInput>| {
        to_owned![state];
        async move {
            let warp_cmd_tx = WARP_CMD_CH.tx.clone();
            while let Some((msg, conv_id, ui_msg_id, reply)) = rx.next().await {
                let (tx, rx) = oneshot::channel::<Result<(), warp::error::Error>>();
                let attachments = state
                    .read()
                    .get_active_chat()
                    .map(|f| f.files_attached_to_send)
                    .unwrap_or_default();
                let msg_clone = msg.clone();
                let cmd = match reply {
                    Some(reply_to) => RayGunCmd::Reply {
                        conv_id,
                        reply_to,
                        msg,
                        attachments,
                        rsp: tx,
                    },
                    None => RayGunCmd::SendMessage {
                        conv_id,
                        msg,
                        attachments,
                        ui_msg_id,
                        rsp: tx,
                    },
                };
                let attachments = state
                    .read()
                    .get_active_chat()
                    .map(|f| f.files_attached_to_send)
                    .unwrap_or_default();
                state
                    .write_silent()
                    .mutate(Action::ClearChatAttachments(conv_id));
                let attachment_files: Vec<String> = attachments
                    .iter()
                    .map(|p| {
                        let pathbuf = match p {
                            Location::Disk { path } => path.clone(),
                            Location::Constellation { path } => PathBuf::from(path),
                        };
                        pathbuf
                            .file_name()
                            .map_or_else(String::new, |ostr| ostr.to_string_lossy().to_string())
                    })
                    .collect();
                if let Err(e) = warp_cmd_tx.send(WarpCmd::RayGun(cmd)) {
                    log::error!("failed to send warp command: {}", e);
                    state.write().decrement_outgoing_messages(
                        conv_id,
                        msg_clone,
                        attachment_files,
                        ui_msg_id,
                    );
                    continue;
                }

                let rsp = rx.await.expect("command canceled");
                if let Err(e) = rsp {
                    log::error!("failed to send message: {}", e);
                    state.write().decrement_outgoing_messages(
                        conv_id,
                        msg_clone,
                        attachment_files,
                        ui_msg_id,
                    );
                }
            }
        }
    });

    // typing indicator notes
    // consider side A, the local side, and side B, the remote side
    // side A -> (typing indicator) -> side B
    // side B removes the typing indicator after a timeout
    // side A doesn't want to send too many typing indicators, say once every 4-5 seconds
    // should we consider matching the timeout with the send frequency so we can closely match if a person is straight up typing for 5 mins straight.

    // tracks if the local participant is typing
    // re-sends typing indicator in response to the Refresh command
    let local_typing_ch = use_coroutine(cx, |mut rx: UnboundedReceiver<TypingIndicator>| {
        // to_owned![];
        async move {
            let mut typing_info: Option<TypingInfo> = None;
            let warp_cmd_tx = WARP_CMD_CH.tx.clone();

            let send_typing_indicator = |conv_id| async move {
                let (tx, rx) = oneshot::channel::<Result<(), warp::error::Error>>();
                let event = raygun::MessageEvent::Typing;
                if let Err(e) = warp_cmd_tx.send(WarpCmd::RayGun(RayGunCmd::SendEvent {
                    conv_id,
                    event,
                    rsp: tx,
                })) {
                    log::error!("failed to send warp command: {}", e);
                    // return from the closure
                    return;
                }
                let rsp = rx.await.expect("command canceled");
                if let Err(e) = rsp {
                    log::error!("failed to send typing indicator: {}", e);
                }
            };

            while let Some(indicator) = rx.next().await {
                match indicator {
                    TypingIndicator::Typing(chat_id) => {
                        // if typing_info was none or the chat id changed, send the indicator immediately
                        let should_send_indicator = match typing_info {
                            None => true,
                            Some(info) => info.chat_id != chat_id,
                        };
                        if should_send_indicator {
                            send_typing_indicator.clone()(chat_id).await;
                        }
                        typing_info = Some(TypingInfo {
                            chat_id,
                            last_update: Instant::now(),
                        });
                    }
                    TypingIndicator::NotTyping => {
                        typing_info = None;
                    }
                    TypingIndicator::Refresh(conv_id) => {
                        let info = match &typing_info {
                            Some(i) => i.clone(),
                            None => continue,
                        };
                        if info.chat_id != conv_id {
                            typing_info = None;
                            continue;
                        }
                        // todo: verify duration for timeout
                        let now = Instant::now();
                        if now - info.last_update
                            <= (Duration::from_secs(STATIC_ARGS.typing_indicator_timeout)
                                - Duration::from_millis(500))
                        {
                            send_typing_indicator.clone()(conv_id).await;
                        }
                    }
                }
            }
        }
    });

    // drives the sending of TypingIndicator
    let local_typing_ch1 = local_typing_ch.clone();
    let enable_paste_shortcut = use_ref(cx, || true);

    use_future(cx, (), |_| {
        to_owned![enable_paste_shortcut];
        async move {
            loop {
                let clipboard_data_type = tokio::task::spawn_blocking(|| {
                    check_if_there_is_file_or_string_in_clipboard()
                        .unwrap_or(ClipboardDataType::String)
                })
                .await
                .expect("Should succeed");
                match clipboard_data_type {
                    ClipboardDataType::File => {
                        if !*enable_paste_shortcut.read() {
                            enable_paste_shortcut.with_mut(|i| *i = true);
                        }
                    }
                    _ => {
                        if *enable_paste_shortcut.read() {
                            enable_paste_shortcut.with_mut(|i| *i = false);
                        }
                    }
                }
                tokio::time::sleep(Duration::from_millis(250)).await;
            }
        }
    });

    use_future(cx, &active_chat_id, |current_chat| async move {
        loop {
            tokio::time::sleep(Duration::from_secs(STATIC_ARGS.typing_indicator_refresh)).await;
            if let Some(c) = current_chat {
                local_typing_ch1.send(TypingIndicator::Refresh(c));
            }
        }
    });

    let msg_valid = |msg: &[String]| {
        (!msg.is_empty() && msg.iter().any(|line| !line.trim().is_empty()))
            || !state
                .read()
                .get_active_chat()
                .map(|f| f.files_attached_to_send)
                .unwrap_or_default()
                .is_empty()
    };

    let submit_fn = move || {
        local_typing_ch.send(TypingIndicator::NotTyping);

        let files_to_upload = state
            .read()
            .get_active_chat()
            .as_ref()
            .map(|d| d.files_attached_to_send.clone())
            .unwrap_or_default();

        let msg = state
            .read()
            .get_active_chat()
            .as_ref()
            .and_then(|d| d.draft.clone())
            .unwrap_or_default()
            .lines()
            .map(|x| x.trim_end().to_string())
            .collect::<Vec<String>>();

        if let Some(id) = active_chat_id {
            state
                .write()
                .mutate(Action::SetChatDraft(id, String::new()));
        }

        emoji_suggestions.set(vec![]);

        if !msg_valid(&msg) {
            return;
        }
        let id = match active_chat_id {
            Some(i) => i,
            None => return,
        };
        can_send.set(false);
        if STATIC_ARGS.use_mock {
            state.write().mutate(Action::MockSend(id, msg));
        } else {
            let replying_to = state.read().chats().get_replying_to();
            if replying_to.is_some() {
                state.write().mutate(Action::CancelReply(id));
            }
            let ui_id = state
                .write()
                .increment_outgoing_messages(msg.clone(), &files_to_upload);
            msg_ch.send((msg, id, ui_id, replying_to));
        }
    };
    let id = match active_chat_id {
        Some(i) => i,
        None => uuid::Uuid::new_v4(),
    };

    let extensions = &state.read().ui.extensions;
    let ext_renders = extensions
        .values()
        .filter(|(is_enabled, ext)| {
            ext.details().location == extensions::Location::Chatbar && *is_enabled
        })
        .map(|(_, ext)| ext.render(cx.scope))
        .collect::<Vec<_>>();

    let disabled = !state.read().can_use_active_chat();
    let error = use_state(cx, || (false, id));
    let value_chatbar = state
        .read()
        .get_active_chat()
        .as_ref()
        .and_then(|d| d.draft.clone())
        .unwrap_or_default();

    if value_chatbar.len() >= MAX_CHARS_LIMIT && !error.0 {
        error.set((true, id));
    } else if value_chatbar.len() < MAX_CHARS_LIMIT && error.0 {
        error.set((false, id));
    }

    let validate_max = move || {
        let value_chatbar = state
            .read()
            .get_active_chat()
            .as_ref()
            .and_then(|d| d.draft.clone())
            .unwrap_or_default();
        if value_chatbar.len() >= MAX_CHARS_LIMIT {
            error.set((true, id));
        } else if value_chatbar.len() < MAX_CHARS_LIMIT && error.0 {
            error.set((false, id));
        }
    };

    let typing_users: Vec<String> = users_typing.iter().map(|id| (*id).username()).collect();

    let chatbar = cx.render(rsx!(
        Chatbar {
            key: "{id}",
            id: format!("{}-chatbar", id.to_string()),
            loading: is_loading,
            placeholder: get_local_text("messages.say-something-placeholder"),
            typing_users: typing_users,
            is_disabled: disabled,
            ignore_focus: cx.props.ignore_focus,
            onchange: move |v: String| {
                if let Some(id) = &active_chat_id {
                    state.write_silent().mutate(Action::SetChatDraft(*id, v));
                    validate_max();
                    update_send();
                    local_typing_ch.send(TypingIndicator::Typing(*id));
                }
            },
            value: state.read().get_active_chat().as_ref().and_then(|d| d.draft.clone()).unwrap_or_default(),
            onreturn: move |_| submit_fn(),
            extensions: cx.render(rsx!(for node in ext_renders { rsx!(node) })),
            emoji_suggestions: emoji_suggestions,
            oncursor_update: move |(mut v, p): (String, i64)| {
                if let Some(id) = &active_chat_id {
                    let sub: String = v.chars().take(p as usize).collect();
                    let capture = EMOJI_REGEX.captures(&sub);
                    match capture {
                        Some(emoji) => {
                            let emoji = &emoji[0];
                            if emoji.contains(char::is_whitespace) {
                                emoji_suggestions.set(vec![]);
                                return;
                            }
                            if emoji.ends_with(':') {
                                // Replace emoji alias
                                let alias = emoji.replace(':', "");
                                let s = state.read().ui.emojis.get_matching_emoji(&alias, true);
                                let replacement = s.first();
                                if let Some((emoji, _)) = replacement {
                                    v = v.replace(&sub, &sub.replace(&format!(":{alias}:"), emoji));
                                    state.write().mutate(Action::SetChatDraft(*id, v));
                                }
                                emoji_suggestions.set(vec![])
                            } else {
                                //Suggest emojis
                                let alias = emoji.replace(':', "");
                                emoji_suggestions
                                    .set(state.read().ui.emojis.get_matching_emoji(&alias, false))
                            }
                        }
                        None => emoji_suggestions.set(vec![]),
                    }
                }
            },
            on_emoji_click: move |(emoji, _, p): (String, String, i64)| {
                if let Some(id) = &active_chat_id {
                    let mut draft = state
                        .read()
                        .get_active_chat()
                        .as_ref()
                        .and_then(|d| d.draft.clone())
                        .unwrap_or_default();
                    let sub: String = draft.chars().take(p as usize).collect();
                    let capture = EMOJI_REGEX.captures(&sub);
                    if let Some(e) = capture {
                        draft = draft.replace(&sub, &sub.replace(&e[0].to_string(), &emoji));
                        state
                            .write()
                            .mutate(Action::SetChatDraft(*id, draft));
                    }
                    emoji_suggestions.set(vec![])
                }
            },
            controls: cx.render(
                rsx!(
                    Button {
                        icon: icons::outline::Shape::ChevronDoubleRight,
                        disabled: is_loading || disabled,
                        appearance: if * can_send.get() { Appearance::Primary } else { Appearance::Secondary },
                        aria_label: "send-message-button".into(),
                        onpress: move |_| submit_fn(),
                        tooltip: cx.render(rsx!(Tooltip {
                            arrow_position: ArrowPosition::Bottom,
                            text :get_local_text("uplink.send"),
                        })),
                    }
                ),
            ),
            with_replying_to: data.as_ref().filter(|_| !disabled).map(|data| {
                let active_chat = &data.active_chat;
                cx.render(
                    rsx!(
                        active_chat.replying_to.as_ref().map(|msg| {
                            let our_did = state.read().did_key();
                            let msg_owner = if data.my_id.did_key() == msg.sender() {
                                Some(&data.my_id)
                            } else {
                                data.other_participants.iter().find(|x| x.did_key() == msg.sender())
                            };

                            let (platform, status, profile_picture) = get_platform_and_status(msg_owner);

                            rsx!(
                                Reply {
                                    label: get_local_text("messages.replying"),
                                    remote: our_did != msg.sender(),
                                    onclose: move |_| {
                                        state.write().mutate(Action::CancelReply(active_chat.id))
                                    },
                                    attachments: msg.attachments(),
                                    message: msg.value().join("\n"),
                                    UserImage {
                                        image: profile_picture,
                                        platform: platform,
                                        status: status,
                                    },
                                }
                            )
                        })
                    ),
                )
            }).unwrap_or(None),
            with_file_upload: cx.render(
                rsx!(
                    Button {
                        icon: icons::outline::Shape::Plus,
                        disabled: is_loading || disabled,
                        aria_label: "upload-button".into(),
                        appearance: Appearance::Primary,
                        onpress: move |e: Event<MouseData>| {
                            let mouse_data = e;
                            let script = include_str!("../show_context.js")
                                .replace("UUID", upload_button_menu_uuid)
                                .replace("$PAGE_X", &mouse_data.page_coordinates().x.to_string())
                                .replace("$PAGE_Y", &mouse_data.page_coordinates().y.to_string());
                            update_script.set(script);
                        },
                        tooltip: cx.render(rsx!(
                            Tooltip {
                                arrow_position: ArrowPosition::Bottom,
                                text: get_local_text("files.upload"),
                            }
                        )),
                    }
                    FileLocationContext {
                        id: upload_button_menu_uuid,
                        update_script: update_script,
                        on_press_storage: move |_| {
                            show_storage_modal.set(true);
                        },
                        on_press_local_disk: move |_| {
                            if disabled {
                                return;
                            }
                            if let Some(new_files) = FileDialog::new()
<<<<<<< HEAD
                                .set_directory(dirs::home_dir().unwrap_or_default())
                                .pick_files()
                            {
                                let mut new_files_to_upload: Vec<_> = state.read().get_active_chat().map(|f| f.files_attached_to_send)
                                    .unwrap_or_default()
                                    .iter()
                                    .filter(|file_location| {
                                        match file_location {
                                            Location::Disk { path } => {
                                                !new_files.contains(path)
                                            },
                                            Location::Constellation { .. } => {
                                                true
                                            }
                                        }
                                    })
                                    .cloned()
                                    .collect();
                                let local_disk_files: Vec<Location> = new_files
                                    .iter()
                                    .map(|path| Location::Disk { path: path.clone() })
                                    .collect();
                                new_files_to_upload.extend(local_disk_files);
                                state.write().mutate(Action::SetChatAttachments(chat_id, new_files_to_upload));
                                update_send();
=======
                            .set_directory(dirs::home_dir().unwrap_or_default())
                            .pick_files()
                        {
                            let new_files: Vec<Location> = new_files.iter()
                            .map(|path| Location::Disk { path: path.clone() })
                            .collect();
                            let mut current_files: Vec<_> =  state.read().get_active_chat().map(|f| f.files_attached_to_send)
                            .unwrap_or_default().drain(..).filter(|x| !new_files.contains(x)).collect();
                            current_files.extend(new_files);
                            state.write().mutate(Action::SetChatAttachments(chat_id, current_files));
                            update_send();
>>>>>>> b6fce482
                            }
                        },
                    }
                    if *show_storage_modal.get() {
                        rsx!(
                            Modal {
                                open: *show_storage_modal.clone(),
                                transparent: false,
                                onclose: move |_| show_storage_modal.set(false),
                                div {
                                    class: "modal-div-files-layout",
                                    FilesLayout {
                                        storage_files_to_chat_mode_is_active: show_storage_modal.clone(),
<<<<<<< HEAD
                                        on_files_selected_to_send: move |(files_location, _): (Vec<Location>, _) | {
=======
                                        on_files_attached: move |files_location: Vec<Location>| {
>>>>>>> b6fce482
                                            let mut new_files_to_upload: Vec<_> = state.read().get_active_chat().map(|f| f.files_attached_to_send)
                                            .unwrap_or_default()
                                            .iter()
                                            .filter(|file_location| {
                                                !files_location.contains(file_location)
                                            })
                                            .cloned()
                                            .collect();
                                            new_files_to_upload.extend(files_location);
                                            state.write().mutate(Action::SetChatAttachments(chat_id, new_files_to_upload));
                                            update_send();
                                        },
                                    }
                                }
                            }
                        )
                    }
                ),
            )
        }
        error.0.then(|| rsx!(
            p {
                class: "chatbar-error-input-message",
                aria_label: "chatbar-input-error",
                get_local_text_with_args("warning-messages.maximum-of", vec![("num", MAX_CHARS_LIMIT.into())])
            }
        ))
    ));

    cx.render(rsx!(
        if state.read().ui.metadata.focused && *enable_paste_shortcut.read() {
            rsx!(paste_files_with_shortcut::PasteFilesShortcut {
                on_paste: move |files_local_path: Vec<PathBuf>| {
                    if !files_local_path.is_empty() {
<<<<<<< HEAD
                        let mut new_files_to_upload: Vec<_> = state.read().get_active_chat().map(|f| f.files_attached_to_send)
                            .unwrap_or_default()
                            .iter()
                            .filter(|file_location| {
                                match file_location {
                                    Location::Disk { path } => {
                                        !files_local_path.contains(path)
                                    },
                                    Location::Constellation { .. } => {
                                        true
                                    }
                                }
                            })
                            .cloned()
                            .collect();
                        let local_disk_files: Vec<Location> = files_local_path
                            .iter()
                            .map(|path| Location::Disk { path: path.clone() })
                            .collect();
                    new_files_to_upload.extend(local_disk_files);
                    state.write().mutate(Action::SetChatAttachments(chat_id, new_files_to_upload));
=======
                        let new_files: Vec<Location> = files_local_path
                        .iter()
                        .map(|path| Location::Disk { path: path.clone() })
                        .collect();
                    let mut current_files: Vec<_> = state
                        .read()
                        .get_active_chat()
                        .map(|f| f.files_attached_to_send)
                        .unwrap_or_default()
                        .drain(..)
                        .filter(|x| !new_files.contains(x))
                        .collect();
                        current_files.extend(new_files);
                    state
                        .write()
                        .mutate(Action::SetChatAttachments(chat_id, current_files));
>>>>>>> b6fce482
                    }
                }})}
        div {
            class: "chatbar-container",
            with_scroll_btn.then(|| {
                rsx!(div {
                    class: "btn scroll-bottom-btn",
                    onclick: |_| {
                        let _ = use_eval(cx)(SCROLL_BOTTOM);
                    },
                    get_local_text("messages.scroll-bottom"),
                })
            })
<<<<<<< HEAD
        }
        Attachments {
            chat_id: chat_id,
            files_to_attach: state
            .read()
            .get_active_chat()
            .map(|f| f.files_attached_to_send)
            .unwrap_or_default(),
            on_remove: move |files_selected| {
                state.write().mutate(Action::SetChatAttachments(chat_id, files_selected));
                update_send();
=======
            if state.read().ui.metadata.focused && *enable_paste_shortcut.read() {
                rsx!(paste_files_with_shortcut::PasteFilesShortcut {
                    on_paste: move |files_local_path: Vec<PathBuf>| {
                        if !files_local_path.is_empty() {
                            let mut new_files_to_upload: Vec<_> = state.read().get_active_chat().map(|f| f.files_attached_to_send)
                                .unwrap_or_default()
                                .iter()
                                .filter(|file_location| {
                                    match file_location {
                                        Location::Disk { path } => {
                                            !files_local_path.contains(path)
                                        },
                                        Location::Constellation { .. } => {
                                            true
                                        }
                                    }
                                })
                                .cloned()
                                .collect();
                            let local_disk_files: Vec<Location> = files_local_path
                                .iter()
                                .map(|path| Location::Disk { path: path.clone() })
                                .collect();
                        new_files_to_upload.extend(local_disk_files);
                        state.write().mutate(Action::SetChatAttachments(chat_id, new_files_to_upload));
                        }
                    },
                })
>>>>>>> b6fce482
            }
            }
            chatbar
<<<<<<< HEAD
        ))
=======
        }
))
}

#[derive(Props)]
pub struct AttachmentProps<'a> {
    chat_id: Uuid,
    on_remove: EventHandler<'a, ()>,
}

#[allow(non_snake_case)]
fn Attachments<'a>(cx: Scope<'a, AttachmentProps>) -> Element<'a> {
    let state = use_shared_state::<State>(cx)?;

    // todo: pick an icon based on the file extension
    let attachments = cx.render(rsx!(state
        .read()
        .get_active_chat()
        .map(|f| f.files_attached_to_send)
        .unwrap_or_default()
        .iter()
        .map(|location| {
            let file_path = match location {
                Location::Constellation { path } => PathBuf::from(path),
                Location::Disk { path } => path.clone(),
            };
            let filename = file_path
                .file_name()
                .unwrap_or_default()
                .to_string_lossy()
                .to_string();

            rsx!(FileEmbed {
                filename: filename.clone(),
                filepath: match location {
                    Location::Constellation { path } => PathBuf::from(&path),
                    Location::Disk { path } => path.clone(),
                },
                remote: false,
                button_icon: icons::outline::Shape::Minus,
                on_press: move |_| {
                    let mut attachments = state
                        .read()
                        .get_active_chat()
                        .map(|f| f.files_attached_to_send)
                        .unwrap_or_default();

                    attachments.retain(|x| {
                        let path = match x {
                            Location::Constellation { path } => PathBuf::from(path),
                            Location::Disk { path } => path.clone(),
                        };
                        path.file_name().unwrap_or_default().to_string_lossy() != filename
                    });
                    state
                        .write()
                        .mutate(Action::SetChatAttachments(cx.props.chat_id, attachments));
                    cx.props.on_remove.call(());
                },
            })
        })));

    let attachments_vec = state
        .read()
        .get_active_chat()
        .map(|f| f.files_attached_to_send)
        .unwrap_or_default();

    if attachments_vec.is_empty() {
        return None;
    }

    cx.render(rsx!(div {
        id: "compose-attachments",
        aria_label: "compose-attachments",
            div {
                id: "attachments-error",
                if attachments_vec.len() >= MAX_FILES_PER_MESSAGE {
                    rsx!(p {
                        class: "error",
                        aria_label: "input-error",
                        margin_left: "var(--gap)",
                        margin_top: "var(--gap)",
                        margin_bottom: "var(--gap)",
                        color: "var(--warning-light)",
                        get_local_text_with_args("messages.maximum-amount-files-per-message", vec![("amount", MAX_FILES_PER_MESSAGE.into())])
                    })
                }
            attachments
            }
    }))
>>>>>>> b6fce482
}

fn get_platform_and_status(msg_sender: Option<&Identity>) -> (Platform, Status, String) {
    let sender = match msg_sender {
        Some(identity) => identity,
        None => return (Platform::Desktop, Status::Offline, String::new()),
    };
    let user_sender = build_user_from_identity(sender.clone());
    (user_sender.platform, user_sender.status, user_sender.photo)
}<|MERGE_RESOLUTION|>--- conflicted
+++ resolved
@@ -5,11 +5,7 @@
 
 use common::{
     icons::{self},
-<<<<<<< HEAD
-    language::get_local_text,
-=======
     language::{get_local_text, get_local_text_with_args},
->>>>>>> b6fce482
     state::{Action, Identity, State},
     warp_runner::{RayGunCmd, WarpCmd},
     MAX_FILES_PER_MESSAGE, STATIC_ARGS, WARP_CMD_CH,
@@ -45,13 +41,11 @@
 
 use crate::{
     components::{
-        chat::compose::context_file_location::FileLocationContext,
-<<<<<<< HEAD
-        chat::compose::messages::SCROLL_BOTTOM, files::attachments::Attachments,
+        chat::compose::{
+            context_file_location::FileLocationContext, messages::scripts::SCROLL_BOTTOM,
+        },
+        files::attachments::Attachments,
         paste_files_with_shortcut,
-=======
-        chat::compose::messages::scripts::SCROLL_BOTTOM, paste_files_with_shortcut,
->>>>>>> b6fce482
     },
     layouts::storage::FilesLayout,
     utils::{
@@ -595,33 +589,6 @@
                                 return;
                             }
                             if let Some(new_files) = FileDialog::new()
-<<<<<<< HEAD
-                                .set_directory(dirs::home_dir().unwrap_or_default())
-                                .pick_files()
-                            {
-                                let mut new_files_to_upload: Vec<_> = state.read().get_active_chat().map(|f| f.files_attached_to_send)
-                                    .unwrap_or_default()
-                                    .iter()
-                                    .filter(|file_location| {
-                                        match file_location {
-                                            Location::Disk { path } => {
-                                                !new_files.contains(path)
-                                            },
-                                            Location::Constellation { .. } => {
-                                                true
-                                            }
-                                        }
-                                    })
-                                    .cloned()
-                                    .collect();
-                                let local_disk_files: Vec<Location> = new_files
-                                    .iter()
-                                    .map(|path| Location::Disk { path: path.clone() })
-                                    .collect();
-                                new_files_to_upload.extend(local_disk_files);
-                                state.write().mutate(Action::SetChatAttachments(chat_id, new_files_to_upload));
-                                update_send();
-=======
                             .set_directory(dirs::home_dir().unwrap_or_default())
                             .pick_files()
                         {
@@ -633,7 +600,6 @@
                             current_files.extend(new_files);
                             state.write().mutate(Action::SetChatAttachments(chat_id, current_files));
                             update_send();
->>>>>>> b6fce482
                             }
                         },
                     }
@@ -646,23 +612,19 @@
                                 div {
                                     class: "modal-div-files-layout",
                                     FilesLayout {
-                                        storage_files_to_chat_mode_is_active: show_storage_modal.clone(),
-<<<<<<< HEAD
-                                        on_files_selected_to_send: move |(files_location, _): (Vec<Location>, _) | {
-=======
-                                        on_files_attached: move |files_location: Vec<Location>| {
->>>>>>> b6fce482
-                                            let mut new_files_to_upload: Vec<_> = state.read().get_active_chat().map(|f| f.files_attached_to_send)
-                                            .unwrap_or_default()
-                                            .iter()
-                                            .filter(|file_location| {
-                                                !files_location.contains(file_location)
-                                            })
-                                            .cloned()
-                                            .collect();
-                                            new_files_to_upload.extend(files_location);
-                                            state.write().mutate(Action::SetChatAttachments(chat_id, new_files_to_upload));
-                                            update_send();
+                                            storage_files_to_chat_mode_is_active: show_storage_modal.clone(),
+                                            on_files_attached: move |(files_location, _): (Vec<Location>, _) | {
+                                                let mut new_files_to_upload: Vec<_> = state.read().get_active_chat().map(|f| f.files_attached_to_send)
+                                                .unwrap_or_default()
+                                                .iter()
+                                                .filter(|file_location| {
+                                                    !files_location.contains(file_location)
+                                                })
+                                                .cloned()
+                                                .collect();
+                                                new_files_to_upload.extend(files_location);
+                                                state.write().mutate(Action::SetChatAttachments(chat_id, new_files_to_upload));
+                                                update_send();
                                         },
                                     }
                                 }
@@ -686,29 +648,6 @@
             rsx!(paste_files_with_shortcut::PasteFilesShortcut {
                 on_paste: move |files_local_path: Vec<PathBuf>| {
                     if !files_local_path.is_empty() {
-<<<<<<< HEAD
-                        let mut new_files_to_upload: Vec<_> = state.read().get_active_chat().map(|f| f.files_attached_to_send)
-                            .unwrap_or_default()
-                            .iter()
-                            .filter(|file_location| {
-                                match file_location {
-                                    Location::Disk { path } => {
-                                        !files_local_path.contains(path)
-                                    },
-                                    Location::Constellation { .. } => {
-                                        true
-                                    }
-                                }
-                            })
-                            .cloned()
-                            .collect();
-                        let local_disk_files: Vec<Location> = files_local_path
-                            .iter()
-                            .map(|path| Location::Disk { path: path.clone() })
-                            .collect();
-                    new_files_to_upload.extend(local_disk_files);
-                    state.write().mutate(Action::SetChatAttachments(chat_id, new_files_to_upload));
-=======
                         let new_files: Vec<Location> = files_local_path
                         .iter()
                         .map(|path| Location::Disk { path: path.clone() })
@@ -725,7 +664,6 @@
                     state
                         .write()
                         .mutate(Action::SetChatAttachments(chat_id, current_files));
->>>>>>> b6fce482
                     }
                 }})}
         div {
@@ -739,19 +677,6 @@
                     get_local_text("messages.scroll-bottom"),
                 })
             })
-<<<<<<< HEAD
-        }
-        Attachments {
-            chat_id: chat_id,
-            files_to_attach: state
-            .read()
-            .get_active_chat()
-            .map(|f| f.files_attached_to_send)
-            .unwrap_or_default(),
-            on_remove: move |files_selected| {
-                state.write().mutate(Action::SetChatAttachments(chat_id, files_selected));
-                update_send();
-=======
             if state.read().ui.metadata.focused && *enable_paste_shortcut.read() {
                 rsx!(paste_files_with_shortcut::PasteFilesShortcut {
                     on_paste: move |files_local_path: Vec<PathBuf>| {
@@ -780,105 +705,17 @@
                         }
                     },
                 })
->>>>>>> b6fce482
-            }
+            }
+            }
+            Attachments {
+                chat_id: chat_id,
+                files_to_attach: state.read().get_active_chat().map(|f| f.files_attached_to_send).unwrap_or_default(),
+                on_remove: move |_| {
+                    update_send();
+                }
             }
             chatbar
-<<<<<<< HEAD
         ))
-=======
-        }
-))
-}
-
-#[derive(Props)]
-pub struct AttachmentProps<'a> {
-    chat_id: Uuid,
-    on_remove: EventHandler<'a, ()>,
-}
-
-#[allow(non_snake_case)]
-fn Attachments<'a>(cx: Scope<'a, AttachmentProps>) -> Element<'a> {
-    let state = use_shared_state::<State>(cx)?;
-
-    // todo: pick an icon based on the file extension
-    let attachments = cx.render(rsx!(state
-        .read()
-        .get_active_chat()
-        .map(|f| f.files_attached_to_send)
-        .unwrap_or_default()
-        .iter()
-        .map(|location| {
-            let file_path = match location {
-                Location::Constellation { path } => PathBuf::from(path),
-                Location::Disk { path } => path.clone(),
-            };
-            let filename = file_path
-                .file_name()
-                .unwrap_or_default()
-                .to_string_lossy()
-                .to_string();
-
-            rsx!(FileEmbed {
-                filename: filename.clone(),
-                filepath: match location {
-                    Location::Constellation { path } => PathBuf::from(&path),
-                    Location::Disk { path } => path.clone(),
-                },
-                remote: false,
-                button_icon: icons::outline::Shape::Minus,
-                on_press: move |_| {
-                    let mut attachments = state
-                        .read()
-                        .get_active_chat()
-                        .map(|f| f.files_attached_to_send)
-                        .unwrap_or_default();
-
-                    attachments.retain(|x| {
-                        let path = match x {
-                            Location::Constellation { path } => PathBuf::from(path),
-                            Location::Disk { path } => path.clone(),
-                        };
-                        path.file_name().unwrap_or_default().to_string_lossy() != filename
-                    });
-                    state
-                        .write()
-                        .mutate(Action::SetChatAttachments(cx.props.chat_id, attachments));
-                    cx.props.on_remove.call(());
-                },
-            })
-        })));
-
-    let attachments_vec = state
-        .read()
-        .get_active_chat()
-        .map(|f| f.files_attached_to_send)
-        .unwrap_or_default();
-
-    if attachments_vec.is_empty() {
-        return None;
-    }
-
-    cx.render(rsx!(div {
-        id: "compose-attachments",
-        aria_label: "compose-attachments",
-            div {
-                id: "attachments-error",
-                if attachments_vec.len() >= MAX_FILES_PER_MESSAGE {
-                    rsx!(p {
-                        class: "error",
-                        aria_label: "input-error",
-                        margin_left: "var(--gap)",
-                        margin_top: "var(--gap)",
-                        margin_bottom: "var(--gap)",
-                        color: "var(--warning-light)",
-                        get_local_text_with_args("messages.maximum-amount-files-per-message", vec![("amount", MAX_FILES_PER_MESSAGE.into())])
-                    })
-                }
-            attachments
-            }
-    }))
->>>>>>> b6fce482
 }
 
 fn get_platform_and_status(msg_sender: Option<&Identity>) -> (Platform, Status, String) {
