use std::{
    path::PathBuf,
    time::{Duration, Instant},
};

use common::{
    icons::{self},
    language::{get_local_text, get_local_text_args_builder},
    state::{Action, Identity, State},
    warp_runner::{RayGunCmd, WarpCmd},
    MAX_FILES_PER_MESSAGE, STATIC_ARGS, WARP_CMD_CH,
};
use dioxus::prelude::*;
use futures::{channel::oneshot, StreamExt};
use kit::layout::modal::Modal;
use kit::{
    components::{
        embeds::file_embed::FileEmbed,
        indicator::{Platform, Status},
        user_image::UserImage,
    },
    elements::{
        button::Button,
        tooltip::{ArrowPosition, Tooltip},
        Appearance,
    },
    layout::chatbar::{Chatbar, Reply},
};
use rfd::FileDialog;
use uuid::Uuid;
use warp::{crypto::DID, logging::tracing::log, raygun};

const MAX_CHARS_LIMIT: usize = 1024;
<<<<<<< HEAD

use crate::{
    components::{
        chat::compose::context_file_location::FileLocationContext, paste_files_with_shortcut,
    },
    layouts::storage::FilesLayout,
=======
const MAX_FILES_PER_MESSAGE: usize = 8;
const SCROLL_BTN_THRESHOLD: i64 = -1000;

use crate::{
    components::{chat::compose::messages::SCROLL_BOTTOM, paste_files_with_shortcut},
>>>>>>> bbbacc10
    utils::{
        build_user_from_identity,
        clipboard::clipboard_data::{
            check_if_there_is_file_or_string_in_clipboard, ClipboardDataType,
        },
    },
};

type ChatInput = (Vec<String>, Uuid, Option<Uuid>, Option<Uuid>);

#[derive(Eq, PartialEq)]
enum TypingIndicator {
    // reset the typing indicator timer
    Typing(Uuid),
    // clears the typing indicator, ensuring the indicator
    // will not be refreshed
    NotTyping,
    // resend the typing indicator
    Refresh(Uuid),
}

#[derive(Clone)]
struct TypingInfo {
    pub chat_id: Uuid,
    pub last_update: Instant,
}

// todo: display loading indicator if sending a message that takes a long time to upload attachments
pub fn get_chatbar<'a>(cx: &'a Scoped<'a, super::ComposeProps>) -> Element<'a> {
    log::trace!("get_chatbar");
    let state = use_shared_state::<State>(cx)?;
    state.write_silent().scope_ids.chatbar = Some(cx.scope_id().0);
    let data = &cx.props.data;
    let is_loading = data.is_none();
    let active_chat_id = data.as_ref().map(|d| d.active_chat.id);
    let chat_id = data
        .as_ref()
        .map(|data| data.active_chat.id)
        .unwrap_or(Uuid::nil());
    let can_send = use_state(cx, || state.read().active_chat_has_draft());
    let update_script = use_state(cx, String::new);
    let upload_button_menu_uuid = &*cx.use_hook(|| Uuid::new_v4().to_string());
    let show_storage_modal = use_state(cx, || false);

    let with_scroll_btn = state
        .read()
        .get_active_chat()
        .map(|c| c.scroll_value.unwrap_or_default())
        .unwrap_or_default()
        < SCROLL_BTN_THRESHOLD;
    let update_send = move || {
        let valid = state.read().active_chat_has_draft()
            || !state
                .read()
                .get_active_chat()
                .map(|f| f.files_attached_to_send)
                .unwrap_or_default()
                .is_empty();
        if !can_send.get().eq(&valid) {
            can_send.set(valid);
        }
    };
    update_send();

    let mut files_attached = state
        .read()
        .get_active_chat()
        .map(|f| f.files_attached_to_send)
        .unwrap_or_default();

    if files_attached.len() > MAX_FILES_PER_MESSAGE {
        files_attached.truncate(MAX_FILES_PER_MESSAGE);
        state
            .write()
            .mutate(Action::SetChatAttachments(chat_id, files_attached));
    }

    // used to render the typing indicator
    // for now it doesn't quite work for group messages
    let my_id = state.read().did_key();
    let users_typing: Vec<DID> = data
        .as_ref()
        .map(|data| {
            data.active_chat
                .typing_indicator
                .iter()
                .filter(|(did, _)| *did != &my_id)
                .map(|(did, _)| did.clone())
                .collect()
        })
        .unwrap_or_default();
    let users_typing = state.read().get_identities(&users_typing);

    let msg_ch = use_coroutine(cx, |mut rx: UnboundedReceiver<ChatInput>| {
        to_owned![state];
        async move {
            let warp_cmd_tx = WARP_CMD_CH.tx.clone();
            while let Some((msg, conv_id, ui_msg_id, reply)) = rx.next().await {
                let (tx, rx) = oneshot::channel::<Result<(), warp::error::Error>>();
                let attachments = state
                    .read()
                    .get_active_chat()
                    .map(|f| f.files_attached_to_send)
                    .unwrap_or_default();
                let msg_clone = msg.clone();
                let cmd = match reply {
                    Some(reply_to) => RayGunCmd::Reply {
                        conv_id,
                        reply_to,
                        msg,
                        attachments,
                        rsp: tx,
                    },
                    None => RayGunCmd::SendMessage {
                        conv_id,
                        msg,
                        location: raygun::Location::Disk,
                        attachments,
                        ui_msg_id,
                        rsp: tx,
                    },
                };
                let attachments = state
                    .read()
                    .get_active_chat()
                    .map(|f| f.files_attached_to_send)
                    .unwrap_or_default();
                state
                    .write_silent()
                    .mutate(Action::ClearChatAttachments(conv_id));
                let attachment_files: Vec<String> = attachments
                    .iter()
                    .map(|p| {
                        p.file_name()
                            .map(|os| os.to_str().unwrap_or_default())
                            .unwrap_or_default()
                            .to_string()
                    })
                    .collect();
                if let Err(e) = warp_cmd_tx.send(WarpCmd::RayGun(cmd)) {
                    log::error!("failed to send warp command: {}", e);
                    state.write().decrement_outgoing_messages(
                        conv_id,
                        msg_clone,
                        attachment_files,
                        ui_msg_id,
                    );
                    continue;
                }

                let rsp = rx.await.expect("command canceled");
                if let Err(e) = rsp {
                    log::error!("failed to send message: {}", e);
                    state.write().decrement_outgoing_messages(
                        conv_id,
                        msg_clone,
                        attachment_files,
                        ui_msg_id,
                    );
                }
            }
        }
    });

    // typing indicator notes
    // consider side A, the local side, and side B, the remote side
    // side A -> (typing indicator) -> side B
    // side B removes the typing indicator after a timeout
    // side A doesn't want to send too many typing indicators, say once every 4-5 seconds
    // should we consider matching the timeout with the send frequency so we can closely match if a person is straight up typing for 5 mins straight.

    // tracks if the local participant is typing
    // re-sends typing indicator in response to the Refresh command
    let local_typing_ch = use_coroutine(cx, |mut rx: UnboundedReceiver<TypingIndicator>| {
        // to_owned![];
        async move {
            let mut typing_info: Option<TypingInfo> = None;
            let warp_cmd_tx = WARP_CMD_CH.tx.clone();

            let send_typing_indicator = |conv_id| async move {
                let (tx, rx) = oneshot::channel::<Result<(), warp::error::Error>>();
                let event = raygun::MessageEvent::Typing;
                if let Err(e) = warp_cmd_tx.send(WarpCmd::RayGun(RayGunCmd::SendEvent {
                    conv_id,
                    event,
                    rsp: tx,
                })) {
                    log::error!("failed to send warp command: {}", e);
                    // return from the closure
                    return;
                }
                let rsp = rx.await.expect("command canceled");
                if let Err(e) = rsp {
                    log::error!("failed to send typing indicator: {}", e);
                }
            };

            while let Some(indicator) = rx.next().await {
                match indicator {
                    TypingIndicator::Typing(chat_id) => {
                        // if typing_info was none or the chat id changed, send the indicator immediately
                        let should_send_indicator = match typing_info {
                            None => true,
                            Some(info) => info.chat_id != chat_id,
                        };
                        if should_send_indicator {
                            send_typing_indicator.clone()(chat_id).await;
                        }
                        typing_info = Some(TypingInfo {
                            chat_id,
                            last_update: Instant::now(),
                        });
                    }
                    TypingIndicator::NotTyping => {
                        typing_info = None;
                    }
                    TypingIndicator::Refresh(conv_id) => {
                        let info = match &typing_info {
                            Some(i) => i.clone(),
                            None => continue,
                        };
                        if info.chat_id != conv_id {
                            typing_info = None;
                            continue;
                        }
                        // todo: verify duration for timeout
                        let now = Instant::now();
                        if now - info.last_update
                            <= (Duration::from_secs(STATIC_ARGS.typing_indicator_timeout)
                                - Duration::from_millis(500))
                        {
                            send_typing_indicator.clone()(conv_id).await;
                        }
                    }
                }
            }
        }
    });

    // drives the sending of TypingIndicator
    let local_typing_ch1 = local_typing_ch.clone();
    let enable_paste_shortcut = use_ref(cx, || true);

    use_future(cx, (), |_| {
        to_owned![enable_paste_shortcut];
        async move {
            loop {
                let clipboard_data_type = tokio::task::spawn_blocking(|| {
                    check_if_there_is_file_or_string_in_clipboard()
                        .unwrap_or(ClipboardDataType::String)
                })
                .await
                .expect("Should succeed");
                match clipboard_data_type {
                    ClipboardDataType::File => {
                        if !*enable_paste_shortcut.read() {
                            enable_paste_shortcut.with_mut(|i| *i = true);
                        }
                    }
                    _ => {
                        if *enable_paste_shortcut.read() {
                            enable_paste_shortcut.with_mut(|i| *i = false);
                        }
                    }
                }
                tokio::time::sleep(Duration::from_millis(250)).await;
            }
        }
    });

    use_future(cx, &active_chat_id, |current_chat| async move {
        loop {
            tokio::time::sleep(Duration::from_secs(STATIC_ARGS.typing_indicator_refresh)).await;
            if let Some(c) = current_chat {
                local_typing_ch1.send(TypingIndicator::Refresh(c));
            }
        }
    });

    let msg_valid = |msg: &[String]| {
        (!msg.is_empty() && msg.iter().any(|line| !line.trim().is_empty()))
            || !state
                .read()
                .get_active_chat()
                .map(|f| f.files_attached_to_send)
                .unwrap_or_default()
                .is_empty()
    };

    let submit_fn = move || {
        local_typing_ch.send(TypingIndicator::NotTyping);

        let files_to_upload = state
            .read()
            .get_active_chat()
            .as_ref()
            .map(|d| d.files_attached_to_send.clone())
            .unwrap_or_default();

        let msg = state
            .read()
            .get_active_chat()
            .as_ref()
            .and_then(|d| d.draft.clone())
            .unwrap_or_default()
            .lines()
            .map(|x| x.trim_end().to_string())
            .collect::<Vec<String>>();

        if let Some(id) = active_chat_id {
            state
                .write()
                .mutate(Action::SetChatDraft(id, String::new()));
        }

        if !msg_valid(&msg) {
            return;
        }
        let id = match active_chat_id {
            Some(i) => i,
            None => return,
        };
        can_send.set(false);
        if STATIC_ARGS.use_mock {
            state.write().mutate(Action::MockSend(id, msg));
        } else {
            let replying_to = state.read().chats().get_replying_to();
            if replying_to.is_some() {
                state.write().mutate(Action::CancelReply(id));
            }
            let ui_id = state
                .write()
                .increment_outgoing_messages(msg.clone(), &files_to_upload);
            msg_ch.send((msg, id, ui_id, replying_to));
        }
    };
    let id = match active_chat_id {
        Some(i) => i,
        None => uuid::Uuid::new_v4(),
    };

    let extensions = &state.read().ui.extensions;
    let ext_renders = extensions
        .values()
        .filter(|(_, ext)| ext.details().location == extensions::Location::Chatbar)
        .map(|(_, ext)| ext.render(cx.scope))
        .collect::<Vec<_>>();

    let disabled = !state.read().can_use_active_chat();
    let error = use_state(cx, || (false, id));
    let value_chatbar = state
        .read()
        .get_active_chat()
        .as_ref()
        .and_then(|d| d.draft.clone())
        .unwrap_or_default();

    if value_chatbar.len() >= MAX_CHARS_LIMIT && !error.0 {
        error.set((true, id));
    } else if value_chatbar.len() < MAX_CHARS_LIMIT && error.0 {
        error.set((false, id));
    }

    let validate_max = move || {
        let value_chatbar = state
            .read()
            .get_active_chat()
            .as_ref()
            .and_then(|d| d.draft.clone())
            .unwrap_or_default();
        if value_chatbar.len() >= MAX_CHARS_LIMIT {
            error.set((true, id));
        } else if value_chatbar.len() < MAX_CHARS_LIMIT && error.0 {
            error.set((false, id));
        }
    };

    let typing_users: Vec<String> = users_typing.iter().map(|id| (*id).username()).collect();

    let chatbar = cx.render(rsx!(
        Chatbar {
            key: "{id}",
            id: id.to_string(),
            loading: is_loading,
            placeholder: get_local_text("messages.say-something-placeholder"),
            typing_users: typing_users,
            is_disabled: disabled,
            ignore_focus: cx.props.ignore_focus,
            onchange: move |v: String| {
                if let Some(id) = &active_chat_id {
                    state.write_silent().mutate(Action::SetChatDraft(*id, v));
                    validate_max();
                    update_send();
                    local_typing_ch.send(TypingIndicator::Typing(*id));
                }
            },
            value: state.read().get_active_chat().as_ref().and_then(|d| d.draft.clone()).unwrap_or_default(),
            onreturn: move |_| submit_fn(),
            extensions: cx.render(rsx!(for node in ext_renders { rsx!(node) })),
            controls: cx.render(
                rsx!(
                    Button {
                        icon: icons::outline::Shape::ChevronDoubleRight,
                        disabled: is_loading || disabled,
                        appearance: if * can_send.get() { Appearance::Primary } else { Appearance::Secondary },
                        aria_label: "send-message-button".into(),
                        onpress: move |_| submit_fn(),
                        tooltip: cx.render(rsx!(Tooltip {
                            arrow_position: ArrowPosition::Bottom,
                            text :get_local_text("uplink.send"),
                        })),
                    }
                ),
            ),
            with_replying_to: data.as_ref().filter(|_| !disabled).map(|data| {
                let active_chat = &data.active_chat;
                cx.render(
                    rsx!(
                        active_chat.replying_to.as_ref().map(|msg| {
                            let our_did = state.read().did_key();
                            let msg_owner = if data.my_id.did_key() == msg.sender() {
                                Some(&data.my_id)
                            } else {
                                data.other_participants.iter().find(|x| x.did_key() == msg.sender())
                            };

                            let (platform, status, profile_picture) = get_platform_and_status(msg_owner);

                            rsx!(
                                Reply {
                                    label: get_local_text("messages.replying"),
                                    remote: our_did != msg.sender(),
                                    onclose: move |_| {
                                        state.write().mutate(Action::CancelReply(active_chat.id))
                                    },
                                    attachments: msg.attachments(),
                                    message: msg.value().join("\n"),
                                    UserImage {
                                        image: profile_picture,
                                        platform: platform,
                                        status: status,
                                    },
                                }
                            )
                        })
                    ),
                )
            }).unwrap_or(None),
            with_file_upload: cx.render(
                rsx!(
                    Button {
                        icon: icons::outline::Shape::Plus,
                        disabled: is_loading || disabled,
                        aria_label: "upload-button".into(),
                        appearance: Appearance::Primary,
                        onpress: move |e: Event<MouseData>| {
                            let mouse_data = e;
                            let script = include_str!("../show_context.js")
                                .replace("UUID", upload_button_menu_uuid)
                                .replace("$PAGE_X", &mouse_data.page_coordinates().x.to_string())
                                .replace("$PAGE_Y", &mouse_data.page_coordinates().y.to_string());
                            update_script.set(script);
                        },
                        tooltip: cx.render(rsx!(
                            Tooltip {
                                arrow_position: ArrowPosition::Bottom,
                                text: get_local_text("files.upload"),
                            }
                        )),
                    }
                    FileLocationContext {
                        id: upload_button_menu_uuid,
                        update_script: update_script,
                        on_press_storage: move |_| {
                            show_storage_modal.set(true);
                        },
                        on_press_local_disk: move |_| {
                            if disabled {
                                return;
                            }
                            if let Some(new_files) = FileDialog::new()
                                .set_directory(dirs::home_dir().unwrap_or_default())
                                .pick_files()
                            {
                                let mut new_files_to_upload: Vec<_> = state.read().get_active_chat().map(|f| f.files_attached_to_send)
                                    .unwrap_or_default()
                                    .iter()
                                    .filter(|file_name| !new_files.contains(file_name))
                                    .cloned()
                                    .collect();
                                new_files_to_upload.extend(new_files);
                                state.write().mutate(Action::SetChatAttachments(chat_id, new_files_to_upload));
                                update_send();
                            }
                        },
                    }
                    if *show_storage_modal.get() {
                        rsx!(
                            Modal {
                                open: *show_storage_modal.clone(),
                                onclose: move |_| show_storage_modal.set(false),
                                div {
                                    class: "modal-div-files-layout",
                                    FilesLayout {
                                        send_files_to_chat_mode: show_storage_modal.clone(),
                                        chat_id: chat_id,
                                    }
                                }
                            }
                        )
                    }
                ),
            )
        }
        error.0.then(|| rsx!(
            p {
                class: "chatbar-error-input-message",
                aria_label: "chatbar-input-error",
                format!(
                    "{} {} {} {}.",
                    get_local_text("warning-messages.maximum-of"),
                    MAX_CHARS_LIMIT,
                    get_local_text("uplink.characters"),
                    get_local_text("uplink.reached")
                )
            }
        ))
    ));

    cx.render(rsx!(
        div {
            class: "chatbar-container",
            with_scroll_btn.then(|| {
                rsx!(div {
                    class: "btn scroll-bottom-btn",
                    onclick: |_| {
                        let _ = use_eval(cx)(SCROLL_BOTTOM);
                    },
                    get_local_text("messages.scroll-bottom"),
                })
            })
            if state.read().ui.metadata.focused && *enable_paste_shortcut.read() {
                rsx!(paste_files_with_shortcut::PasteFilesShortcut {
                    on_paste: move |files_local_path: Vec<PathBuf>| {
                        if !files_local_path.is_empty() {
                            let mut new_files_to_upload: Vec<_> = state.read().get_active_chat().map(|f| f.files_attached_to_send)
                                .unwrap_or_default()
                                .iter()
                                .filter(|file_name| !files_local_path.contains(file_name))
                                .cloned()
                                .collect();
                        new_files_to_upload.extend(files_local_path);
                        state.write().mutate(Action::SetChatAttachments(chat_id, new_files_to_upload));
                        }
                    },
                })
            }
            Attachments {
                chat_id: chat_id,
                on_remove: move |_| {
                    update_send();
                }
            }
            chatbar
        }
    ))
}

#[derive(Props)]
pub struct AttachmentProps<'a> {
    chat_id: Uuid,
    on_remove: EventHandler<'a, ()>,
}

#[allow(non_snake_case)]
fn Attachments<'a>(cx: Scope<'a, AttachmentProps>) -> Element<'a> {
    let state = use_shared_state::<State>(cx)?;

    // todo: pick an icon based on the file extension
    let attachments = cx.render(rsx!(state
        .read()
        .get_active_chat()
        .map(|f| f.files_attached_to_send)
        .unwrap_or_default()
        .iter()
        .map(|file_path| {
            let filename = file_path.to_string_lossy().to_string();
            rsx!(FileEmbed {
                filename: file_path.to_string_lossy().to_string(),
                filepath: file_path.clone(),
                remote: false,
                button_icon: icons::outline::Shape::Trash,
                on_press: move |_| {
                    let mut attachments = state
                        .read()
                        .get_active_chat()
                        .map(|f| f.files_attached_to_send)
                        .unwrap_or_default();
                    attachments.retain(|x| {
                        let s = x.to_string_lossy().to_string();
                        s != filename
                    });
                    state
                        .write()
                        .mutate(Action::SetChatAttachments(cx.props.chat_id, attachments));
                    cx.props.on_remove.call(());
                },
            })
        })));

    let attachments_vec = state
        .read()
        .get_active_chat()
        .map(|f| f.files_attached_to_send)
        .unwrap_or_default();

    if attachments_vec.is_empty() {
        return None;
    }

    cx.render(rsx!(div {
        id: "compose-attachments",
        aria_label: "compose-attachments",
            div {
                id: "attachments-error",
                flex_direction: "column",
                if attachments_vec.len() >= MAX_FILES_PER_MESSAGE {
                    rsx!(p {
                        class: "error",
                        aria_label: "input-error",
                        margin_left: "var(--gap)",
                        margin_top: "var(--gap)",
                        margin_bottom: "var(--gap)",
                        color: "var(--warning-light)",
                        get_local_text_args_builder("messages.maximum-amount-files-per-message", |m| {
                            m.insert("amount", MAX_FILES_PER_MESSAGE.into());
                        })
                    })
                }
            attachments
            }
    }))
}

fn get_platform_and_status(msg_sender: Option<&Identity>) -> (Platform, Status, String) {
    let sender = match msg_sender {
        Some(identity) => identity,
        None => return (Platform::Desktop, Status::Offline, String::new()),
    };
    let user_sender = build_user_from_identity(sender.clone());
    (user_sender.platform, user_sender.status, user_sender.photo)
}<|MERGE_RESOLUTION|>--- conflicted
+++ resolved
@@ -31,20 +31,14 @@
 use warp::{crypto::DID, logging::tracing::log, raygun};
 
 const MAX_CHARS_LIMIT: usize = 1024;
-<<<<<<< HEAD
+const SCROLL_BTN_THRESHOLD: i64 = -1000;
 
 use crate::{
     components::{
-        chat::compose::context_file_location::FileLocationContext, paste_files_with_shortcut,
+        chat::compose::context_file_location::FileLocationContext,
+        chat::compose::messages::SCROLL_BOTTOM, paste_files_with_shortcut,
     },
     layouts::storage::FilesLayout,
-=======
-const MAX_FILES_PER_MESSAGE: usize = 8;
-const SCROLL_BTN_THRESHOLD: i64 = -1000;
-
-use crate::{
-    components::{chat::compose::messages::SCROLL_BOTTOM, paste_files_with_shortcut},
->>>>>>> bbbacc10
     utils::{
         build_user_from_identity,
         clipboard::clipboard_data::{
