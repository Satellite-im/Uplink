--- conflicted
+++ resolved
@@ -653,103 +653,7 @@
             }
             }
             chatbar
-<<<<<<< HEAD
         ))
-=======
-        }
-))
-}
-
-#[derive(Props)]
-pub struct AttachmentProps<'a> {
-    chat_id: Uuid,
-    on_remove: EventHandler<'a, ()>,
-}
-
-#[allow(non_snake_case)]
-fn Attachments<'a>(cx: Scope<'a, AttachmentProps>) -> Element<'a> {
-    let state = use_shared_state::<State>(cx)?;
-
-    // todo: pick an icon based on the file extension
-    let attachments = cx.render(rsx!(state
-        .read()
-        .get_active_chat()
-        .map(|f| f.files_attached_to_send)
-        .unwrap_or_default()
-        .iter()
-        .map(|location| {
-            let file_path = match location {
-                Location::Constellation { path } => PathBuf::from(path),
-                Location::Disk { path } => path.clone(),
-            };
-            let filename = file_path
-                .file_name()
-                .unwrap_or_default()
-                .to_string_lossy()
-                .to_string();
-
-            rsx!(FileEmbed {
-                filename: filename.clone(),
-                filepath: match location {
-                    Location::Constellation { path } => PathBuf::from(&path),
-                    Location::Disk { path } => path.clone(),
-                },
-                remote: false,
-                button_icon: icons::outline::Shape::Minus,
-                on_press: move |_| {
-                    let mut attachments = state
-                        .read()
-                        .get_active_chat()
-                        .map(|f| f.files_attached_to_send)
-                        .unwrap_or_default();
-
-                    attachments.retain(|x| {
-                        let path = match x {
-                            Location::Constellation { path } => PathBuf::from(path),
-                            Location::Disk { path } => path.clone(),
-                        };
-                        path.file_name().unwrap_or_default().to_string_lossy() != filename
-                    });
-                    state
-                        .write()
-                        .mutate(Action::SetChatAttachments(cx.props.chat_id, attachments));
-                    cx.props.on_remove.call(());
-                },
-            })
-        })));
-
-    let attachments_vec = state
-        .read()
-        .get_active_chat()
-        .map(|f| f.files_attached_to_send)
-        .unwrap_or_default();
-
-    if attachments_vec.is_empty() {
-        return None;
-    }
-
-    cx.render(rsx!(div {
-        id: "compose-attachments",
-        aria_label: "compose-attachments",
-            div {
-                id: "attachments-error",
-                if attachments_vec.len() >= MAX_FILES_PER_MESSAGE {
-                    rsx!(p {
-                        class: "error",
-                        aria_label: "input-error",
-                        margin_left: "var(--gap)",
-                        margin_top: "var(--gap)",
-                        margin_bottom: "var(--gap)",
-                        color: "var(--warning-light)",
-                        get_local_text_args_builder("messages.maximum-amount-files-per-message", |m| {
-                            m.insert("amount", MAX_FILES_PER_MESSAGE.into());
-                        })
-                    })
-                }
-            attachments
-            }
-    }))
->>>>>>> d1f5cfd4
 }
 
 fn get_platform_and_status(msg_sender: Option<&Identity>) -> (Platform, Status, String) {
