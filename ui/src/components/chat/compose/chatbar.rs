--- conflicted
+++ resolved
@@ -38,13 +38,9 @@
 
 use crate::{
     components::{
-<<<<<<< HEAD
-        chat::compose::context_file_location::FileLocationContext, files::attachments::Attachments,
+        chat::compose::context_file_location::FileLocationContext,
+        chat::compose::messages::SCROLL_BOTTOM, files::attachments::Attachments,
         paste_files_with_shortcut,
-=======
-        chat::compose::context_file_location::FileLocationContext,
-        chat::compose::messages::SCROLL_BOTTOM, paste_files_with_shortcut,
->>>>>>> 0f8b8071
     },
     layouts::storage::FilesLayout,
     utils::{
@@ -654,7 +650,6 @@
                     get_local_text("messages.scroll-bottom"),
                 })
             })
-<<<<<<< HEAD
         }
         Attachments {
             chat_id: chat_id,
@@ -666,46 +661,10 @@
             on_remove: move |files_selected| {
                 state.write().mutate(Action::SetChatAttachments(chat_id, files_selected));
                 update_send();
-=======
-            if state.read().ui.metadata.focused && *enable_paste_shortcut.read() {
-                rsx!(paste_files_with_shortcut::PasteFilesShortcut {
-                    on_paste: move |files_local_path: Vec<PathBuf>| {
-                        if !files_local_path.is_empty() {
-                            let mut new_files_to_upload: Vec<_> = state.read().get_active_chat().map(|f| f.files_attached_to_send)
-                                .unwrap_or_default()
-                                .iter()
-                                .filter(|file_location| {
-                                    match file_location {
-                                        Location::Disk { path } => {
-                                            !files_local_path.contains(path)
-                                        },
-                                        Location::Constellation { .. } => {
-                                            true
-                                        }
-                                    }
-                                })
-                                .cloned()
-                                .collect();
-                            let local_disk_files: Vec<Location> = files_local_path
-                                .iter()
-                                .map(|path| Location::Disk { path: path.clone() })
-                                .collect();
-                        new_files_to_upload.extend(local_disk_files);
-                        state.write().mutate(Action::SetChatAttachments(chat_id, new_files_to_upload));
-                        }
-                    },
-                })
-            }
-            Attachments {
-                chat_id: chat_id,
-                on_remove: move |_| {
-                    update_send();
-                }
->>>>>>> 0f8b8071
+            }
             }
             chatbar
-        }
-))
+        ))
 }
 
 fn get_platform_and_status(msg_sender: Option<&Identity>) -> (Platform, Status, String) {
