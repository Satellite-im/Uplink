#[allow(unused_imports)]
use std::collections::{BTreeMap, HashMap, HashSet};

use common::{
    icons::outline::Shape as Icon,
    language::get_local_text,
    state::{Identity, State},
    warp_runner::{RayGunCmd, WarpCmd},
    WARP_CMD_CH,
};
use dioxus::prelude::*;
use futures::{channel::oneshot, StreamExt};
use kit::{
    components::user_image::UserImage,
    elements::{
        button::Button,
        input::{Input, Options},
    },
    layout::topbar::Topbar,
};
use uuid::Uuid;
use warp::{crypto::DID, logging::tracing::log};

#[derive(PartialEq, Clone)]
enum EditGroupAction {
    Add,
    Remove,
}

enum ChanCmd {
    AddParticipants,
    RemoveParticipants,
}

#[allow(non_snake_case)]
pub fn EditGroup(cx: Scope) -> Element {
    log::trace!("rendering edit_group");
    let state = use_shared_state::<State>(cx)?;
    // Search Input
    let friend_prefix = use_state(cx, String::new);

    // show the ADD or REMOVE components, default to Remove
    let edit_group_action = use_state(cx, || EditGroupAction::Remove);
    let conv_id = state.read().get_active_chat().unwrap().id;

    let friends_did_already_in_group = state.read().get_active_chat().unwrap().participants;

    let friends_list: HashMap<DID, Identity> = HashMap::from_iter(
        state
            .read()
            .friend_identities()
            .iter()
            .map(|id| (id.did_key(), id.clone())),
    );

    let mut friends_group_list = friends_list.clone();
    let mut friends_not_in_group_list = friends_list;

    friends_group_list.retain(|did_key, _| friends_did_already_in_group.contains(did_key));
    friends_not_in_group_list.retain(|did_key, _| !friends_did_already_in_group.contains(did_key));

    friends_not_in_group_list.retain(|_, friend| {
        friend
            .username()
            .to_ascii_lowercase()
            .contains(&friend_prefix.to_ascii_lowercase())
    });
    friends_group_list.retain(|_, friend| {
        friend
            .username()
            .to_ascii_lowercase()
            .contains(&friend_prefix.to_ascii_lowercase())
    });

    // convert back to vec
    let mut friends: Vec<Identity> = if *edit_group_action.get() == EditGroupAction::Add {
        friends_not_in_group_list.values().cloned().collect()
    } else {
        friends_group_list.values().cloned().collect()
    };

    friends.sort_by_key(|d| d.username());

    let add_friends = rsx!(a {
        class: "float-right-link",
        aria_label: "edit-group-add-members",
        onclick: move |_| {
            edit_group_action.set(EditGroupAction::Add);
        },
        get_local_text("uplink.add-members")
    });

    let remove_friends = rsx!(a {
        class: "float-right-link",
        aria_label: "edit-group-current-members",
        onclick: move |_| {
            edit_group_action.set(EditGroupAction::Remove);
        },
        get_local_text("uplink.current-members")
    });

    cx.render(rsx!(
        div {
            id: "edit-group",
            aria_label: "edit-group",
            Topbar {
                with_back_button: false,
                div {
                    class: "search-input",
                    Input {
                        // todo: filter friends on input
                        placeholder: get_local_text("uplink.search-placeholder"),
                        disabled: false,
                        aria_label: "friend-search-input".into(),
                        icon: Icon::MagnifyingGlass,
                        options: Options {
                            with_clear_btn: true,
                            react_to_esc_key: true,
                            clear_on_submit: false,
                            ..Options::default()
                        },
                        onchange: move |(v, _): (String, _)| {
                            friend_prefix.set(v);
                        },
                    }
                    if *edit_group_action.get() == EditGroupAction::Remove {
                        rsx! {
                            add_friends,
                        }
                        } else {
                            rsx! {
                            remove_friends,
                            }
                        },
                },

            },
            rsx!(
                div {
                    class: "friend-list vertically-scrollable",
                    aria_label: "friends-list",
                    if !friends.is_empty() {
                        rsx!(
                            div {
                                class: "friend-list vertically-scrollable",
                                aria_label: "friends-list",
                                div {
                                    key: "friend-group",
                                    class: "friend-group",
                                    aria_label: "friend-group",
                                    friends.iter().map(
                                        |_friend| {
                                            rsx!(
                                                friend_row {
                                                    add_or_remove: if *edit_group_action.current() == EditGroupAction::Add {
                                                        "add".into()
                                                    } else {
                                                        "remove".into()
                                                    },
                                                    friend: _friend.clone(),
                                                    conv_id: conv_id,
                                                }
                                            )
                                        }
                                    ),
                                }
                            }
                        )
                    } else {
                        rsx!(
                            div {
                                class: "friend-group",
                                get_local_text("uplink.nothing-here")
                            }
                        )
                    }
                }
            )
        }
    ))
}

#[derive(Props, Eq, PartialEq)]
pub struct FriendRowProps {
    add_or_remove: String,
    friend: Identity,
    conv_id: Uuid,
}

/* Friend Row with add/remove button functionality */
fn friend_row(cx: Scope<FriendRowProps>) -> Element {
    let _friend = cx.props.friend.clone();
    let selected_friends: &UseState<HashSet<DID>> = use_state(cx, HashSet::new);
    let conv_id = cx.props.conv_id;
    let ch = use_coroutine(cx, |mut rx: UnboundedReceiver<ChanCmd>| {
        to_owned![selected_friends, conv_id];
        async move {
            let warp_cmd_tx = WARP_CMD_CH.tx.clone();
            while let Some(cmd) = rx.next().await {
                match cmd {
                    ChanCmd::AddParticipants => {
                        let recipients: Vec<DID> =
                            selected_friends.current().iter().cloned().collect();
                        let (tx, rx) = oneshot::channel();
                        if let Err(e) =
                            warp_cmd_tx.send(WarpCmd::RayGun(RayGunCmd::AddGroupParticipants {
                                conv_id,
                                recipients,
                                rsp: tx,
                            }))
                        {
                            log::error!("failed to send warp command: {}", e);
                            continue;
                        }
                        let res = rx.await.expect("command canceled");
                        if let Err(e) = res {
                            log::error!("failed to add new recipients to a group: {}", e);
                        }
                    }
                    ChanCmd::RemoveParticipants => {
                        let recipients: Vec<DID> =
                            selected_friends.current().iter().cloned().collect();
                        let (tx, rx) = oneshot::channel();
                        if let Err(e) =
                            warp_cmd_tx.send(WarpCmd::RayGun(RayGunCmd::RemoveGroupParticipants {
                                conv_id,
                                recipients,
                                rsp: tx,
                            }))
                        {
                            log::error!("failed to send warp command: {}", e);
                            continue;
                        }
                        let res = rx.await.expect("command canceled");
                        if let Err(e) = res {
                            log::error!("failed to remove recipients from a group: {}", e);
                        }
                    }
                }
            }
        }
    });

<<<<<<< HEAD
    let add_friends_with_sidebar = rsx!(div {
        id: "edit-group-add-friends-button-with_sidebar",
        key: "edit-group-add-friends-button-with_sidebar",
        Button {
            icon: Icon::UserPlus,
            text: get_local_text("uplink.add"),
            aria_label: "edit-group-add-friends-button-with_sidebar".into(),
            appearance: if *edit_group_action.get() == EditGroupAction::Add {
                Appearance::Primary
            } else {
                Appearance::Secondary
            },
            onpress: move |_| {
                edit_group_action.set(EditGroupAction::Add);
            }
        }
    });

    let add_friends_without_sidebar = rsx!(div {
        id: "edit-group-add-friends-button-without-sidebar",
        width: "38px",
        key: "edit-group-add-friends-button-without-sidebar",
        Button {
            icon: Icon::UserPlus,
            text: "".into(),
            aria_label: "edit-group-add-friends-button-without-sidebar".into(),
            appearance: if *edit_group_action.get() == EditGroupAction::Add {
                Appearance::Primary
            } else {
                Appearance::Secondary
            },
            onpress: move |_| {
                edit_group_action.set(EditGroupAction::Add);
            }
        }
    });

    let remove_friends_with_sidebar = rsx!(div {
        id: "edit-group-remove_friends_with_sidebar",
        key: "edit-group-remove_friends_with_sidebar",
        Button {
            icon: Icon::UserPlus,
            text: get_local_text("uplink.remove"),
            aria_label: "edit-group-remove_friends_with_sidebar".into(),
            appearance: if *edit_group_action.get() == EditGroupAction::Remove {
                Appearance::Primary
            } else {
                Appearance::Secondary
            },
            onpress: move |_| {
                edit_group_action.set(EditGroupAction::Remove);
            }
        }
    });

    let remove_friends_without_sidebar = rsx!(div {
        id: "edit-group-remove-friends-without-sidebar",
        width: "38px",
        key: "edit-group-remove-friends-without-sidebar",
        Button {
            icon: Icon::UserPlus,
            text: "".into(),
            aria_label: "edit-group-remove-friends-without-sidebar".into(),
            appearance: if *edit_group_action.get() == EditGroupAction::Remove {
                Appearance::Primary
            } else {
                Appearance::Secondary
            },
            onpress: move |_| {
                edit_group_action.set(EditGroupAction::Remove);
            }
        }
    });

    cx.render(rsx!(
        div {
            id: "edit-group",
            aria_label: "edit-group",
            div {
                id: "edit-group-name",
                class: "edit-group-name",
                Label {
                    text: get_local_text("messages.group-name"),
                    aria_label: "group-name-label".into(),
                },
                Input {
                        placeholder:  get_local_text("messages.group-name"),
                        default_text: conv_name.clone(),
                        aria_label: "groupname-input".into(),
                        options: Options {
                            with_clear_btn: true,
                            ..get_input_options()
                        },
                        onreturn: move |(v, is_valid, _): (String, bool, _)| {
                            if !is_valid {
                                return;
                            }
                            if v != conv_name {
                                ch.send(ChanCmd::UpdateGroupName(v));
                            }
                        },
                    },
            },
        Topbar {
                with_back_button: false,
                controls: cx.render(rsx!(
                    if state.read().ui.sidebar_hidden {
                        rsx! {
                         add_friends_without_sidebar,
                         remove_friends_without_sidebar,
                        }
                     } else {
                         rsx! {
                             add_friends_with_sidebar,
                             remove_friends_with_sidebar,
                         }
                     },
                )),
            },
            div {
                class: "search-input",
                Input {
                    // todo: filter friends on input
                    placeholder: get_local_text("uplink.search-placeholder"),
                    disabled: false,
                    aria_label: "friend-search-input".into(),
                    icon: Icon::MagnifyingGlass,
                    options: Options {
                        with_clear_btn: true,
                        react_to_esc_key: true,
                        clear_on_submit: false,
                        ..Options::default()
                    },
                    onchange: move |(v, _): (String, _)| {
                        friend_prefix.set(v);
                    },
                }
            },
            render_friends {
                friends: if *edit_group_action.get() == EditGroupAction::Add {_friends_not_in_group} else {_friends_in_group},
                name_prefix: friend_prefix.clone(),
                selected_friends: selected_friends.clone()
            },
            if *edit_group_action.current() == EditGroupAction::Add {
                rsx!(
                    div {
                        key: "add-button",
                        Button {
                            aria_label: "add-button".into(),
                            text: get_local_text("uplink.add"),
                            appearance: Appearance::Primary,
                            onpress: move |e| {
                                log::info!("add participants button");
                                ch.send(ChanCmd::AddParticipants);
                                cx.props.onedit.call(e);
                            }
                        }
                    }
                )
            } else {
                rsx!(
                    div {
                        key: "remove-button",
                        Button {
                            aria_label: "remove-button".into(),
                            text: get_local_text("uplink.remove"),
                            appearance: Appearance::Primary,
                            onpress: move |e| {
                                log::info!("remove participants button");
                                ch.send(ChanCmd::RemoveParticipants);
                                cx.props.onedit.call(e);
                            }
                        }
                    }
                )
            }
        }
    ))
}

#[derive(PartialEq, Props)]
pub struct FriendsProps {
    friends: BTreeMap<char, Vec<Identity>>,
    name_prefix: UseState<String>,
    selected_friends: UseState<HashSet<DID>>,
}

fn render_friends(cx: Scope<FriendsProps>) -> Element {
    let name_prefix = cx.props.name_prefix.get();
    cx.render(rsx!(
        div {
            class: "friend-list vertically-scrollable",
            aria_label: "friends-list",
            cx.props.friends.iter().map(
                |(letter, sorted_friends)| {
                    let group_letter = letter.to_string();
                    rsx!(
                        div {
                            key: "friend-group-{group_letter}",
                            class: "friend-group",
                            aria_label: "friend-group",
                            sorted_friends.iter().filter(|friend| {
                                let name = friend.username().to_lowercase();
                                if name.len() < name_prefix.len() {
                                    false
                                } else {
                                    name[..(name_prefix.len())] == name_prefix.to_lowercase()
                                }
                            } ).map(|_friend| {
                                rsx!(
                                render_friend {
                                    friend: _friend.clone(),
                                    selected_friends: cx.props.selected_friends.clone()
                                }
                            )})
                        }
                    )
                }
            ),
        }
    ))
}

#[derive(PartialEq, Props)]
pub struct FriendProps {
    friend: Identity,
    selected_friends: UseState<HashSet<DID>>,
}
fn render_friend(cx: Scope<FriendProps>) -> Element {
    let is_checked = use_state(cx, || false);
    if !*is_checked.current()
        && cx
            .props
            .selected_friends
            .current()
            .contains(&cx.props.friend.did_key())
    {
        is_checked.set(true);
    }

    let update_fn = || {
        let friend_did = cx.props.friend.did_key();
        let new_value = !*is_checked.get();
        is_checked.set(new_value);
        let mut friends = cx.props.selected_friends.get().clone();
        if new_value {
            friends.insert(friend_did);
        } else {
            friends.remove(&friend_did);
        }
        cx.props.selected_friends.set(friends);
    };

=======
>>>>>>> 8008475d
    cx.render(rsx!(
        div {
            class: "friend-container",
            aria_label: "Friend Container",
            UserImage {
<<<<<<< HEAD
                platform: cx.props.friend.platform().into(),
                status: cx.props.friend.identity_status().into(),
                image: cx.props.friend.profile_picture(),
                on_press: move |_| {
                    update_fn();
                },
=======
                platform: _friend.platform().into(),
                status: _friend.identity_status().into(),
                image: _friend.profile_picture()
>>>>>>> 8008475d
            },
            div {
                class: "flex-1",
                p {
                    aria_label: "friend-username",
                    _friend.username(),
                },
            },
<<<<<<< HEAD
            Checkbox {
                disabled: false,
                width: "1em".into(),
                height: "1em".into(),
                is_checked: *is_checked.get(),
                on_click: move |_| {
                    update_fn();
=======
            Button {
                aria_label: if cx.props.add_or_remove == "add" {
                    get_local_text("uplink.add")
                } else {
                    get_local_text("uplink.remove")
                },
                icon: if cx.props.add_or_remove == "add" {
                    Icon::UserPlus
                } else {
                    Icon::UserMinus
                },
                text: if cx.props.add_or_remove == "add" {
                    get_local_text("uplink.add")
                } else {
                    get_local_text("uplink.remove")
                },
                onpress: move |_| {
                    let mut friends = selected_friends.get().clone();
                    friends.clear();
                    selected_friends.set(vec![_friend.did_key()].into_iter().collect());
                    if cx.props.add_or_remove == "add" {
                        ch.send(ChanCmd::AddParticipants);
                    } else {
                        ch.send(ChanCmd::RemoveParticipants);
                    }
>>>>>>> 8008475d
                }
            }
        }
    ))
}<|MERGE_RESOLUTION|>--- conflicted
+++ resolved
@@ -241,279 +241,14 @@
         }
     });
 
-<<<<<<< HEAD
-    let add_friends_with_sidebar = rsx!(div {
-        id: "edit-group-add-friends-button-with_sidebar",
-        key: "edit-group-add-friends-button-with_sidebar",
-        Button {
-            icon: Icon::UserPlus,
-            text: get_local_text("uplink.add"),
-            aria_label: "edit-group-add-friends-button-with_sidebar".into(),
-            appearance: if *edit_group_action.get() == EditGroupAction::Add {
-                Appearance::Primary
-            } else {
-                Appearance::Secondary
-            },
-            onpress: move |_| {
-                edit_group_action.set(EditGroupAction::Add);
-            }
-        }
-    });
-
-    let add_friends_without_sidebar = rsx!(div {
-        id: "edit-group-add-friends-button-without-sidebar",
-        width: "38px",
-        key: "edit-group-add-friends-button-without-sidebar",
-        Button {
-            icon: Icon::UserPlus,
-            text: "".into(),
-            aria_label: "edit-group-add-friends-button-without-sidebar".into(),
-            appearance: if *edit_group_action.get() == EditGroupAction::Add {
-                Appearance::Primary
-            } else {
-                Appearance::Secondary
-            },
-            onpress: move |_| {
-                edit_group_action.set(EditGroupAction::Add);
-            }
-        }
-    });
-
-    let remove_friends_with_sidebar = rsx!(div {
-        id: "edit-group-remove_friends_with_sidebar",
-        key: "edit-group-remove_friends_with_sidebar",
-        Button {
-            icon: Icon::UserPlus,
-            text: get_local_text("uplink.remove"),
-            aria_label: "edit-group-remove_friends_with_sidebar".into(),
-            appearance: if *edit_group_action.get() == EditGroupAction::Remove {
-                Appearance::Primary
-            } else {
-                Appearance::Secondary
-            },
-            onpress: move |_| {
-                edit_group_action.set(EditGroupAction::Remove);
-            }
-        }
-    });
-
-    let remove_friends_without_sidebar = rsx!(div {
-        id: "edit-group-remove-friends-without-sidebar",
-        width: "38px",
-        key: "edit-group-remove-friends-without-sidebar",
-        Button {
-            icon: Icon::UserPlus,
-            text: "".into(),
-            aria_label: "edit-group-remove-friends-without-sidebar".into(),
-            appearance: if *edit_group_action.get() == EditGroupAction::Remove {
-                Appearance::Primary
-            } else {
-                Appearance::Secondary
-            },
-            onpress: move |_| {
-                edit_group_action.set(EditGroupAction::Remove);
-            }
-        }
-    });
-
-    cx.render(rsx!(
-        div {
-            id: "edit-group",
-            aria_label: "edit-group",
-            div {
-                id: "edit-group-name",
-                class: "edit-group-name",
-                Label {
-                    text: get_local_text("messages.group-name"),
-                    aria_label: "group-name-label".into(),
-                },
-                Input {
-                        placeholder:  get_local_text("messages.group-name"),
-                        default_text: conv_name.clone(),
-                        aria_label: "groupname-input".into(),
-                        options: Options {
-                            with_clear_btn: true,
-                            ..get_input_options()
-                        },
-                        onreturn: move |(v, is_valid, _): (String, bool, _)| {
-                            if !is_valid {
-                                return;
-                            }
-                            if v != conv_name {
-                                ch.send(ChanCmd::UpdateGroupName(v));
-                            }
-                        },
-                    },
-            },
-        Topbar {
-                with_back_button: false,
-                controls: cx.render(rsx!(
-                    if state.read().ui.sidebar_hidden {
-                        rsx! {
-                         add_friends_without_sidebar,
-                         remove_friends_without_sidebar,
-                        }
-                     } else {
-                         rsx! {
-                             add_friends_with_sidebar,
-                             remove_friends_with_sidebar,
-                         }
-                     },
-                )),
-            },
-            div {
-                class: "search-input",
-                Input {
-                    // todo: filter friends on input
-                    placeholder: get_local_text("uplink.search-placeholder"),
-                    disabled: false,
-                    aria_label: "friend-search-input".into(),
-                    icon: Icon::MagnifyingGlass,
-                    options: Options {
-                        with_clear_btn: true,
-                        react_to_esc_key: true,
-                        clear_on_submit: false,
-                        ..Options::default()
-                    },
-                    onchange: move |(v, _): (String, _)| {
-                        friend_prefix.set(v);
-                    },
-                }
-            },
-            render_friends {
-                friends: if *edit_group_action.get() == EditGroupAction::Add {_friends_not_in_group} else {_friends_in_group},
-                name_prefix: friend_prefix.clone(),
-                selected_friends: selected_friends.clone()
-            },
-            if *edit_group_action.current() == EditGroupAction::Add {
-                rsx!(
-                    div {
-                        key: "add-button",
-                        Button {
-                            aria_label: "add-button".into(),
-                            text: get_local_text("uplink.add"),
-                            appearance: Appearance::Primary,
-                            onpress: move |e| {
-                                log::info!("add participants button");
-                                ch.send(ChanCmd::AddParticipants);
-                                cx.props.onedit.call(e);
-                            }
-                        }
-                    }
-                )
-            } else {
-                rsx!(
-                    div {
-                        key: "remove-button",
-                        Button {
-                            aria_label: "remove-button".into(),
-                            text: get_local_text("uplink.remove"),
-                            appearance: Appearance::Primary,
-                            onpress: move |e| {
-                                log::info!("remove participants button");
-                                ch.send(ChanCmd::RemoveParticipants);
-                                cx.props.onedit.call(e);
-                            }
-                        }
-                    }
-                )
-            }
-        }
-    ))
-}
-
-#[derive(PartialEq, Props)]
-pub struct FriendsProps {
-    friends: BTreeMap<char, Vec<Identity>>,
-    name_prefix: UseState<String>,
-    selected_friends: UseState<HashSet<DID>>,
-}
-
-fn render_friends(cx: Scope<FriendsProps>) -> Element {
-    let name_prefix = cx.props.name_prefix.get();
-    cx.render(rsx!(
-        div {
-            class: "friend-list vertically-scrollable",
-            aria_label: "friends-list",
-            cx.props.friends.iter().map(
-                |(letter, sorted_friends)| {
-                    let group_letter = letter.to_string();
-                    rsx!(
-                        div {
-                            key: "friend-group-{group_letter}",
-                            class: "friend-group",
-                            aria_label: "friend-group",
-                            sorted_friends.iter().filter(|friend| {
-                                let name = friend.username().to_lowercase();
-                                if name.len() < name_prefix.len() {
-                                    false
-                                } else {
-                                    name[..(name_prefix.len())] == name_prefix.to_lowercase()
-                                }
-                            } ).map(|_friend| {
-                                rsx!(
-                                render_friend {
-                                    friend: _friend.clone(),
-                                    selected_friends: cx.props.selected_friends.clone()
-                                }
-                            )})
-                        }
-                    )
-                }
-            ),
-        }
-    ))
-}
-
-#[derive(PartialEq, Props)]
-pub struct FriendProps {
-    friend: Identity,
-    selected_friends: UseState<HashSet<DID>>,
-}
-fn render_friend(cx: Scope<FriendProps>) -> Element {
-    let is_checked = use_state(cx, || false);
-    if !*is_checked.current()
-        && cx
-            .props
-            .selected_friends
-            .current()
-            .contains(&cx.props.friend.did_key())
-    {
-        is_checked.set(true);
-    }
-
-    let update_fn = || {
-        let friend_did = cx.props.friend.did_key();
-        let new_value = !*is_checked.get();
-        is_checked.set(new_value);
-        let mut friends = cx.props.selected_friends.get().clone();
-        if new_value {
-            friends.insert(friend_did);
-        } else {
-            friends.remove(&friend_did);
-        }
-        cx.props.selected_friends.set(friends);
-    };
-
-=======
->>>>>>> 8008475d
     cx.render(rsx!(
         div {
             class: "friend-container",
             aria_label: "Friend Container",
             UserImage {
-<<<<<<< HEAD
-                platform: cx.props.friend.platform().into(),
-                status: cx.props.friend.identity_status().into(),
-                image: cx.props.friend.profile_picture(),
-                on_press: move |_| {
-                    update_fn();
-                },
-=======
                 platform: _friend.platform().into(),
                 status: _friend.identity_status().into(),
                 image: _friend.profile_picture()
->>>>>>> 8008475d
             },
             div {
                 class: "flex-1",
@@ -522,15 +257,6 @@
                     _friend.username(),
                 },
             },
-<<<<<<< HEAD
-            Checkbox {
-                disabled: false,
-                width: "1em".into(),
-                height: "1em".into(),
-                is_checked: *is_checked.get(),
-                on_click: move |_| {
-                    update_fn();
-=======
             Button {
                 aria_label: if cx.props.add_or_remove == "add" {
                     get_local_text("uplink.add")
@@ -556,7 +282,6 @@
                     } else {
                         ch.send(ChanCmd::RemoveParticipants);
                     }
->>>>>>> 8008475d
                 }
             }
         }
