--- conflicted
+++ resolved
@@ -485,155 +485,9 @@
         div {
             id: "messages",
             div {
-<<<<<<< HEAD
-                data.message_groups.iter().map(|group| {
-                    let messages = &group.messages;
-                    let active_chat = data.active_chat.clone();
-                    let last_message = messages.last().unwrap().message.clone();
-                    let sender = state.read().get_identity(&group.sender);
-                    let sender_name = sender.username();
-                    let active_language = state.read().settings.language.clone();
-                    let platform = sender.platform().into();
-
-                    // todo: investigate why updating one's profile picture affects their status. 
-                    // this is probably in warp but I'm not sure. 
-                    let mut sender_status = sender.identity_status().into();
-                    if !group.remote && sender_status == Status::Offline {
-                        sender_status = Status::Online;
-                    }
-
-                    rsx!(
-                        MessageGroup {
-                            user_image: cx.render(rsx!(
-                                UserImage {
-                                    image: sender.graphics().profile_picture(),
-                                    platform: platform,
-                                    status: sender_status,
-                                }
-                            )),
-                            timestamp: format_timestamp_timeago(last_message.inner.date(), active_language),
-                            with_sender: if sender_name.is_empty() { get_local_text("messages.you") } else { sender_name },
-                            remote: group.remote,
-                            messages.iter().map(|grouped_message| {
-                                let message = grouped_message.message.clone();
-                                let message2 = message.clone();
-                                let message3 = message.clone();
-                                let message4 = message.clone();
-                                let reply_message = grouped_message.message.clone();
-                                let active_chat = active_chat.clone();
-                                let sender_is_self = message.inner.sender() == state.read().did_key();
-
-                                // WARNING: these keys are required to prevent a bug with the context menu, which manifests when deleting messages.
-                                let is_editing = edit_msg.get().map(|id| !group.remote && (id == message.inner.id())).unwrap_or(false);
-                                let context_key = format!("message-{}-{}", &message.key, is_editing);
-                                let message_key = format!("{}-{:?}", &message.key, is_editing);
-                                let msg_uuid = message.inner.id();
-                                rsx! (
-                                    ContextMenu {
-                                        key: "{context_key}",
-                                        id: context_key,
-                                        items: cx.render(rsx!(
-                                            ContextItem {
-                                                icon: Icon::ArrowLongLeft,
-                                                text: get_local_text("messages.reply"),
-                                                onpress: move |_| {
-                                                    state.write().mutate(Action::StartReplying(active_chat.clone(), reply_message.inner.clone()));
-                                                }
-                                            },
-                                            ContextItem {
-                                                icon: Icon::FaceSmile,
-                                                text: get_local_text("messages.react"),
-                                                //TODO: let the user pick a reaction
-                                                onpress: move |_| {
-                                                    // todo: render this by default: ["❤️", "😂", "😍", "💯", "👍", "😮", "😢", "😡", "🤔", "😎"];
-                                                    // todo: allow emoji extension instead
-                                                    // using "like" for now
-                                                    ch.send(MessagesCommand::React((message2.inner.clone(), "👍".into())));
-                                                }
-                                            },
-                                            ContextItem {
-                                                icon: Icon::Pencil,
-                                                text: get_local_text("messages.edit"),
-                                                should_render: !group.remote && edit_msg.get().map(|id| id != msg_uuid).unwrap_or(true),
-                                                onpress: move |_| {
-                                                    edit_msg.set(Some(msg_uuid));
-                                                    log::debug!("editing msg {msg_uuid}");
-                                                }
-                                            },
-                                            ContextItem {
-                                                icon: Icon::Pencil,
-                                                text: get_local_text("messages.cancel-edit"),
-                                                should_render: !group.remote && edit_msg.get().map(|id| id == msg_uuid).unwrap_or(false),
-                                                onpress: move |_| {
-                                                    edit_msg.set(None);
-                                                }
-                                            },
-                                            ContextItem {
-                                                icon: Icon::Trash,
-                                                danger: true,
-                                                text: get_local_text("uplink.delete"),
-                                                should_render: sender_is_self,
-                                                onpress: move |_| {
-                                                    ch.send(MessagesCommand::DeleteMessage { conv_id: message3.inner.conversation_id(), msg_id: message3.inner.id() });
-                                                }
-                                            },
-                                        )),
-                                        div {
-                                            class: "msg-wrapper",
-                                            message.in_reply_to.map(|other_msg| rsx!(
-                                            MessageReply {
-                                                    key: "reply-{message_key}",
-                                                    with_text: other_msg,
-                                                    remote: group.remote,
-                                                    remote_message: group.remote,
-                                                }
-                                            )),
-                                            Message {
-                                                key: "{message_key}",
-                                                editing: is_editing,
-                                                remote: group.remote,
-                                                with_text: message.inner.value().join("\n"),
-                                                reactions: message.inner.reactions(),
-                                                order: if grouped_message.is_first { Order::First } else if grouped_message.is_last { Order::Last } else { Order::Middle },
-                                                attachments: message.inner.attachments(),
-                                                on_download: move |file_name| {
-                                                    if let Some(directory) = FileDialog::new()
-                                                    .set_directory(dirs::home_dir().unwrap_or_default())
-                                                    .pick_folder() {
-                                                        ch.send(MessagesCommand::DownloadAttachment {
-                                                            conv_id: message4.inner.conversation_id(),
-                                                            msg_id: message4.inner.id(),
-                                                            file_name, directory
-                                                        })
-                                                    }
-                                                },
-                                                on_edit: move |update: String| {
-                                                    edit_msg.set(None);
-                                                    let msg = update.split('\n').collect::<Vec<_>>();
-                                                    if message.inner.value() == msg {
-                                                        return;
-                                                    }
-                                                    let is_valid = msg.iter().any(|x| !x.trim().is_empty());
-                                                    let msg = msg.iter().map(|x| x.to_string()).collect();
-                                                    if !is_valid {
-                                                        ch.send(MessagesCommand::DeleteMessage { conv_id: message.inner.conversation_id(), msg_id: message.inner.id() });
-                                                    }
-                                                    else {
-                                                        ch.send(MessagesCommand::EditMessage { conv_id: message.inner.conversation_id(), msg_id: message.inner.id(), msg})
-                                                    }
-                                                }
-                                            },
-                                       }
-                                    }
-                                )
-                            })
-                        }
-                    )
-=======
                 rsx!(render_message_groups{
                     groups: group_messages(data.my_id.did_key(), *num_to_take.get(),  &data.active_chat.messages),
                     active_chat_id: data.active_chat.id,
->>>>>>> d2173f83
                 })
             }
         }
@@ -854,6 +708,9 @@
                     let msg = update.split('\n').collect::<Vec<_>>();
                     let is_valid = msg.iter().any(|x| !x.trim().is_empty());
                     let msg = msg.iter().map(|x| x.to_string()).collect();
+                    if message.inner.value() == msg {
+                        return;
+                    }
                     if !is_valid {
                         ch.send(MessagesCommand::DeleteMessage { conv_id: message.inner.conversation_id(), msg_id: message.inner.id() });
                     }
