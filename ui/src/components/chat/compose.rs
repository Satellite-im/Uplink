use std::{
    ffi::OsStr,
    path::PathBuf,
    rc::Rc,
    time::{Duration, Instant},
};

use dioxus::prelude::{EventHandler, *};

use dioxus_router::use_router;
use futures::{channel::oneshot, StreamExt};

use kit::{
    components::{
        context_menu::{ContextItem, ContextMenu, IdentityHeader},
        file_embed::FileEmbed,
        indicator::{Platform, Status},
        message::{Message, Order, ReactionAdapter},
        message_group::{MessageGroup, MessageGroupSkeletal},
        message_reply::MessageReply,
        message_typing::MessageTyping,
        user_image::UserImage,
        user_image_group::UserImageGroup,
    },
    elements::{
        button::Button,
        input::Input,
        tooltip::{ArrowPosition, Tooltip},
        Appearance,
    },
    layout::{
        chatbar::{Chatbar, Reply},
        topbar::Topbar,
    },
};

use common::{
    icons::outline::Shape as Icon,
    state::{group_messages, GroupedMessage, MessageGroup},
    warp_runner::{
        ui_adapter::{self},
        MultiPassCmd,
    },
};
use common::{
    state::{ui, Action, Chat, Identity, State},
    warp_runner::{RayGunCmd, WarpCmd},
    STATIC_ARGS, WARP_CMD_CH,
};

use common::language::get_local_text;
use dioxus_desktop::{use_eval, use_window, DesktopContext};
use rfd::FileDialog;
#[cfg(target_os = "windows")]
use tokio::time::sleep;
use uuid::Uuid;
use warp::{
    crypto::DID,
    logging::tracing::log,
    multipass::identity::{self, IdentityStatus},
    raygun::{self, ConversationType, ReactionState},
};
use wry::webview::FileDropEvent;

use crate::{
    components::media::player::MediaPlayer,
    layouts::storage::{
        decoded_pathbufs, get_drag_event, verify_if_there_are_valid_paths, ANIMATION_DASH_SCRIPT,
        FEEDBACK_TEXT_SCRIPT,
    },
    utils::{
        build_participants, build_user_from_identity, format_timestamp::format_timestamp_timeago,
    },
    UPLINK_ROUTES,
};

pub const SELECT_CHAT_BAR: &str = r#"
    var chatBar = document.getElementsByClassName('chatbar')[0].getElementsByClassName('input_textarea')[0]
    chatBar.focus()
"#;

const SETUP_CONTEXT_PARENT: &str = r#"
    const right_clickable = document.getElementsByClassName("has-context-handler")
    console.log("E", right_clickable)
    for (var i = 0; i < right_clickable.length; i++) {
        //Disable default right click actions (opening the inspect element dropdown)
        right_clickable.item(i).addEventListener("contextmenu",
        function (ev) {
        ev.preventDefault()
        })
    }
"#;

struct ComposeData {
    active_chat: Chat,
    my_id: Identity,
    other_participants: Vec<Identity>,
    active_participant: Identity,
    subtext: String,
    is_favorite: bool,
    first_image: String,
    other_participants_names: String,
    active_media: bool,
    platform: Platform,
}

impl PartialEq for ComposeData {
    fn eq(&self, _other: &Self) -> bool {
        false
    }
}

#[derive(PartialEq, Props)]
struct ComposeProps {
    #[props(!optional)]
    data: Option<Rc<ComposeData>>,
    upload_files: Option<UseState<Vec<PathBuf>>>,
}

#[allow(non_snake_case)]
pub fn Compose(cx: Scope) -> Element {
    log::trace!("rendering compose");
    let state = use_shared_state::<State>(cx)?;
    let data = get_compose_data(cx);
    let data2 = data.clone();
    let drag_event: &UseRef<Option<FileDropEvent>> = use_ref(cx, || None);
    let window = use_window(cx);
    let overlay_script = include_str!("./overlay.js");

    let files_to_upload = use_state(cx, Vec::new);

    state.write_silent().ui.current_layout = ui::Layout::Compose;
    if state.read().chats().active_chat_has_unreads() {
        state.write().mutate(Action::ClearActiveUnreads);
    }
    #[cfg(target_os = "windows")]
    use_future(cx, (), |_| {
        to_owned![files_to_upload, overlay_script, window, drag_event];
        async move {
            // ondragover function from div does not work on windows
            loop {
                sleep(Duration::from_millis(100)).await;
                if let FileDropEvent::Hovered(_) = get_drag_event() {
                    let new_files =
                        drag_and_drop_function(&window, &drag_event, overlay_script.clone()).await;
                    let mut new_files_to_upload: Vec<_> = files_to_upload
                        .current()
                        .iter()
                        .filter(|file_name| !new_files.contains(file_name))
                        .cloned()
                        .collect();
                    new_files_to_upload.extend(new_files);
                    files_to_upload.set(new_files_to_upload);
                }
            }
        }
    });

    cx.render(rsx!(
        div {
            id: "compose",
            ondragover: move |_| {
                if drag_event.with(|i| i.clone()).is_none() {
                    cx.spawn({
                        to_owned![files_to_upload, drag_event, window, overlay_script];
                        async move {
                           let new_files = drag_and_drop_function(&window, &drag_event, overlay_script).await;
                            let mut new_files_to_upload: Vec<_> = files_to_upload
                                .current()
                                .iter()
                                .filter(|file_name| !new_files.contains(file_name))
                                .cloned()
                                .collect();
                            new_files_to_upload.extend(new_files);
                            files_to_upload.set(new_files_to_upload);
                        }
                    });
                }
            },
            div {
                id: "overlay-element",
                class: "overlay-element",
                div {id: "dash-element", class: "dash-background active-animation"},
                p {id: "overlay-text0", class: "overlay-text"},
                p {id: "overlay-text", class: "overlay-text"}
            },
            Topbar {
                with_back_button: state.read().ui.is_minimal_view() || state.read().ui.sidebar_hidden,
                onback: move |_| {
                    let current = state.read().ui.sidebar_hidden;
                    state.write().mutate(Action::SidebarHidden(!current));
                },
                controls: cx.render(rsx!(get_controls{data: data2})),
                get_topbar_children{data: data.clone()}
            },
            data.as_ref().and_then(|data| data.active_media.then(|| rsx!(
                MediaPlayer {
                    settings_text: get_local_text("settings.settings"), 
                    enable_camera_text: get_local_text("media-player.enable-camera"),
                    fullscreen_text: get_local_text("media-player.fullscreen"),
                    popout_player_text: get_local_text("media-player.popout-player"),
                    screenshare_text: get_local_text("media-player.screenshare"),
                    end_text: get_local_text("uplink.end"),
                },
            ))),
            match data.as_ref() {
                None => rsx!(
                    div {
                        id: "messages",
                        MessageGroupSkeletal {},
                        MessageGroupSkeletal { alt: true }
                    }
                ),
                Some(data) =>  rsx!(get_messages{data: data.clone()}),
            },
            get_chatbar {
                data: data,
                upload_files: files_to_upload.clone()
            }
        }
    ))
}

fn get_compose_data(cx: Scope) -> Option<Rc<ComposeData>> {
    let state = use_shared_state::<State>(cx)?;
    let s = state.read();
    // the Compose page shouldn't be called before chats is initialized. but check here anyway.
    if !s.chats().initialized {
        return None;
    }

    let active_chat = match s.get_active_chat() {
        Some(c) => c,
        None => return None,
    };
    let participants = s.chat_participants(&active_chat);
    // warning: if a friend changes their username, if state.friends is updated, the old username would still be in state.chats
    // this would be "fixed" the next time uplink starts up
    let other_participants: Vec<Identity> = s.remove_self(&participants);
    let active_participant = other_participants
        .first()
        .cloned()
        .expect("chat should have at least 2 participants");

    let subtext = match active_chat.conversation_type {
        ConversationType::Direct => active_participant.status_message().unwrap_or_default(),
        _ => String::new(),
    };
    let is_favorite = s.is_favorite(&active_chat);

    let first_image = active_participant.profile_picture();
    let other_participants_names = State::join_usernames(&other_participants);
    let active_media = Some(active_chat.id) == s.chats().active_media;

    // TODO: Pending new message divider implementation
    // let _new_message_text = LOCALES
    //     .lookup(&*APP_LANG.read(), "messages.new")
    //     .unwrap_or_default();

    let platform = active_participant.platform().into();

    let data = Rc::new(ComposeData {
        active_chat,
        other_participants,
        my_id: s.get_own_identity(),
        active_participant,
        subtext,
        is_favorite,
        first_image,
        other_participants_names,
        active_media,
        platform,
    });

    Some(data)
}

fn get_controls(cx: Scope<ComposeProps>) -> Element {
    let state = use_shared_state::<State>(cx)?;
    let desktop = use_window(cx);
    let data = &cx.props.data;
    let active_chat = data.as_ref().map(|x| &x.active_chat);
    let favorite = data.as_ref().map(|d| d.is_favorite).unwrap_or_default();
    cx.render(rsx!(
        Button {
            icon: if favorite {
                Icon::HeartSlash
            } else {
                Icon::Heart
            },
            disabled: data.is_none(),
            aria_label: get_local_text(if favorite {
                "favorites.remove"
            } else {
                "favorites.favorites"
            }),
            appearance: if favorite {
                Appearance::Primary
            } else {
                Appearance::Secondary
            },
            tooltip: cx.render(rsx!(Tooltip {
                arrow_position: ArrowPosition::Top,
                text: if favorite {
                    get_local_text("favorites.remove")
                } else {
                    get_local_text("favorites.add")
                }
            })),
            onpress: move |_| {
                if let Some(chat) = active_chat.as_ref() {
                    state.write().mutate(Action::ToggleFavorite(&chat.id));
                }
            }
        },
        Button {
            icon: Icon::PhoneArrowUpRight,
            disabled: true,
            aria_label: "Call".into(),
            appearance: Appearance::Secondary,
            tooltip: cx.render(rsx!(Tooltip {
                arrow_position: ArrowPosition::Top,
                text: get_local_text("uplink.coming-soon")
            })),
            onpress: move |_| {
                if let Some(chat) = active_chat.as_ref() {
                    state
                        .write_silent()
                        .mutate(Action::ClearCallPopout(desktop.clone()));
                    state.write_silent().mutate(Action::DisableMedia);
                    state.write().mutate(Action::SetActiveMedia(chat.id));
                }
            }
        },
        Button {
            icon: Icon::VideoCamera,
            disabled: true,
            aria_label: "Videocall".into(),
            appearance: Appearance::Secondary,
            tooltip: cx.render(rsx!(Tooltip {
                arrow_position: ArrowPosition::TopRight,
                text: get_local_text("uplink.coming-soon"),
            })),
        },
    ))
}

fn get_topbar_children(cx: Scope<ComposeProps>) -> Element {
    let data = cx.props.data.clone();

    let data = match data {
        Some(d) => d,
        None => {
            return cx.render(rsx!(
                UserImageGroup {
                    loading: true,
                    participants: vec![]
                },
                div {
                    class: "user-info",
                    aria_label: "user-info",
                    div {
                        class: "skeletal-bars",
                        div {
                            class: "skeletal skeletal-bar",
                        },
                        div {
                            class: "skeletal skeletal-bar",
                        },
                    }
                }
            ))
        }
    };

    let conversation_title = match data.active_chat.conversation_name.as_ref() {
        Some(n) => n.clone(),
        None => data.other_participants_names.clone(),
    };
    let subtext = data.subtext.clone();

    cx.render(rsx!(
        if data.active_chat.conversation_type == ConversationType::Direct {rsx! (
            UserImage {
                loading: false,
                platform: data.platform,
                status: data.active_participant.identity_status().into(),
                image: data.first_image.clone(),
            }
        )} else {rsx! (
            UserImageGroup {
                loading: false,
                participants: build_participants(&data.other_participants),
            }
        )}
        div {
            class: "user-info",
            aria_label: "user-info",
            p {
                class: "username",
                "{conversation_title}"
            },
            p {
                class: "status",
                "{subtext}"
            }
        }
    ))
}

#[allow(clippy::large_enum_variant)]
enum MessagesCommand {
    React((DID, raygun::Message, String)),
    DeleteMessage {
        conv_id: Uuid,
        msg_id: Uuid,
    },
    DownloadAttachment {
        conv_id: Uuid,
        msg_id: Uuid,
        file_name: String,
        file_path_to_download: PathBuf,
    },
    EditMessage {
        conv_id: Uuid,
        msg_id: Uuid,
        msg: Vec<String>,
    },
    FetchMore {
        conv_id: Uuid,
        new_len: usize,
        current_len: usize,
    },
}

/// Lazy loading scheme:
/// load DEFAULT_NUM_TO_TAKE messages to start.
/// tell group_messages to flag the first X messages.
/// if onmouseout triggers over any of those messages, load Y more.
const DEFAULT_NUM_TO_TAKE: usize = 20;
#[inline_props]
fn get_messages(cx: Scope, data: Rc<ComposeData>) -> Element {
    log::trace!("get_messages");
    let state = use_shared_state::<State>(cx)?;

    let num_to_take = use_state(cx, || DEFAULT_NUM_TO_TAKE);
    let prev_chat_id = use_ref(cx, || data.active_chat.id);
    let newely_fetched_messages: &UseRef<Option<(Uuid, Vec<ui_adapter::Message>)>> =
        use_ref(cx, || None);

    let quick_profile_uuid = &*cx.use_hook(|| Uuid::new_v4().to_string());
    let identity_profile = use_state(cx, || Identity::default());
    let update_script = use_state(cx, || String::new());

    if let Some((id, m)) = newely_fetched_messages.write_silent().take() {
        if m.is_empty() {
            log::debug!("finished loading chat: {id}");
            state.write().finished_loading_chat(id);
        } else {
            num_to_take.with_mut(|x| *x = x.saturating_add(m.len()));
            state.write().prepend_messages_to_chat(id, m);
        }
    }

    // this needs to be a hook so it can change inside of the use_future.
    // it could be passed in as a dependency but then the wait would reset every time a message comes in.
    let max_to_take = use_ref(cx, || data.active_chat.messages.len());
    if *max_to_take.read() != data.active_chat.messages.len() {
        *max_to_take.write_silent() = data.active_chat.messages.len();
    }

    // don't scroll to the bottom again if new messages come in while the user is scrolling up. only scroll
    // to the bottom when the user selects the active chat
    // also must reset num_to_take when the active_chat changes
    let active_chat = use_ref(cx, || None);
    let currently_active = Some(data.active_chat.id);
    let eval = use_eval(cx);
    if *active_chat.read() != currently_active {
        *active_chat.write_silent() = currently_active;
        num_to_take.set(DEFAULT_NUM_TO_TAKE);
    }

    use_effect(cx, &data.active_chat.id, |id| {
        to_owned![eval, prev_chat_id];
        async move {
            // yes, this check seems like some nonsense. but it eliminates a jitter and if
            // switching out of the chats view ever gets fixed, it would let you scroll up in the active chat,
            // switch to settings or whatnot, then come back to the chats view and not lose your place.
            if *prev_chat_id.read() != id {
                *prev_chat_id.write_silent() = id;
                let script = include_str!("./script.js");
                eval(script.to_string());
            }
            eval(SETUP_CONTEXT_PARENT.to_string());
        }
    });

    let _ch = use_coroutine(cx, |mut rx: UnboundedReceiver<MessagesCommand>| {
        to_owned![newely_fetched_messages];
        async move {
            let warp_cmd_tx = WARP_CMD_CH.tx.clone();
            while let Some(cmd) = rx.next().await {
                match cmd {
                    MessagesCommand::React((user, message, emoji)) => {
                        let (tx, rx) = futures::channel::oneshot::channel();
                        let reaction_state =
                            match message.reactions().iter().find(|x| x.emoji() == emoji) {
                                Some(reaction) if reaction.users().contains(&user) => {
                                    ReactionState::Remove
                                }
                                _ => ReactionState::Add,
                            };
                        if let Err(e) = warp_cmd_tx.send(WarpCmd::RayGun(RayGunCmd::React {
                            conversation_id: message.conversation_id(),
                            message_id: message.id(),
                            reaction_state,
                            emoji,
                            rsp: tx,
                        })) {
                            log::error!("failed to send warp command: {}", e);
                            continue;
                        }

                        let res = rx.await.expect("command canceled");
                        if res.is_err() {
                            // failed to add/remove reaction
                        }
                    }
                    MessagesCommand::DeleteMessage { conv_id, msg_id } => {
                        let (tx, rx) = futures::channel::oneshot::channel();
                        if let Err(e) =
                            warp_cmd_tx.send(WarpCmd::RayGun(RayGunCmd::DeleteMessage {
                                conv_id,
                                msg_id,
                                rsp: tx,
                            }))
                        {
                            log::error!("failed to send warp command: {}", e);
                            continue;
                        }

                        let res = rx.await.expect("command canceled");
                        if let Err(e) = res {
                            log::error!("failed to delete message: {}", e);
                        }
                    }
                    MessagesCommand::DownloadAttachment {
                        conv_id,
                        msg_id,
                        file_name,
                        file_path_to_download,
                    } => {
                        let (tx, rx) = futures::channel::oneshot::channel();
                        if let Err(e) =
                            warp_cmd_tx.send(WarpCmd::RayGun(RayGunCmd::DownloadAttachment {
                                conv_id,
                                msg_id,
                                file_name,
                                file_path_to_download,
                                rsp: tx,
                            }))
                        {
                            log::error!("failed to send warp command: {}", e);
                            continue;
                        }

                        let res = rx.await.expect("command canceled");
                        match res {
                            Ok(mut stream) => {
                                while let Some(p) = stream.next().await {
                                    log::debug!("{p:?}");
                                }
                            }
                            Err(e) => {
                                log::error!("failed to download attachment: {}", e);
                            }
                        }
                    }
                    MessagesCommand::EditMessage {
                        conv_id,
                        msg_id,
                        msg,
                    } => {
                        let (tx, rx) = futures::channel::oneshot::channel();
                        if let Err(e) = warp_cmd_tx.send(WarpCmd::RayGun(RayGunCmd::EditMessage {
                            conv_id,
                            msg_id,
                            msg,
                            rsp: tx,
                        })) {
                            log::error!("failed to send warp command: {}", e);
                            continue;
                        }

                        let res = rx.await.expect("command canceled");
                        if let Err(e) = res {
                            log::error!("failed to edit message: {}", e);
                        }
                    }
                    MessagesCommand::FetchMore {
                        conv_id,
                        new_len,
                        current_len,
                    } => {
                        let (tx, rx) = futures::channel::oneshot::channel();
                        if let Err(e) =
                            warp_cmd_tx.send(WarpCmd::RayGun(RayGunCmd::FetchMessages {
                                conv_id,
                                new_len,
                                current_len,
                                rsp: tx,
                            }))
                        {
                            log::error!("failed to send warp command: {}", e);
                            continue;
                        }

                        match rx.await.expect("command canceled") {
                            Ok(m) => {
                                newely_fetched_messages.set(Some((conv_id, m)));
                            }
                            Err(e) => {
                                log::error!("failed to fetch more message: {}", e);
                            }
                        }
                    }
                }
            }
        }
    });

    cx.render(rsx!(
        div {
            id: "messages",
            div {
                rsx!(render_message_groups{
                    groups: group_messages(data.my_id.did_key(), *num_to_take.get(), DEFAULT_NUM_TO_TAKE,  &data.active_chat.messages),
                    active_chat_id: data.active_chat.id,
                    num_messages_in_conversation: data.active_chat.messages.len(),
                    num_to_take: num_to_take.clone(),
                    has_more: data.active_chat.has_more_messages,
                    on_context_menu_action: move |(e, id): (Event<MouseData>, Identity)| {
                        if !identity_profile.get().eq(&id) {
                            let id = if state.read().get_own_identity().did_key().eq(&id.did_key()) {
                                let mut id = id;
                                id.set_identity_status(IdentityStatus::Online);
                                id
                            } else {
                                id
                            };
                            identity_profile.set(id);
                        }
                        //Dont think there is any way of manually moving elements via dioxus
                        let script = include_str!("./show_context.js")
                            .replace("UUID", quick_profile_uuid)
                            .replace("$PAGE_X", &e.page_coordinates().x.to_string())
                            .replace("$PAGE_Y", &e.page_coordinates().y.to_string());
                        update_script.set(script);
                    }
                })
            }
        },
        QuickProfileContext{
            id: quick_profile_uuid,
            update_script: update_script,
            identity: identity_profile
        }
    ))
}

#[derive(Props)]
struct AllMessageGroupsProps<'a> {
    groups: Vec<MessageGroup<'a>>,
    active_chat_id: Uuid,
    num_messages_in_conversation: usize,
    num_to_take: UseState<usize>,
    has_more: bool,
    on_context_menu_action: EventHandler<'a, (Event<MouseData>, Identity)>,
}

// attempting to move the contents of this function into the above rsx! macro causes an error: cannot return vale referencing
// temporary location
fn render_message_groups<'a>(cx: Scope<'a, AllMessageGroupsProps<'a>>) -> Element<'a> {
    log::trace!("render message groups");
    cx.render(rsx!(cx.props.groups.iter().map(|_group| {
        rsx!(render_message_group {
            group: _group,
            active_chat_id: cx.props.active_chat_id,
            num_messages_in_conversation: cx.props.num_messages_in_conversation,
            num_to_take: cx.props.num_to_take.clone(),
            has_more: cx.props.has_more,
            on_context_menu_action: move |e| cx.props.on_context_menu_action.call(e)
        })
    })))
}

#[derive(Props)]
struct MessageGroupProps<'a> {
    group: &'a MessageGroup<'a>,
    active_chat_id: Uuid,
    num_messages_in_conversation: usize,
    num_to_take: UseState<usize>,
    has_more: bool,
    on_context_menu_action: EventHandler<'a, (Event<MouseData>, Identity)>,
}

fn render_message_group<'a>(cx: Scope<'a, MessageGroupProps<'a>>) -> Element<'a> {
    let state = use_shared_state::<State>(cx)?;

    let MessageGroupProps {
        group,
        active_chat_id: _,
        num_messages_in_conversation: _,
        num_to_take: _,
        has_more: _,
        on_context_menu_action: _,
    } = cx.props;

    let messages = &group.messages;
    let last_message = messages.last().unwrap().message;
<<<<<<< HEAD
    let sender = state.read().get_identity(&group.sender).unwrap_or_default();
    let sender_name = sender.username();
=======
    let sender = state.read().get_identity(&group.sender);
    let sender_clone = sender.clone();
    let sender_clone_2 = sender.clone();
    let sender_name = if sender.username().is_empty() {
        get_local_text("messages.you")
    } else {
        sender.username()
    };
>>>>>>> 5f4d864c
    let active_language = &state.read().settings.language;

    let mut sender_status = sender.identity_status().into();
    if !group.remote && sender_status == Status::Offline {
        sender_status = Status::Online;
    }

    cx.render(rsx!(MessageGroup {
        user_image: cx.render(rsx!(UserImage {
            image: sender.profile_picture(),
            platform: sender.platform().into(),
            status: sender_status,
            on_press: move |e| {
                cx.props.on_context_menu_action.call((e, sender.to_owned()));
            }
            oncontextmenu: move |e| {
                cx.props.on_context_menu_action.call((e, sender_clone.to_owned()));
            }
        })),
        timestamp: format_timestamp_timeago(last_message.inner.date(), active_language),
        sender: sender_name.clone(),
        with_sender: {
            let sender_clone_3 = sender_clone_2.clone();
            cx.render(rsx!(
                div {
                    onclick: move |e| {
                        cx.props.on_context_menu_action.call((e, sender_clone_2.to_owned()));
                    },
                    oncontextmenu: move |e| {
                        cx.props.on_context_menu_action.call((e, sender_clone_3.to_owned()));
                    },
                    p {
                        class: "sender pressable has-context-handler",
                        aria_label: "sender_name",
                        "{sender_name}",
                    }
                }
            ))
        },
        remote: group.remote,
        children: cx.render(rsx!(render_messages {
            messages: &group.messages,
            active_chat_id: cx.props.active_chat_id,
            is_remote: group.remote,
            has_more: cx.props.has_more,
            num_messages_in_conversation: cx.props.num_messages_in_conversation,
            num_to_take: cx.props.num_to_take.clone(),
        }))
    },))
}

#[derive(Props)]
struct MessagesProps<'a> {
    messages: &'a Vec<GroupedMessage<'a>>,
    active_chat_id: Uuid,
    num_messages_in_conversation: usize,
    num_to_take: UseState<usize>,
    is_remote: bool,
    has_more: bool,
}
fn render_messages<'a>(cx: Scope<'a, MessagesProps<'a>>) -> Element<'a> {
    let state = use_shared_state::<State>(cx)?;
    let edit_msg: &UseState<Option<Uuid>> = use_state(cx, || None);
    let reacting_to: &UseState<Option<Uuid>> = use_state(cx, || None);

    #[cfg(not(target_os = "macos"))]
    let eval = use_eval(cx);

    let reactions = ["❤️", "😂", "😍", "💯", "👍", "😮", "😢", "😡", "🤔", "😎"];
    let ch = use_coroutine_handle::<MessagesCommand>(cx)?;
    let focus_script = r#"
            var message_reactions_container = document.getElementById('add-message-reaction');
            message_reactions_container.focus();
        "#;

    cx.render(rsx!(cx.props.messages.iter().map(|grouped_message| {
        let should_fetch_more = grouped_message.should_fetch_more;
        let message = &grouped_message.message;
        let sender_is_self = message.inner.sender() == state.read().did_key();

        // WARNING: these keys are required to prevent a bug with the context menu, which manifests when deleting messages.
        let is_editing = edit_msg
            .get()
            .map(|id| !cx.props.is_remote && (id == message.inner.id()))
            .unwrap_or(false);
        let context_key = format!("message-{}-{}", &message.key, is_editing);
        let _message_key = format!("{}-{:?}", &message.key, is_editing);
        let msg_uuid = message.inner.id();

        let remote_class = if sender_is_self { "" } else { "remote" };
        let reactions_class = format!("message-reactions-container {remote_class}");

        rsx!(
            (*reacting_to.current() == Some(msg_uuid)).then(|| {
                rsx!(
                    div {
                        key: "add-message-reaction",
                        id: "add-message-reaction",
                        class: "{reactions_class} pointer",
                        tabindex: "0",
                        onmouseleave: |_| {
                            #[cfg(not(target_os = "macos"))] 
                            {
                                eval(focus_script.to_string());
                            }
                        },
                        onblur: move |_| {
                            reacting_to.set(None);
                        },
                        reactions.iter().cloned().map(|reaction| {
                            rsx!(
                                div {
                                    onclick: move |_|  {
                                        reacting_to.set(None);
                                        ch.send(MessagesCommand::React((state.read().did_key(), message.inner.clone(), reaction.to_string())));
                                    },
                                    "{reaction}"
                                }
                            )
                        })
                    },
                    script { focus_script },
                )
            }),
            ContextMenu {
                key: "{context_key}",
                id: context_key,
                on_mouseenter: move |_| {
                    if should_fetch_more {
                        let new_num_to_take = cx
                            .props
                            .num_to_take
                            .get()
                            .saturating_add(DEFAULT_NUM_TO_TAKE * 2);
                        // lazily render
                        if new_num_to_take < cx.props.num_messages_in_conversation {
                            cx.props.num_to_take.set(new_num_to_take);
                        } else if cx.props.has_more {
                            // lazily add more messages to conversation, then render
                            ch.send(MessagesCommand::FetchMore {
                                conv_id: cx.props.active_chat_id,
                                new_len: new_num_to_take,
                                current_len: cx.props.num_messages_in_conversation,
                            })
                        }
                    }
                },
                children: cx.render(rsx!(render_message {
                    message: grouped_message,
                    is_remote: cx.props.is_remote,
                    message_key: _message_key,
                    edit_msg: edit_msg.clone(),
                })),
                items: cx.render(rsx!(
                    ContextItem {
                        icon: Icon::ArrowLongLeft,
                        text: get_local_text("messages.reply"),
                        onpress: move |_| {
                            state
                                .write()
                                .mutate(Action::StartReplying(&cx.props.active_chat_id, message));
                        }
                    },
                    ContextItem {
                        icon: Icon::FaceSmile,
                        text: get_local_text("messages.react"),
                        //TODO: let the user pick a reaction
                        onpress: move |_| {
                            reacting_to.set(Some(msg_uuid));
                        }
                    },
                    ContextItem {
                        icon: Icon::Pencil,
                        text: get_local_text("messages.edit"),
                        should_render: !cx.props.is_remote
                            && edit_msg.get().map(|id| id != msg_uuid).unwrap_or(true),
                        onpress: move |_| {
                            edit_msg.set(Some(msg_uuid));
                            log::debug!("editing msg {msg_uuid}");
                        }
                    },
                    ContextItem {
                        icon: Icon::Pencil,
                        text: get_local_text("messages.cancel-edit"),
                        should_render: !cx.props.is_remote
                            && edit_msg.get().map(|id| id == msg_uuid).unwrap_or(false),
                        onpress: move |_| {
                            edit_msg.set(None);
                        }
                    },
                    ContextItem {
                        icon: Icon::Trash,
                        danger: true,
                        text: get_local_text("uplink.delete"),
                        should_render: sender_is_self,
                        onpress: move |_| {
                            ch.send(MessagesCommand::DeleteMessage {
                                conv_id: message.inner.conversation_id(),
                                msg_id: message.inner.id(),
                            });
                        }
                    },
                )) // end of context menu items
            }
        ) // end context menu
    }))) // end outer cx.render
}

#[derive(Props)]
struct MessageProps<'a> {
    message: &'a GroupedMessage<'a>,
    is_remote: bool,
    message_key: String,
    edit_msg: UseState<Option<Uuid>>,
}
fn render_message<'a>(cx: Scope<'a, MessageProps<'a>>) -> Element<'a> {
    //log::trace!("render message {}", &cx.props.message.message.key);
    let state = use_shared_state::<State>(cx)?;
    let ch = use_coroutine_handle::<MessagesCommand>(cx)?;
    let user_did = state.read().did_key();

    let MessageProps {
        message,
        is_remote: _,
        message_key,
        edit_msg,
    } = cx.props;
    let grouped_message = message;
    let message = grouped_message.message;
    let is_editing = edit_msg
        .get()
        .map(|id| !cx.props.is_remote && (id == message.inner.id()))
        .unwrap_or(false);

    let reactions_list: Vec<ReactionAdapter> = message
        .inner
        .reactions()
        .iter()
        .map(|x| {
            let users = x.users();
            let user_names: Vec<String> = users
                .iter()
                .filter_map(|id| state.read().get_identity(id).map(|x| x.username()))
                .collect();
            ReactionAdapter {
                emoji: x.emoji(),
                reaction_count: users.len(),
                self_reacted: users.iter().any(|x| x == &user_did),
                alt: user_names.join(", "),
            }
        })
        .collect();

    cx.render(rsx!(
        div {
            class: "msg-wrapper",
            message.in_reply_to.as_ref().map(|other_msg| rsx!(
            MessageReply {
                    key: "reply-{message_key}",
                    with_text: other_msg.to_string(),
                    remote: cx.props.is_remote,
                    remote_message: cx.props.is_remote,
                }
            )),
            Message {
                id: message_key.clone(),
                key: "{message_key}",
                editing: is_editing,
                remote: cx.props.is_remote,
                with_text: message.inner.value().join("\n"),
                reactions: reactions_list,
                order: if grouped_message.is_first { Order::First } else if grouped_message.is_last { Order::Last } else { Order::Middle },
                attachments: message.inner.attachments(),
                on_click_reaction: move |emoji: String| {
                    ch.send(MessagesCommand::React((user_did.clone(), message.inner.clone(), emoji)));
                },
                on_download: move |file_name| {
                    let file_extension = std::path::Path::new(&file_name)
                        .extension()
                        .and_then(OsStr::to_str)
                        .map(|s| s.to_string())
                        .unwrap_or_default();
                    let file_stem = PathBuf::from(&file_name)
                        .file_stem()
                        .and_then(OsStr::to_str)
                        .map(str::to_string)
                        .unwrap_or_default();
                    if let Some(file_path_to_download) = FileDialog::new()
                    .set_directory(dirs::download_dir().unwrap_or_default()).set_file_name(&file_stem).add_filter("", &[&file_extension]).save_file() {
                        ch.send(MessagesCommand::DownloadAttachment {
                            conv_id: message.inner.conversation_id(),
                            msg_id: message.inner.id(),
                            file_name, file_path_to_download
                        })
                    }
                },
                on_edit: move |update: String| {
                    edit_msg.set(None);
                    let msg = update.split('\n').collect::<Vec<_>>();
                    let is_valid = msg.iter().any(|x| !x.trim().is_empty());
                    let msg = msg.iter().map(|x| x.to_string()).collect();
                    if message.inner.value() == msg {
                        return;
                    }
                    if !is_valid {
                        ch.send(MessagesCommand::DeleteMessage { conv_id: message.inner.conversation_id(), msg_id: message.inner.id() });
                    }
                    else {
                        ch.send(MessagesCommand::EditMessage { conv_id: message.inner.conversation_id(), msg_id: message.inner.id(), msg})
                    }
                }
            },
        }
    ))
}

#[derive(Eq, PartialEq)]
enum TypingIndicator {
    // reset the typing indicator timer
    Typing(Uuid),
    // clears the typing indicator, ensuring the indicator
    // will not be refreshed
    NotTyping,
    // resend the typing indicator
    Refresh(Uuid),
}

#[derive(Clone)]
struct TypingInfo {
    pub chat_id: Uuid,
    pub last_update: Instant,
}

// todo: display loading indicator if sending a message that takes a long time to upload attachments
fn get_chatbar<'a>(cx: &'a Scoped<'a, ComposeProps>) -> Element<'a> {
    log::trace!("get_chatbar");
    let state = use_shared_state::<State>(cx)?;
    state.write_silent().scope_ids.chatbar = Some(cx.scope_id().0);
    let data = &cx.props.data;
    let is_loading = data.is_none();
    let active_chat_id = data.as_ref().map(|d| d.active_chat.id);
    let can_send = use_state(cx, || state.read().active_chat_has_draft());

    let files_to_upload: &UseState<Vec<PathBuf>> = cx.props.upload_files.as_ref().unwrap();
    // used to render the typing indicator
    // for now it doesn't quite work for group messages
    let my_id = state.read().did_key();
    let users_typing: Vec<DID> = data
        .as_ref()
        .map(|data| {
            data.active_chat
                .typing_indicator
                .iter()
                .filter(|(did, _)| *did != &my_id)
                .map(|(did, _)| did.clone())
                .collect()
        })
        .unwrap_or_default();
    let is_typing = !users_typing.is_empty();
    let users_typing = state.read().get_identities(&users_typing);

    let msg_ch = use_coroutine(
        cx,
        |mut rx: UnboundedReceiver<(Vec<String>, Uuid, Option<Uuid>)>| {
            to_owned![files_to_upload];
            async move {
                let warp_cmd_tx = WARP_CMD_CH.tx.clone();
                while let Some((msg, conv_id, reply)) = rx.next().await {
                    let (tx, rx) = oneshot::channel::<Result<(), warp::error::Error>>();
                    let cmd = match reply {
                        Some(reply_to) => {
                            let attachments = files_to_upload.current().to_vec();
                            RayGunCmd::Reply {
                                conv_id,
                                reply_to,
                                msg,
                                attachments,
                                rsp: tx,
                            }
                        }
                        None => {
                            let attachments = files_to_upload.current().to_vec();
                            RayGunCmd::SendMessage {
                                conv_id,
                                msg,
                                attachments,
                                rsp: tx,
                            }
                        }
                    };
                    files_to_upload.set(vec![]);
                    if let Err(e) = warp_cmd_tx.send(WarpCmd::RayGun(cmd)) {
                        log::error!("failed to send warp command: {}", e);
                        continue;
                    }

                    let rsp = rx.await.expect("command canceled");
                    if let Err(e) = rsp {
                        log::error!("failed to send message: {}", e);
                    }
                }
            }
        },
    );

    // typing indicator notes
    // consider side A, the local side, and side B, the remote side
    // side A -> (typing indicator) -> side B
    // side B removes the typing indicator after a timeout
    // side A doesn't want to send too many typing indicators, say once every 4-5 seconds
    // should we consider matching the timeout with the send frequency so we can closely match if a person is straight up typing for 5 mins straight.

    // tracks if the local participant is typing
    // re-sends typing indicator in response to the Refresh command
    let local_typing_ch = use_coroutine(cx, |mut rx: UnboundedReceiver<TypingIndicator>| {
        // to_owned![];
        async move {
            let mut typing_info: Option<TypingInfo> = None;
            let warp_cmd_tx = WARP_CMD_CH.tx.clone();

            let send_typing_indicator = |conv_id| async move {
                let (tx, rx) = oneshot::channel::<Result<(), warp::error::Error>>();
                let event = raygun::MessageEvent::Typing;
                if let Err(e) = warp_cmd_tx.send(WarpCmd::RayGun(RayGunCmd::SendEvent {
                    conv_id,
                    event,
                    rsp: tx,
                })) {
                    log::error!("failed to send warp command: {}", e);
                    // return from the closure
                    return;
                }
                let rsp = rx.await.expect("command canceled");
                if let Err(e) = rsp {
                    log::error!("failed to send typing indicator: {}", e);
                }
            };

            while let Some(indicator) = rx.next().await {
                match indicator {
                    TypingIndicator::Typing(chat_id) => {
                        // if typing_info was none or the chat id changed, send the indicator immediately
                        let should_send_indicator = match typing_info {
                            None => true,
                            Some(info) => info.chat_id != chat_id,
                        };
                        if should_send_indicator {
                            send_typing_indicator.clone()(chat_id).await;
                        }
                        typing_info = Some(TypingInfo {
                            chat_id,
                            last_update: Instant::now(),
                        });
                    }
                    TypingIndicator::NotTyping => {
                        typing_info = None;
                    }
                    TypingIndicator::Refresh(conv_id) => {
                        let info = match &typing_info {
                            Some(i) => i.clone(),
                            None => continue,
                        };
                        if info.chat_id != conv_id {
                            typing_info = None;
                            continue;
                        }
                        // todo: verify duration for timeout
                        let now = Instant::now();
                        if now - info.last_update
                            <= (Duration::from_secs(STATIC_ARGS.typing_indicator_timeout)
                                - Duration::from_millis(500))
                        {
                            send_typing_indicator.clone()(conv_id).await;
                        }
                    }
                }
            }
        }
    });

    // drives the sending of TypingIndicator
    let local_typing_ch1 = local_typing_ch.clone();
    use_future(cx, &active_chat_id, |current_chat| async move {
        loop {
            tokio::time::sleep(Duration::from_secs(STATIC_ARGS.typing_indicator_refresh)).await;
            if let Some(c) = current_chat {
                local_typing_ch1.send(TypingIndicator::Refresh(c));
            }
        }
    });

    let msg_valid = |msg: &[String]| {
        (!msg.is_empty() && msg.iter().any(|line| !line.trim().is_empty()))
            || !files_to_upload.current().is_empty()
    };

    let submit_fn = move || {
        local_typing_ch.send(TypingIndicator::NotTyping);

        let msg = state
            .read()
            .get_active_chat()
            .as_ref()
            .and_then(|d| d.draft.clone())
            .unwrap_or_default()
            .lines()
            .map(|x| x.to_string())
            .collect::<Vec<String>>();

        if let Some(id) = active_chat_id {
            state
                .write()
                .mutate(Action::SetChatDraft(id, String::new()));
        }

        if !msg_valid(&msg) {
            return;
        }
        let id = match active_chat_id {
            Some(i) => i,
            None => return,
        };
        can_send.set(false);
        if STATIC_ARGS.use_mock {
            state.write().mutate(Action::MockSend(id, msg));
        } else {
            let replying_to = state.read().chats().get_replying_to();
            if replying_to.is_some() {
                state.write().mutate(Action::CancelReply(id));
            }
            msg_ch.send((msg, id, replying_to));
        }
    };
    let id = match active_chat_id {
        Some(i) => i,
        None => uuid::Uuid::new_v4(),
    };

    let extensions = &state.read().ui.extensions;
    let ext_renders = extensions
        .values()
        .filter(|ext| ext.enabled())
        .filter(|ext| ext.details().location == extensions::Location::Chatbar)
        .map(|ext| rsx!(ext.render(cx.scope)))
        .collect::<Vec<_>>();

    let disabled = !state.read().can_use_active_chat();

    let inner_state = state.inner();

    let chatbar = cx.render(rsx!(Chatbar {
        key: "{id}",
        id: id.to_string(),
        loading: is_loading,
        placeholder: get_local_text("messages.say-something-placeholder"),
        is_disabled: disabled,
        tooltip: get_local_text("messages.not-friends"),
        onchange: move |v: String| {
            if let Some(id) = &active_chat_id {
                match inner_state.try_borrow_mut() {
                    Ok(state) => {
                        can_send.set(!v.is_empty() || !files_to_upload.get().is_empty());
                        state.write().mutate(Action::SetChatDraft(*id, v));
                    }
                    Err(e) => log::error!("{e}"),
                };
                local_typing_ch.send(TypingIndicator::Typing(*id));
            }
        },
        value: state
            .read()
            .get_active_chat()
            .as_ref()
            .and_then(|d| d.draft.clone())
            .unwrap_or_default(),
        onreturn: move |_| submit_fn(),
        extensions: cx.render(rsx!(
            // Load extensions
            for node in ext_renders {
                rsx!(node)
            }
        )),
        controls: cx.render(rsx!(Button {
            icon: Icon::ChevronDoubleRight,
            disabled: is_loading || disabled,
            appearance: if *can_send.get() {
                Appearance::Primary
            } else {
                Appearance::Secondary
            },
            aria_label: "send-message-button".into(),
            onpress: move |_| submit_fn(),
            tooltip: cx.render(rsx!(Tooltip {
                arrow_position: ArrowPosition::Bottom,
                text: get_local_text("uplink.send"),
            })),
        })),
        with_replying_to: data
            .as_ref()
            .filter(|_| !disabled)
            .map(|data| {
                let active_chat = &data.active_chat;

                cx.render(rsx!(active_chat.replying_to.as_ref().map(|msg| {
                    let our_did = state.read().did_key();
                    let msg_owner = if data.my_id.did_key() == msg.sender() {
                        Some(&data.my_id)
                    } else {
                        data.other_participants
                            .iter()
                            .find(|x| x.did_key() == msg.sender())
                    };
                    let (platform, status, profile_picture) = get_platform_and_status(msg_owner);

                    rsx!(
                        Reply {
                            label: get_local_text("messages.replying"),
                            remote: our_did != msg.sender(),
                            onclose: move |_| {
                                state.write().mutate(Action::CancelReply(active_chat.id))
                            },
                            message: msg.value().join("\n"),
                            UserImage {
                                image: profile_picture,
                                platform: platform,
                                status: status,
                            },
                        }
                    )
                })))
            })
            .unwrap_or(None),
        with_file_upload: cx.render(rsx!(Button {
            icon: Icon::Plus,
            disabled: is_loading || disabled,
            aria_label: "upload-button".into(),
            appearance: Appearance::Primary,
            onpress: move |_| {
                if disabled {
                    return;
                }
                if let Some(new_files) = FileDialog::new()
                    .set_directory(dirs::home_dir().unwrap_or_default())
                    .pick_files()
                {
                    let mut new_files_to_upload: Vec<_> = files_to_upload
                        .current()
                        .iter()
                        .filter(|file_name| !new_files.contains(file_name))
                        .cloned()
                        .collect();
                    new_files_to_upload.extend(new_files);
                    files_to_upload.set(new_files_to_upload);
                    can_send.set(true);
                }
            },
            tooltip: cx.render(rsx!(Tooltip {
                arrow_position: ArrowPosition::Bottom,
                text: get_local_text("files.upload"),
            }))
        }))
    }));

    // todo: possibly show more if multiple users are typing
    let (platform, status, profile_picture) = match users_typing.first() {
        Some(u) => (u.platform(), u.identity_status(), u.profile_picture()),
        None => (
            identity::Platform::Unknown,
            IdentityStatus::Online,
            String::new(),
        ),
    };

    cx.render(rsx!(
        is_typing.then(|| {
            rsx!(MessageTyping {
                user_image: cx.render(rsx!(
                    UserImage {
                        image: profile_picture,
                        platform: platform.into(),
                        status: status.into()
                    }
                ))
            })
        })
        chatbar,
        Attachments {files: files_to_upload.clone(), on_remove: move |b| {
            can_send.set(b | state
                .read()
                .active_chat_has_draft());
        }}
    ))
}

#[derive(Props)]
pub struct AttachmentProps<'a> {
    files: UseState<Vec<PathBuf>>,
    on_remove: EventHandler<'a, bool>,
}

#[allow(non_snake_case)]
fn Attachments<'a>(cx: Scope<'a, AttachmentProps>) -> Element<'a> {
    // todo: pick an icon based on the file extension
    let attachments = cx.render(rsx!(cx
        .props
        .files
        .current()
        .iter()
        .map(|x| x.to_string_lossy().to_string())
        .map(|file_name| {
            rsx!(FileEmbed {
                filename: file_name.clone(),
                remote: false,
                button_icon: Icon::Trash,
                on_press: move |_| {
                    let mut b = false;
                    cx.props.files.with_mut(|files| {
                        files.retain(|x| {
                            let s = x.to_string_lossy().to_string();
                            s != file_name
                        });
                        b = !files.is_empty();
                    });
                    cx.props.on_remove.call(b);
                },
            })
        })));

    cx.render(rsx!(div {
        id: "compose-attachments",
        attachments
    }))
}

fn get_platform_and_status(msg_sender: Option<&Identity>) -> (Platform, Status, String) {
    let sender = match msg_sender {
        Some(identity) => identity,
        None => return (Platform::Desktop, Status::Offline, String::new()),
    };
    let user_sender = build_user_from_identity(sender.clone());
    (user_sender.platform, user_sender.status, user_sender.photo)
}

// Like ui::src:layout::storage::drag_and_drop_function
async fn drag_and_drop_function(
    window: &DesktopContext,
    drag_event: &UseRef<Option<FileDropEvent>>,
    overlay_script: String,
) -> Vec<PathBuf> {
    *drag_event.write_silent() = Some(get_drag_event());
    let mut new_files_to_upload = Vec::new();
    loop {
        let file_drop_event = get_drag_event();
        match file_drop_event {
            FileDropEvent::Hovered(files_local_path) => {
                if verify_if_there_are_valid_paths(&files_local_path) {
                    let mut script = overlay_script.replace("$IS_DRAGGING", "true");
                    if files_local_path.len() > 1 {
                        script.push_str(&FEEDBACK_TEXT_SCRIPT.replace(
                            "$TEXT",
                            &format!(
                                "{} {}!",
                                files_local_path.len(),
                                get_local_text("files.files-to-upload")
                            ),
                        ));
                    } else {
                        script.push_str(&FEEDBACK_TEXT_SCRIPT.replace(
                            "$TEXT",
                            &format!(
                                "{} {}!",
                                files_local_path.len(),
                                get_local_text("files.one-file-to-upload")
                            ),
                        ));
                    }
                    window.eval(&script);
                }
            }
            FileDropEvent::Dropped(files_local_path) => {
                if verify_if_there_are_valid_paths(&files_local_path) {
                    *drag_event.write_silent() = None;
                    new_files_to_upload = decoded_pathbufs(files_local_path);
                    let mut script = overlay_script.replace("$IS_DRAGGING", "false");
                    script.push_str(ANIMATION_DASH_SCRIPT);
                    script.push_str(SELECT_CHAT_BAR);
                    window.set_focus();
                    window.eval(&script);
                    break;
                }
            }
            _ => {
                *drag_event.write_silent() = None;
                let script = overlay_script.replace("$IS_DRAGGING", "false");
                window.eval(&script);
                break;
            }
        };
        tokio::time::sleep(std::time::Duration::from_millis(100)).await;
    }
    *drag_event.write_silent() = None;
    new_files_to_upload
}

#[derive(Props)]
pub struct QuickProfileProps<'a> {
    id: &'a String,
    identity: &'a UseState<Identity>,
    update_script: &'a UseState<String>,
    children: Element<'a>,
}

enum QuickProfileCmd {
    CreateConversation(Option<Chat>, DID),
    RemoveFriend(DID),
    BlockFriend(DID),
    RemoveDirectConvs(DID),
    Chat(Option<Chat>, String),
}

// Create a quick profile context menu
#[allow(non_snake_case)]
pub fn QuickProfileContext<'a>(cx: Scope<'a, QuickProfileProps<'a>>) -> Element<'a> {
    let state = use_shared_state::<State>(cx)?;
    let id = cx.props.id;

    let identity = cx.props.identity.get();
    let remove_identity = identity.clone();
    let block_identity = identity.clone();

    let did = &identity.did_key();
    let chat_of = state.read().get_chat_with_friend(identity.did_key());
    let chat_send = chat_of.clone();

    let chat_is_current = match state.read().get_active_chat() {
        Some(c) => match &chat_of {
            Some(cO) => c.eq(&cO),
            None => false,
        },
        None => false,
    };

    let eval = use_eval(cx);
    use_future(cx, cx.props.update_script, |update_script| {
        to_owned![eval];
        async move {
            let script = update_script.get();
            if !script.is_empty() {
                eval(script.to_string());
            }
        }
    });

    let is_self = state.read().get_own_identity().did_key().eq(did);
    let is_friend = state.read().has_friend_with_did(did);

    let router = use_router(cx);

    let chat_with: &UseState<Option<Uuid>> = use_state(cx, || None);
    if let Some(id) = *chat_with.get() {
        chat_with.set(None);
        state.write().mutate(Action::ChatWith(&id, true));
        if state.read().ui.is_minimal_view() {
            state.write().mutate(Action::SidebarHidden(true));
        }
        router.replace_route(UPLINK_ROUTES.chat, None, None);
    }

    let ch = use_coroutine(cx, |mut rx: UnboundedReceiver<QuickProfileCmd>| {
        to_owned![chat_with];
        async move {
            let warp_cmd_tx = WARP_CMD_CH.tx.clone();
            while let Some(cmd) = rx.next().await {
                match cmd {
                    QuickProfileCmd::CreateConversation(chat, did) => {
                        // verify chat exists
                        let chat = match chat {
                            Some(c) => c.id,
                            None => {
                                // if not, create the chat
                                let (tx, rx) = oneshot::channel();
                                if let Err(e) = warp_cmd_tx.send(WarpCmd::RayGun(
                                    RayGunCmd::CreateConversation {
                                        recipient: did,
                                        rsp: tx,
                                    },
                                )) {
                                    log::error!("failed to send warp command: {}", e);
                                    continue;
                                }

                                let rsp = rx.await.expect("command canceled");

                                match rsp {
                                    Ok(c) => c,
                                    Err(e) => {
                                        log::error!("failed to create conversation: {}", e);
                                        continue;
                                    }
                                }
                            }
                        };
                        chat_with.set(Some(chat));
                    }
                    QuickProfileCmd::RemoveFriend(did) => {
                        let (tx, rx) = oneshot::channel::<Result<(), warp::error::Error>>();
                        if let Err(e) =
                            warp_cmd_tx.send(WarpCmd::MultiPass(MultiPassCmd::RemoveFriend {
                                did,
                                rsp: tx,
                            }))
                        {
                            log::error!("failed to send warp command: {}", e);
                            continue;
                        }

                        let rsp = rx.await.expect("command canceled");
                        if let Err(e) = rsp {
                            log::error!("failed to remove friend: {}", e);
                        }
                    }
                    QuickProfileCmd::BlockFriend(did) => {
                        let (tx, rx) = oneshot::channel::<Result<(), warp::error::Error>>();
                        if let Err(e) = warp_cmd_tx
                            .send(WarpCmd::MultiPass(MultiPassCmd::Block { did, rsp: tx }))
                        {
                            log::error!("failed to send warp command: {}", e);
                            continue;
                        }

                        let rsp = rx.await.expect("command canceled");
                        if let Err(e) = rsp {
                            // todo: display message to user
                            log::error!("failed to block friend: {}", e);
                        }
                    }
                    QuickProfileCmd::RemoveDirectConvs(recipient) => {
                        let (tx, rx) = oneshot::channel::<Result<(), warp::error::Error>>();
                        if let Err(e) =
                            warp_cmd_tx.send(WarpCmd::RayGun(RayGunCmd::RemoveDirectConvs {
                                recipient: recipient.clone(),
                                rsp: tx,
                            }))
                        {
                            log::error!("failed to send warp command: {}", e);
                            continue;
                        }

                        let rsp = rx.await.expect("command canceled");
                        if let Err(e) = rsp {
                            log::error!(
                                "failed to remove conversation with friend {}: {}",
                                recipient,
                                e
                            );
                        }
                    }
                    QuickProfileCmd::Chat(chat, msg) => {
                        let c = match chat {
                            Some(c) => c.id,
                            None => return,
                        };
                        let (tx, rx) = oneshot::channel::<Result<(), warp::error::Error>>();
                        let cmd = RayGunCmd::SendMessage {
                            conv_id: c,
                            msg: vec![msg],
                            attachments: Vec::new(),
                            rsp: tx,
                        };
                        if let Err(e) = warp_cmd_tx.send(WarpCmd::RayGun(cmd)) {
                            log::error!("failed to send warp command: {}", e);
                            continue;
                        }

                        let rsp = rx.await.expect("command canceled");
                        if let Err(e) = rsp {
                            log::error!("failed to send message: {}", e);
                        }
                        chat_with.set(Some(c));
                    }
                }
            }
        }
    });

    cx.render(rsx!(ContextMenu {
        id: format!("{id}"),
        items: cx.render(rsx!(
            IdentityHeader {
                identity: identity
            },
            hr{},
            div {
                id: "profile-name",
                aria_label: "Context Menu",
                p {
                    class: "text",
                    aria_label: "message-text",
                    "{cx.props.identity.username()}"
                }
            }
            identity.status_message().and_then(|s|{
                cx.render(rsx!(            
                    hr{},
                    div {
                        id: "profile-status",
                        aria_label: "Context Menu",
                        p {
                            class: "text bold",
                            aria_label: "message-text",
                            get_local_text("uplink.status")
                        },
                        hr {},
                        p {
                            class: "text",
                            aria_label: "message-text",
                            s
                        }
                    }
                ))
            }),
            hr{},
            if is_self {
                rsx!(ContextItem {
                    icon: Icon::UserCircle,
                    text: get_local_text("quickprofile.self-edit"),
                    onpress: move |_| {
                        router.replace_route(UPLINK_ROUTES.settings, None, None);
                    }
                })
            } else {
                rsx!(
                    /*ContextItem {
                    icon: Icon::UserCircle,
                    text: get_local_text("quickprofile.profile"),
                    // TODO: Show a profile popup
                },*/
                if is_friend {
                    rsx!(
                        if !chat_is_current {
                            rsx!(
                                ContextItem {
                                icon: Icon::ChatBubbleBottomCenterText,
                                text: get_local_text("quickprofile.message"),
                                onpress: move |_| {
                                    ch.send(QuickProfileCmd::CreateConversation(chat_of.clone(), identity.did_key()));
                                }
                            })
                        }
                        /*ContextItem {
                            icon: Icon::PhoneArrowUpRight,
                            text: get_local_text("quickprofile.call"),
                            // TODO: Impl missing
                        }*/
                    )
                }
                hr{},
                if is_friend {
                    rsx!(ContextItem {
                        icon: Icon::UserMinus,
                        text: get_local_text("quickprofile.friend-remove"),
                        onpress: move |_| {
                            ch.send(QuickProfileCmd::RemoveFriend(remove_identity.did_key()));
                            ch.send(QuickProfileCmd::RemoveDirectConvs(remove_identity.did_key()));
                        }
                    })
                }
                ContextItem {
                    icon: Icon::UserBlock,
                    text: get_local_text("quickprofile.block"),
                    onpress: move |_| {
                        ch.send(QuickProfileCmd::BlockFriend(block_identity.did_key()));
                        ch.send(QuickProfileCmd::RemoveDirectConvs(block_identity.did_key()));
                    }
                },
                if is_friend && !chat_is_current {
                    rsx!(
                        hr{},
                        Input {
                            placeholder: get_local_text("quickprofile.chat-placeholder"),
                            onreturn: move |(val, _,_)|{
                                ch.send(QuickProfileCmd::Chat(chat_send.to_owned(), val));
                            }
                        }
                    )
                })
            }
        ))
        ,
        &cx.props.children
    }))
}<|MERGE_RESOLUTION|>--- conflicted
+++ resolved
@@ -718,11 +718,7 @@
 
     let messages = &group.messages;
     let last_message = messages.last().unwrap().message;
-<<<<<<< HEAD
     let sender = state.read().get_identity(&group.sender).unwrap_or_default();
-    let sender_name = sender.username();
-=======
-    let sender = state.read().get_identity(&group.sender);
     let sender_clone = sender.clone();
     let sender_clone_2 = sender.clone();
     let sender_name = if sender.username().is_empty() {
@@ -730,7 +726,6 @@
     } else {
         sender.username()
     };
->>>>>>> 5f4d864c
     let active_language = &state.read().settings.language;
 
     let mut sender_status = sender.identity_status().into();
