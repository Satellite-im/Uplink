--- conflicted
+++ resolved
@@ -332,29 +332,12 @@
         None => {
             return cx.render(rsx!(
                 UserImageGroup {
-<<<<<<< HEAD
                     loading: true,
                     participants: vec![]
                 },
                 div {
                     class: "user-info",
-=======
-                    loading: false,
-                    participants: build_participants(&data.other_participants),
-                }
-            )}
-        } else {rsx! (
-            UserImageGroup {
-                loading: true,
-                participants: vec![]
-            }
-        )}
-        div {
-            class: "user-info",
-            aria_label: "user-info",
-            if is_loading {
-                rsx!(
->>>>>>> 1bf48771
+                    aria_label: "user-info",
                     div {
                         class: "skeletal-bars",
                         div {
@@ -364,7 +347,6 @@
                             class: "skeletal skeletal-bar",
                         },
                     }
-<<<<<<< HEAD
                 }
             ))
         }
@@ -392,6 +374,7 @@
         )}
         div {
             class: "user-info",
+            aria_label: "user-info",
             p {
                 class: "username",
                 "{conversation_title}"
@@ -399,22 +382,6 @@
             p {
                 class: "status",
                 "{subtext}"
-=======
-                )
-            } else {
-                rsx! (
-                    p {
-                        aria_label: "user-info-username",
-                        class: "username",
-                        "{other_participants_names}"
-                    },
-                    p {
-                        aria_label: "user-info-status",
-                        class: "status",
-                        "{subtext}"
-                    }
-                )
->>>>>>> 1bf48771
             }
         }
     ))
