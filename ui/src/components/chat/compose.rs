--- conflicted
+++ resolved
@@ -673,11 +673,7 @@
             //            for node in ext_renders {
             //                rsx!(node)
             //            },
-<<<<<<< HEAD
-            Button {
-=======
             rsx!(Button {
->>>>>>> dae6e43a
                 icon: Icon::ChevronDoubleRight,
                 disabled: is_loading,
                 appearance: Appearance::Secondary,
