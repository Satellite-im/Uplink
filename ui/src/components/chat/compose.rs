use std::{
    cell::Ref,
    path::PathBuf,
    rc::Rc,
    time::{Duration, Instant},
};

use dioxus::prelude::*;

use futures::{channel::oneshot, StreamExt};

use kit::{
    components::{
        context_menu::{ContextItem, ContextMenu},
        file_embed::FileEmbed,
        indicator::{Platform, Status},
        message::{Message, Order},
        message_group::{MessageGroup, MessageGroupSkeletal},
        message_reply::MessageReply,
        message_typing::MessageTyping,
        user_image::UserImage,
        user_image_group::UserImageGroup,
    },
    elements::{
        button::Button,
        tooltip::{ArrowPosition, Tooltip},
        Appearance,
    },
    layout::{
        chatbar::{Chatbar, Reply},
        topbar::Topbar,
    },
};

use common::{
    icons::outline::Shape as Icon,
    state::{group_messages, GroupedMessage, MessageGroup},
};
use common::{
    state::{ui, Action, Chat, Identity, State},
    warp_runner::{RayGunCmd, WarpCmd},
    STATIC_ARGS, WARP_CMD_CH,
};

use common::language::get_local_text;
use dioxus_desktop::{use_eval, use_window};
use rfd::FileDialog;
use uuid::Uuid;
use warp::{
    crypto::DID,
    logging::tracing::log,
    multipass::identity::{self, IdentityStatus},
    raygun::{self, ReactionState},
};

use crate::{
    components::media::player::MediaPlayer,
    utils::{
        build_participants, build_user_from_identity, format_timestamp::format_timestamp_timeago,
    },
};

struct ComposeData {
    active_chat: Chat,
    my_id: Identity,
    other_participants: Vec<Identity>,
    active_participant: Identity,
    subtext: String,
    is_favorite: bool,
    first_image: String,
    other_participants_names: String,
    active_media: bool,
    platform: Platform,
}

impl PartialEq for ComposeData {
    fn eq(&self, _other: &Self) -> bool {
        false
    }
}

#[derive(PartialEq, Props)]
struct ComposeProps {
    #[props(!optional)]
    data: Option<Rc<ComposeData>>,
}

#[allow(non_snake_case)]
pub fn Compose(cx: Scope) -> Element {
    log::trace!("rendering compose");
    let state = use_shared_state::<State>(cx)?;
    let data = get_compose_data(cx);
    let data2 = data.clone();

    state.write_silent().ui.current_layout = ui::Layout::Compose;
    if state.read().chats().active_chat_has_unreads() {
        state.write().mutate(Action::ClearActiveUnreads);
    }

    cx.render(rsx!(
        div {
            id: "compose",
            Topbar {
                with_back_button: state.read().ui.is_minimal_view() || state.read().ui.sidebar_hidden,
                with_currently_back: state.read().ui.sidebar_hidden,
                onback: move |_| {
                    let current = state.read().ui.sidebar_hidden;
                    state.write().mutate(Action::SidebarHidden(!current));
                },
                controls: cx.render(rsx!(get_controls{data: data2})),
                get_topbar_children{data: data.clone()}
            },
            data.as_ref().and_then(|data| data.active_media.then(|| rsx!(
                MediaPlayer {
                    settings_text: get_local_text("settings.settings"), 
                    enable_camera_text: get_local_text("media-player.enable-camera"),
                    fullscreen_text: get_local_text("media-player.fullscreen"),
                    popout_player_text: get_local_text("media-player.popout-player"),
                    screenshare_text: get_local_text("media-player.screenshare"),
                    end_text: get_local_text("uplink.end"),
                },
            ))),
            match data.as_ref() {
                None => rsx!(
                    div {
                        id: "messages",
                        MessageGroupSkeletal {},
                        MessageGroupSkeletal { alt: true }
                    }
                ),
                Some(data) =>  rsx!(get_messages{data: data.clone()}),
            },
            get_chatbar{data: data}
        }
    ))
}

fn get_compose_data(cx: Scope) -> Option<Rc<ComposeData>> {
    let state = use_shared_state::<State>(cx)?;
    let s = state.read();
    // the Compose page shouldn't be called before chats is initialized. but check here anyway.
    if !s.chats().initialized {
        return None;
    }

    let active_chat = match s.get_active_chat() {
        Some(c) => c,
        None => return None,
    };
    let participants = s.chat_participants(&active_chat);
    // warning: if a friend changes their username, if state.friends is updated, the old username would still be in state.chats
    // this would be "fixed" the next time uplink starts up
    let other_participants: Vec<Identity> = s.remove_self(&participants);
    let active_participant = other_participants
        .first()
        .cloned()
        .expect("chat should have at least 2 participants");

    let subtext = active_participant.status_message().unwrap_or_default();
    let is_favorite = s.is_favorite(&active_chat);

    let first_image = active_participant.graphics().profile_picture();
    let other_participants_names = State::join_usernames(&other_participants);
    let active_media = Some(active_chat.id) == s.chats().active_media;

    // TODO: Pending new message divider implementation
    // let _new_message_text = LOCALES
    //     .lookup(&*APP_LANG.read(), "messages.new")
    //     .unwrap_or_default();

    let platform = active_participant.platform().into();

    let data = Rc::new(ComposeData {
        active_chat,
        other_participants,
        my_id: s.get_own_identity(),
        active_participant,
        subtext,
        is_favorite,
        first_image,
        other_participants_names,
        active_media,
        platform,
    });

    Some(data)
}

fn get_controls(cx: Scope<ComposeProps>) -> Element {
    let state = use_shared_state::<State>(cx)?;
    let desktop = use_window(cx);
    let data = &cx.props.data;
    let active_chat = data.as_ref().map(|x| &x.active_chat);
    let favorite = data.as_ref().map(|d| d.is_favorite).unwrap_or_default();
    cx.render(rsx!(
        Button {
            icon: if favorite {
                Icon::HeartSlash
            } else {
                Icon::Heart
            },
            disabled: data.is_none(),
            aria_label: get_local_text(if favorite {
                "favorites.remove"
            } else {
                "favorites.favorites"
            }),
            appearance: if favorite {
                Appearance::Primary
            } else {
                Appearance::Secondary
            },
            tooltip: cx.render(rsx!(Tooltip {
                arrow_position: ArrowPosition::Top,
                text: get_local_text("favorites.add"),
            })),
            onpress: move |_| {
                if let Some(chat) = active_chat.as_ref() {
                    state.write().mutate(Action::ToggleFavorite(&chat.id));
                }
            }
        },
        Button {
            icon: Icon::PhoneArrowUpRight,
            disabled: data.is_none(),
            aria_label: "Call".into(),
            appearance: Appearance::Secondary,
            tooltip: cx.render(rsx!(Tooltip {
                arrow_position: ArrowPosition::Top,
                text: get_local_text("uplink.call"),
            })),
            onpress: move |_| {
                if let Some(chat) = active_chat.as_ref() {
                    state
                        .write_silent()
                        .mutate(Action::ClearPopout(desktop.clone()));
                    state.write_silent().mutate(Action::DisableMedia);
                    state.write().mutate(Action::SetActiveMedia(chat.id));
                }
            }
        },
        Button {
            icon: Icon::VideoCamera,
            disabled: data.is_none(),
            aria_label: "Videocall".into(),
            appearance: Appearance::Secondary,
            tooltip: cx.render(rsx!(Tooltip {
                arrow_position: ArrowPosition::TopRight,
                text: get_local_text("uplink.video-call"),
            })),
        },
    ))
}

fn get_topbar_children(cx: Scope<ComposeProps>) -> Element {
    let data = cx.props.data.clone();
    let is_loading = data.is_none();
    let other_participants_names = data
        .as_ref()
        .map(|x| x.other_participants_names.clone())
        .unwrap_or_default();
    let subtext = data.as_ref().map(|x| x.subtext.clone()).unwrap_or_default();

    cx.render(rsx!(
        if let Some(data) = data {
            if data.other_participants.len() < 2 {rsx! (
                UserImage {
                    loading: false,
                    platform: data.platform,
                    status: data.active_participant.identity_status().into(),
                    image: data.first_image.clone(),
                }
            )} else {rsx! (
                UserImageGroup {
                    loading: false,
                    participants: build_participants(&data.other_participants),
                }
            )}
        } else {rsx! (
            UserImageGroup {
                loading: true,
                participants: vec![]
            }
        )}
        div {
            class: "user-info",
            if is_loading {
                rsx!(
                    div {
                        class: "skeletal-bars",
                        div {
                            class: "skeletal skeletal-bar",
                        },
                        div {
                            class: "skeletal skeletal-bar",
                        },
                    }
                )
            } else {
                rsx! (
                    p {
                        class: "username",
                        "{other_participants_names}"
                    },
                    p {
                        class: "status",
                        "{subtext}"
                    }
                )
            }
        }
    ))
}

#[allow(clippy::large_enum_variant)]
enum MessagesCommand {
    // contains the emoji reaction
    // conv id, msg id, emoji
    React((raygun::Message, String)),
    DeleteMessage {
        conv_id: Uuid,
        msg_id: Uuid,
    },
    DownloadAttachment {
        conv_id: Uuid,
        msg_id: Uuid,
        file_name: String,
        directory: PathBuf,
    },
    EditMessage {
        conv_id: Uuid,
        msg_id: Uuid,
        msg: Vec<String>,
    },
}

#[inline_props]
fn get_messages(cx: Scope, data: Rc<ComposeData>) -> Element {
    log::trace!("get_messages");
    let user = data.my_id.did_key();
    let num_to_take = use_state(cx, || 10_usize);

    // this needs to be a hook so it can change inside of the use_future.
    // it could be passed in as a dependency but then the wait would reset every time a message comes in.
    let max_to_take = use_ref(cx, || data.active_chat.messages.len());
    if *max_to_take.read() != data.active_chat.messages.len() {
        *max_to_take.write_silent() = data.active_chat.messages.len();
    }

    // don't scroll to the bottom again if new messages come in while the user is scrolling up. only scroll
    // to the bottom when the user selects the active chat
    // also must reset num_to_take when the active_chat changes
    let active_chat = use_ref(cx, || None);
    let currently_active = Some(data.active_chat.id);
    let eval = use_eval(cx);
    if *active_chat.read() != currently_active {
        *active_chat.write_silent() = currently_active;
        num_to_take.set(10_usize);
        let script = include_str!("./script.js");
        eval(script.to_string());
    }

    use_future(cx, (), |_| {
        to_owned![num_to_take, max_to_take];
        async move {
            loop {
                tokio::time::sleep(Duration::from_millis(500)).await;
                if *num_to_take.current() < *max_to_take.read() {
                    num_to_take.modify(|x| x.saturating_add(10));
                    //log::info!("num_to_take is now {}", *num_to_take.current());
                }
            }
        }
    });

    let _ch = use_coroutine(cx, |mut rx: UnboundedReceiver<MessagesCommand>| {
        //to_owned![];
        async move {
            let warp_cmd_tx = WARP_CMD_CH.tx.clone();
            while let Some(cmd) = rx.next().await {
                match cmd {
                    MessagesCommand::React((message, emoji)) => {
                        let (tx, rx) = futures::channel::oneshot::channel();

                        let mut reactions = message.reactions();
                        reactions.retain(|x| x.users().contains(&user));
                        reactions.retain(|x| x.emoji().eq(&emoji));
                        let reaction_state = if reactions.is_empty() {
                            ReactionState::Add
                        } else {
                            ReactionState::Remove
                        };
                        if let Err(e) = warp_cmd_tx.send(WarpCmd::RayGun(RayGunCmd::React {
                            conversation_id: message.conversation_id(),
                            message_id: message.id(),
                            reaction_state,
                            emoji,
                            rsp: tx,
                        })) {
                            log::error!("failed to send warp command: {}", e);
                            continue;
                        }

                        let res = rx.await.expect("command canceled");
                        if res.is_err() {
                            // failed to add/remove reaction
                        }
                    }
                    MessagesCommand::DeleteMessage { conv_id, msg_id } => {
                        let (tx, rx) = futures::channel::oneshot::channel();
                        if let Err(e) =
                            warp_cmd_tx.send(WarpCmd::RayGun(RayGunCmd::DeleteMessage {
                                conv_id,
                                msg_id,
                                rsp: tx,
                            }))
                        {
                            log::error!("failed to send warp command: {}", e);
                            continue;
                        }

                        let res = rx.await.expect("command canceled");
                        if let Err(e) = res {
                            log::error!("failed to delete message: {}", e);
                        }
                    }
                    MessagesCommand::DownloadAttachment {
                        conv_id,
                        msg_id,
                        file_name,
                        directory,
                    } => {
                        let (tx, rx) = futures::channel::oneshot::channel();
                        if let Err(e) =
                            warp_cmd_tx.send(WarpCmd::RayGun(RayGunCmd::DownloadAttachment {
                                conv_id,
                                msg_id,
                                file_name,
                                directory,
                                rsp: tx,
                            }))
                        {
                            log::error!("failed to send warp command: {}", e);
                            continue;
                        }

                        let res = rx.await.expect("command canceled");
                        match res {
                            Ok(mut stream) => {
                                while let Some(p) = stream.next().await {
                                    log::debug!("{p:?}");
                                }
                            }
                            Err(e) => {
                                log::error!("failed to download attachment: {}", e);
                            }
                        }
                    }
                    MessagesCommand::EditMessage {
                        conv_id,
                        msg_id,
                        msg,
                    } => {
                        let (tx, rx) = futures::channel::oneshot::channel();
                        if let Err(e) = warp_cmd_tx.send(WarpCmd::RayGun(RayGunCmd::EditMessage {
                            conv_id,
                            msg_id,
                            msg,
                            rsp: tx,
                        })) {
                            log::error!("failed to send warp command: {}", e);
                            continue;
                        }

                        let res = rx.await.expect("command canceled");
                        if let Err(e) = res {
                            log::error!("failed to edit message: {}", e);
                        }
                    }
                }
            }
        }
    });

    cx.render(rsx!(
        div {
            id: "messages",
            div {
                rsx!(render_message_groups{
                    groups: group_messages(data.my_id.did_key(), *num_to_take.get(),  &data.active_chat.messages),
                    active_chat_id: data.active_chat.id,
                })
            }
        }
    ))
}

#[derive(Props)]
struct AllMessageGroupsProps<'a> {
    groups: Vec<MessageGroup<'a>>,
    active_chat_id: Uuid,
}

// attempting to move the contents of this function into the above rsx! macro causes an error: cannot return vale referencing
// temporary location
fn render_message_groups<'a>(cx: Scope<'a, AllMessageGroupsProps<'a>>) -> Element<'a> {
    log::trace!("render message groups");
    cx.render(rsx!(cx.props.groups.iter().map(|_group| {
        rsx!(render_message_group {
            group: _group,
            active_chat_id: cx.props.active_chat_id,
        })
    })))
}

#[derive(Props)]
struct MessageGroupProps<'a> {
    group: &'a MessageGroup<'a>,
    active_chat_id: Uuid,
}

fn render_message_group<'a>(cx: Scope<'a, MessageGroupProps<'a>>) -> Element<'a> {
    let state = use_shared_state::<State>(cx)?;

    let MessageGroupProps {
        group,
        active_chat_id: _,
    } = cx.props;

    let messages = &group.messages;
    let last_message = messages.last().unwrap().message;
    let sender = state.read().get_identity(&group.sender);
    let sender_name = sender.username();
    let active_language = &state.read().settings.language;

    let mut sender_status = sender.identity_status().into();
    if !group.remote && sender_status == Status::Offline {
        sender_status = Status::Online;
    }

    cx.render(rsx!(MessageGroup {
        user_image: cx.render(rsx!(UserImage {
            image: sender.graphics().profile_picture(),
            platform: sender.platform().into(),
            status: sender_status,
        })),
        timestamp: format_timestamp_timeago(last_message.inner.date(), active_language),
        with_sender: if sender_name.is_empty() {
            get_local_text("messages.you")
        } else {
            sender_name
        },
        remote: group.remote,
        children: cx.render(rsx!(render_messages {
            messages: &group.messages,
            active_chat_id: cx.props.active_chat_id,
            is_remote: group.remote,
        }))
    },))
}

#[derive(Props)]
struct MessagesProps<'a> {
    messages: &'a Vec<GroupedMessage<'a>>,
    active_chat_id: Uuid,
    is_remote: bool,
}
fn render_messages<'a>(cx: Scope<'a, MessagesProps<'a>>) -> Element<'a> {
    let state = use_shared_state::<State>(cx)?;
    let edit_msg: &UseState<Option<Uuid>> = use_state(cx, || None);

    let ch = use_coroutine_handle::<MessagesCommand>(cx)?;

    cx.render(rsx!(cx.props.messages.iter().map(|grouped_message| {
        let message = &grouped_message.message;
        let sender_is_self = message.inner.sender() == state.read().did_key();

        // WARNING: these keys are required to prevent a bug with the context menu, which manifests when deleting messages.
        let is_editing = edit_msg
            .get()
            .map(|id| !cx.props.is_remote && (id == message.inner.id()))
            .unwrap_or(false);
        let context_key = format!("message-{}-{}", &message.key, is_editing);
        let _message_key = format!("{}-{:?}", &message.key, is_editing);
        let msg_uuid = message.inner.id();

        rsx!(ContextMenu {
            key: "{context_key}",
            id: context_key,
            children: cx.render(rsx!(render_message {
                message: grouped_message,
                is_remote: cx.props.is_remote,
                message_key: _message_key,
                edit_msg: edit_msg.clone(),
            })),
            items: cx.render(rsx!(
                ContextItem {
                    icon: Icon::ArrowLongLeft,
                    text: get_local_text("messages.reply"),
                    onpress: move |_| {
                        state
                            .write()
                            .mutate(Action::StartReplying(&cx.props.active_chat_id, message));
                    }
                },
                ContextItem {
                    icon: Icon::FaceSmile,
                    text: get_local_text("messages.react"),
                    //TODO: let the user pick a reaction
                    onpress: move |_| {
                        // todo: render this by default: ["❤️", "😂", "😍", "💯", "👍", "😮", "😢", "😡", "🤔", "😎"];
                        // todo: allow emoji extension instead
                        // using "like" for now
                        ch.send(MessagesCommand::React((message.inner.clone(), "👍".into())));
                    }
                },
                ContextItem {
                    icon: Icon::Pencil,
                    text: get_local_text("messages.edit"),
                    should_render: !cx.props.is_remote
                        && edit_msg.get().map(|id| id != msg_uuid).unwrap_or(true),
                    onpress: move |_| {
                        edit_msg.set(Some(msg_uuid));
                        log::debug!("editing msg {msg_uuid}");
                    }
                },
                ContextItem {
                    icon: Icon::Pencil,
                    text: get_local_text("messages.cancel-edit"),
                    should_render: !cx.props.is_remote
                        && edit_msg.get().map(|id| id == msg_uuid).unwrap_or(false),
                    onpress: move |_| {
                        edit_msg.set(None);
                    }
                },
                ContextItem {
                    icon: Icon::Trash,
                    danger: true,
                    text: get_local_text("uplink.delete"),
                    should_render: sender_is_self,
                    onpress: move |_| {
                        ch.send(MessagesCommand::DeleteMessage {
                            conv_id: message.inner.conversation_id(),
                            msg_id: message.inner.id(),
                        });
                    }
                },
            )) // end of context menu items
        }) // end context menu
    }))) // end outer cx.render
}

#[derive(Props)]
struct MessageProps<'a> {
    message: &'a GroupedMessage<'a>,
    is_remote: bool,
    message_key: String,
    edit_msg: UseState<Option<Uuid>>,
}
fn render_message<'a>(cx: Scope<'a, MessageProps<'a>>) -> Element<'a> {
    //log::trace!("render message {}", &cx.props.message.message.key);
    let ch = use_coroutine_handle::<MessagesCommand>(cx)?;

    let MessageProps {
        message,
        is_remote: _,
        message_key,
        edit_msg,
    } = cx.props;
    let grouped_message = message;
    let message = grouped_message.message;
    let is_editing = edit_msg
        .get()
        .map(|id| !cx.props.is_remote && (id == message.inner.id()))
        .unwrap_or(false);

    cx.render(rsx!(
        div {
            class: "msg-wrapper",
            message.in_reply_to.as_ref().map(|other_msg| rsx!(
            MessageReply {
                    key: "reply-{message_key}",
                    with_text: other_msg.to_string(),
                    remote: cx.props.is_remote,
                    remote_message: cx.props.is_remote,
                }
            )),
            Message {
                key: "{message_key}",
                editing: is_editing,
                remote: cx.props.is_remote,
                with_text: message.inner.value().join("\n"),
                reactions: message.inner.reactions(),
                order: if grouped_message.is_first { Order::First } else if grouped_message.is_last { Order::Last } else { Order::Middle },
                attachments: message.inner.attachments(),
                on_download: move |file_name| {
                    if let Some(directory) = FileDialog::new()
                    .set_directory(dirs::home_dir().unwrap_or_default())
                    .pick_folder() {
                        ch.send(MessagesCommand::DownloadAttachment {
                            conv_id: message.inner.conversation_id(),
                            msg_id: message.inner.id(),
                            file_name, directory
                        })
                    }
                },
                on_edit: move |update: String| {
                    edit_msg.set(None);
                    let msg = update.split('\n').collect::<Vec<_>>();
                    let is_valid = msg.iter().any(|x| !x.trim().is_empty());
                    let msg = msg.iter().map(|x| x.to_string()).collect();
                    if message.inner.value() == msg {
                        return;
                    }
                    if !is_valid {
                        ch.send(MessagesCommand::DeleteMessage { conv_id: message.inner.conversation_id(), msg_id: message.inner.id() });
                    }
                    else {
                        ch.send(MessagesCommand::EditMessage { conv_id: message.inner.conversation_id(), msg_id: message.inner.id(), msg})
                    }
                }
            },
        }
    ))
}

#[derive(Eq, PartialEq)]
enum TypingIndicator {
    // reset the typing indicator timer
    Typing(Uuid),
    // clears the typing indicator, ensuring the indicator
    // will not be refreshed
    NotTyping,
    // resend the typing indicator
    Refresh(Uuid),
}

fn use_chat_text(cx: Scope<ComposeProps>) -> UseText {
    let input = use_ref(cx, Vec::new);
    let active_chat_id = cx.props.data.as_ref().map(|d| d.active_chat.id);
    let state = use_shared_state::<State>(cx);
    let typing_ch = use_coroutine_handle::<TypingIndicator>(cx).unwrap();

    UseText {
        local_text: input,
        active_chat_id,
        state,
        typing_ch,
    }
}

#[derive(Copy, Clone)]
struct UseText<'a> {
    local_text: &'a UseRef<Vec<String>>,
    active_chat_id: Option<Uuid>,
    state: Option<UseSharedState<'a, State>>,
    typing_ch: &'a Coroutine<TypingIndicator>,
}

impl UseText<'_> {
    pub fn read(&self) -> Ref<'_, Vec<String>> {
        self.local_text.read()
    }

    pub fn with_mut(&self, f: impl FnOnce(&mut Vec<String>)) {
        f(&mut self.local_text.write_silent());
        if let Some(id) = &self.active_chat_id {
            self.typing_ch.send(TypingIndicator::Typing(*id));
            // TODO: Maybe we should debounce this in the future so we don't do it on EVERY keypress.
            if let Some(state) = self.state {
                state
                    .write_silent()
                    .mutate(Action::SetChatDraft(*id, self.local_text.read().join("\n")));
            }
        }
    }

    pub fn set(&self, text: Vec<String>) {
        self.with_mut(|v| *v = text);
    }

    pub fn clear(&self) {
        self.with_mut(|v| v.clear());
    }
}

#[derive(Clone)]
struct TypingInfo {
    pub chat_id: Uuid,
    pub last_update: Instant,
}

// todo: display loading indicator if sending a message that takes a long time to upload attachments
fn get_chatbar<'a>(cx: &'a Scoped<'a, ComposeProps>) -> Element<'a> {
    log::trace!("get_chatbar");
    let state = use_shared_state::<State>(cx)?;
<<<<<<< HEAD
    let data = &cx.props.data;
=======
    let active_chat_id = cx.props.data.as_ref().map(|d| d.active_chat.id);
    let data = cx.props.data.clone();
>>>>>>> b32ab36c
    let is_loading = data.is_none();

    let is_reply = active_chat_id
        .and_then(|id| {
            state
                .read()
                .chats()
                .all
                .get(&id)
                .map(|chat| chat.replying_to.is_some())
        })
        .unwrap_or(false);

    let files_to_upload: &UseState<Vec<PathBuf>> = use_state(cx, Vec::new);

    // used to render the typing indicator
    // for now it doesn't quite work for group messages
    let my_id = state.read().did_key();
    let users_typing: Vec<DID> = data
        .as_ref()
        .map(|data| {
            data.active_chat
                .typing_indicator
                .iter()
                .filter(|(did, _)| *did != &my_id)
                .map(|(did, _)| did.clone())
                .collect()
        })
        .unwrap_or_default();
    let is_typing = !users_typing.is_empty();
    let users_typing = state.read().get_identities(&users_typing);

    let msg_ch = use_coroutine(
        cx,
        |mut rx: UnboundedReceiver<(Vec<String>, Uuid, Option<Uuid>)>| {
            to_owned![files_to_upload];
            async move {
                let warp_cmd_tx = WARP_CMD_CH.tx.clone();
                while let Some((msg, conv_id, reply)) = rx.next().await {
                    let (tx, rx) = oneshot::channel::<Result<(), warp::error::Error>>();
                    let cmd = match reply {
                        Some(reply_to) => RayGunCmd::Reply {
                            conv_id,
                            reply_to,
                            msg,
                            rsp: tx,
                        },
                        None => {
                            let attachments = files_to_upload.current().to_vec();
                            RayGunCmd::SendMessage {
                                conv_id,
                                msg,
                                attachments,
                                rsp: tx,
                            }
                        }
                    };
                    files_to_upload.set(vec![]);
                    if let Err(e) = warp_cmd_tx.send(WarpCmd::RayGun(cmd)) {
                        log::error!("failed to send warp command: {}", e);
                        continue;
                    }

                    let rsp = rx.await.expect("command canceled");
                    if let Err(e) = rsp {
                        log::error!("failed to send message: {}", e);
                    }
                }
            }
        },
    );

    // typing indicator notes
    // consider side A, the local side, and side B, the remote side
    // side A -> (typing indicator) -> side B
    // side B removes the typing indicator after a timeout
    // side A doesn't want to send too many typing indicators, say once every 4-5 seconds
    // should we consider matching the timeout with the send frequency so we can closely match if a person is straight up typing for 5 mins straight.

    // tracks if the local participant is typing
    // re-sends typing indicator in response to the Refresh command
    let local_typing_ch = use_coroutine(cx, |mut rx: UnboundedReceiver<TypingIndicator>| {
        // to_owned![];
        async move {
            let mut typing_info: Option<TypingInfo> = None;
            let warp_cmd_tx = WARP_CMD_CH.tx.clone();

            let send_typing_indicator = |conv_id| async move {
                let (tx, rx) = oneshot::channel::<Result<(), warp::error::Error>>();
                let event = raygun::MessageEvent::Typing;
                if let Err(e) = warp_cmd_tx.send(WarpCmd::RayGun(RayGunCmd::SendEvent {
                    conv_id,
                    event,
                    rsp: tx,
                })) {
                    log::error!("failed to send warp command: {}", e);
                    // return from the closure
                    return;
                }
                let rsp = rx.await.expect("command canceled");
                if let Err(e) = rsp {
                    log::error!("failed to send typing indicator: {}", e);
                }
            };

            while let Some(indicator) = rx.next().await {
                match indicator {
                    TypingIndicator::Typing(chat_id) => {
                        // if typing_info was none or the chat id changed, send the indicator immediately
                        let should_send_indicator = match typing_info {
                            None => true,
                            Some(info) => info.chat_id != chat_id,
                        };
                        if should_send_indicator {
                            send_typing_indicator.clone()(chat_id).await;
                        }
                        typing_info = Some(TypingInfo {
                            chat_id,
                            last_update: Instant::now(),
                        });
                    }
                    TypingIndicator::NotTyping => {
                        typing_info = None;
                    }
                    TypingIndicator::Refresh(conv_id) => {
                        let info = match &typing_info {
                            Some(i) => i.clone(),
                            None => continue,
                        };
                        if info.chat_id != conv_id {
                            typing_info = None;
                            continue;
                        }
                        // todo: verify duration for timeout
                        let now = Instant::now();
                        if now - info.last_update
                            <= (Duration::from_secs(STATIC_ARGS.typing_indicator_timeout)
                                - Duration::from_millis(500))
                        {
                            send_typing_indicator.clone()(conv_id).await;
                        }
                    }
                }
            }
        }
    });

    let input = use_chat_text(cx);

    // drives the sending of TypingIndicator
    let local_typing_ch1 = local_typing_ch.clone();
    use_future(cx, &active_chat_id.clone(), |current_chat| async move {
        loop {
            tokio::time::sleep(Duration::from_secs(STATIC_ARGS.typing_indicator_refresh)).await;
            if let Some(c) = current_chat {
                local_typing_ch1.send(TypingIndicator::Refresh(c));
            }
        }
    });

    let msg_valid = |msg: &[String]| {
        (!msg.is_empty() && msg.iter().any(|line| !line.trim().is_empty()))
            || !files_to_upload.current().is_empty()
    };

    let submit_fn = move || {
        local_typing_ch.send(TypingIndicator::NotTyping);

        let msg = input.read().clone();
        // clearing input here should prevent the possibility to double send a message if enter is pressed twice
        input.clear();

        if !msg_valid(&msg) {
            return;
        }
        let id = match active_chat_id {
            Some(i) => i,
            None => return,
        };

        if STATIC_ARGS.use_mock {
            state.write().mutate(Action::MockSend(id, msg));
        } else {
            let replying_to = state.read().chats().get_replying_to();
            if replying_to.is_some() {
                state.write().mutate(Action::CancelReply(id));
            }
            msg_ch.send((msg, id, replying_to));
        }
    };
    let id = match active_chat_id {
        Some(i) => i,
        None => uuid::Uuid::new_v4(),
    };
    // todo: filter out extensions not meant for this area
    let extensions = &state.read().ui.extensions;
    let ext_renders = extensions
        .values()
        .filter(|ext| ext.enabled())
        .map(|ext| rsx!(ext.render(cx.scope)))
        .collect::<Vec<_>>();

    let chatbar = cx.render(rsx!(Chatbar {
        key: "{id}",
        id: id.to_string(),
        loading: is_loading,
        placeholder: get_local_text("messages.say-something-placeholder"),
        onchange: move |v: String| {
<<<<<<< HEAD
            *input.write_silent() = v.lines().map(|x| x.to_string()).collect::<Vec<String>>();
            if let Some(id) = &active_chat_id {
                local_typing_ch.send(TypingIndicator::Typing(*id));
                // TODO: Maybe we should debounce this in the future so we don't do it on EVERY keypress.
                state.write_silent().mutate(Action::SetChatDraft(*id, v));
            }
=======
            input.set(v.lines().map(|x| x.to_string()).collect::<Vec<String>>());
>>>>>>> b32ab36c
        },
        value: data
            .as_ref()
            .and_then(|d| d.active_chat.draft.clone())
            .unwrap_or_default(),
        onreturn: move |_| submit_fn(),
        controls: cx.render(rsx!(
            // Load extensions
            for node in ext_renders {
                rsx!(node)
            },
            Button {
                icon: Icon::ChevronDoubleRight,
                disabled: is_loading,
                appearance: Appearance::Secondary,
                onpress: move |_| submit_fn(),
                tooltip: cx.render(rsx!(Tooltip {
                    arrow_position: ArrowPosition::Bottom,
                    text: get_local_text("uplink.send"),
                })),
            }
        )),
        with_replying_to: data
            .as_ref()
            .map(|data| {
                let active_chat = &data.active_chat;

                cx.render(rsx!(active_chat.replying_to.as_ref().map(|msg| {
                    let our_did = state.read().did_key();
                    let msg_owner = if data.my_id.did_key() == msg.sender() {
                        Some(&data.my_id)
                    } else {
                        data.other_participants
                            .iter()
                            .find(|x| x.did_key() == msg.sender())
                    };
                    let (platform, status) = get_platform_and_status(msg_owner);

                    rsx!(
                        Reply {
                            label: get_local_text("messages.replying"),
                            remote: our_did != msg.sender(),
                            onclose: move |_| {
                                state.write().mutate(Action::CancelReply(active_chat.id))
                            },
                            message: msg.value().join("\n"),
                            UserImage {
                                platform: platform,
                                status: status,
                            },
                        }
                    )
                })))
            })
            .unwrap_or(None),
        with_file_upload: cx.render(rsx!(Button {
            icon: Icon::Plus,
            disabled: is_loading || is_reply,
            appearance: Appearance::Primary,
            onpress: move |_| {
                if let Some(new_files) = FileDialog::new()
                    .set_directory(dirs::home_dir().unwrap_or_default())
                    .pick_files()
                {
                    let mut new_files_to_upload: Vec<_> = files_to_upload
                        .current()
                        .iter()
                        .filter(|file_name| !new_files.contains(file_name))
                        .cloned()
                        .collect();
                    new_files_to_upload.extend(new_files);
                    files_to_upload.set(new_files_to_upload);
                }
            },
            tooltip: cx.render(rsx!(Tooltip {
                arrow_position: ArrowPosition::Bottom,
                text: get_local_text("files.upload"),
            }))
        }))
    }));

    // todo: possibly show more if multiple users are typing
    let (platform, status) = match users_typing.first() {
        Some(u) => (u.platform(), u.identity_status()),
        None => (identity::Platform::Unknown, IdentityStatus::Online),
    };

    cx.render(rsx!(
        is_typing.then(|| {
            rsx!(MessageTyping {
                user_image: cx.render(rsx!(
                    UserImage {
                        platform: platform.into(),
                        status: status.into()
                    }
                ))
            })
        })
        chatbar,
        Attachments {files: files_to_upload.clone()}
    ))
}

#[derive(Props, PartialEq)]
pub struct AttachmentProps {
    files: UseState<Vec<PathBuf>>,
}

#[allow(non_snake_case)]
fn Attachments(cx: Scope<AttachmentProps>) -> Element {
    // todo: pick an icon based on the file extension
    let attachments = cx.render(rsx!(cx
        .props
        .files
        .current()
        .iter()
        .map(|x| x.to_string_lossy().to_string())
        .map(|file_name| {
            rsx!(FileEmbed {
                filename: file_name.clone(),
                remote: false,
                button_icon: Icon::Trash,
                on_press: move |_| {
                    cx.props.files.with_mut(|files| {
                        files.retain(|x| {
                            let s = x.to_string_lossy().to_string();
                            s != file_name
                        })
                    });
                },
            })
        })));

    cx.render(rsx!(div {
        id: "compose-attachments",
        attachments
    }))
}

fn get_platform_and_status(msg_sender: Option<&Identity>) -> (Platform, Status) {
    let sender = match msg_sender {
        Some(identity) => identity,
        None => return (Platform::Desktop, Status::Offline),
    };
    let user_sender = build_user_from_identity(sender.clone());
    (user_sender.platform, user_sender.status)
}<|MERGE_RESOLUTION|>--- conflicted
+++ resolved
@@ -794,12 +794,8 @@
 fn get_chatbar<'a>(cx: &'a Scoped<'a, ComposeProps>) -> Element<'a> {
     log::trace!("get_chatbar");
     let state = use_shared_state::<State>(cx)?;
-<<<<<<< HEAD
     let data = &cx.props.data;
-=======
     let active_chat_id = cx.props.data.as_ref().map(|d| d.active_chat.id);
-    let data = cx.props.data.clone();
->>>>>>> b32ab36c
     let is_loading = data.is_none();
 
     let is_reply = active_chat_id
@@ -1008,16 +1004,7 @@
         loading: is_loading,
         placeholder: get_local_text("messages.say-something-placeholder"),
         onchange: move |v: String| {
-<<<<<<< HEAD
-            *input.write_silent() = v.lines().map(|x| x.to_string()).collect::<Vec<String>>();
-            if let Some(id) = &active_chat_id {
-                local_typing_ch.send(TypingIndicator::Typing(*id));
-                // TODO: Maybe we should debounce this in the future so we don't do it on EVERY keypress.
-                state.write_silent().mutate(Action::SetChatDraft(*id, v));
-            }
-=======
             input.set(v.lines().map(|x| x.to_string()).collect::<Vec<String>>());
->>>>>>> b32ab36c
         },
         value: data
             .as_ref()
