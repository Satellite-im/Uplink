--- conflicted
+++ resolved
@@ -2,24 +2,15 @@
 
 use dioxus::prelude::*;
 
-<<<<<<< HEAD
 use futures::{StreamExt, channel::oneshot};
 use kit::{layout::{topbar::Topbar, chatbar::{Chatbar, Reply}}, components::{user_image::UserImage, indicator::{Status, Platform}, context_menu::{ContextMenu, ContextItem}, message_group::{MessageGroup, MessageGroupSkeletal}, message::{Message, Order}, user_image_group::UserImageGroup}, elements::{button::Button, tooltip::{Tooltip, ArrowPosition}, Appearance}, icons::Icon};
-=======
-use kit::{layout::{topbar::Topbar, chatbar::{Chatbar, Reply}}, components::{user_image::UserImage, indicator::{Platform, Status}, context_menu::{ContextMenu, ContextItem}, message_group::{MessageGroup, MessageGroupSkeletal}, message::{Message, Order}, user_image_group::UserImageGroup}, elements::{button::Button, tooltip::{Tooltip, ArrowPosition}, Appearance}, icons::Icon};
->>>>>>> d5c3aeab
 
 use dioxus_desktop::{use_window, use_eval};
 use shared::language::get_local_text;
 use uuid::Uuid;
 
 
-<<<<<<< HEAD
-use crate::{state::{State, Action, Chat, Identity, self}, components::{media::player::MediaPlayer}, utils::{format_timestamp::format_timestamp_timeago, convert_status, build_participants}, WARP_CMD_CH, warp_runner::{WarpCmd, commands::RayGunCmd}, logger, STATIC_ARGS};
-
-=======
-use crate::{state::{State, Action, Chat, Identity, self}, components::{media::player::MediaPlayer}, utils::{format_timestamp::format_timestamp_timeago, convert_status, build_participants, build_user_from_identity}, logger};
->>>>>>> d5c3aeab
+use crate::{state::{State, Action, Chat, Identity, self}, components::{media::player::MediaPlayer}, utils::{format_timestamp::format_timestamp_timeago, convert_status, build_participants, build_user_from_identity}, WARP_CMD_CH, warp_runner::{WarpCmd, commands::RayGunCmd}, logger, STATIC_ARGS};
 
 use super::sidebar::build_participants_names;
 
@@ -385,7 +376,6 @@
         Chatbar {
             loading: loading,
             placeholder: get_local_text("messages.say-something-placeholder"),
-            value: raw_input_val.clone(),
             onchange: move |v: String| {
                 input.set(v.lines().map(|x| x.to_string()).collect::<Vec<String>>());
             },
@@ -427,7 +417,7 @@
                     let our_did = state.read().account.identity.did_key();
                     let mut participants = data.active_chat.participants.clone();
                     participants.retain(|p| p.did_key() == msg.sender());
-                    let msg_owner = participants.iter().next();
+                    let msg_owner = participants.first();
                     let (platform, status) = get_platform_and_status(msg_owner);
 
                     rsx!(
