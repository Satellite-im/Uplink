--- conflicted
+++ resolved
@@ -29,44 +29,9 @@
                             let current = state.read().ui.sidebar_hidden;
                             state.write().mutate(Action::SidebarHidden(!current));
                         },
-<<<<<<< HEAD
-                    },)
-                }
-                img {
-                    class: "image",
-                    aria_label: "welcome-image",
-                    src:"{image_path}"
-                },
-                p {
-                    class: "muted",
-                    "{cta_text}"
-                },
-                Button {
-                    icon: Icon::Plus,
-                    aria_label: "add-friends-button".into(),
-                    text: get_local_text("friends.add"),
-                    appearance: Appearance::Secondary,
-                    onpress: move |_| {
-                        router.replace(UplinkRoute::FriendsLayout {  });
-=======
->>>>>>> 8008475d
                     }
                 )
             }
-<<<<<<< HEAD
-        })
-}
-
-fn use_image_path(cx: &ScopeState) -> &str {
-    cx.use_hook(|| {
-        get_images_dir()
-            .unwrap_or_default()
-            .join("mascot")
-            .join("better_with_friends.webp")
-            .to_str()
-            .map(|x| x.to_string())
-            .unwrap_or_default()
-=======
             img {
                 class: "image",
                 aria_label: "welcome-image",
@@ -82,10 +47,21 @@
                 text: get_local_text("friends.add"),
                 appearance: Appearance::Secondary,
                 onpress: move |_| {
-                    router.replace_route(UPLINK_ROUTES.friends, None, None);
+                    router.replace(UplinkRoute::FriendsLayout {  });
                 }
             },
         }
->>>>>>> 8008475d
+    })
+}
+
+fn use_image_path(cx: &ScopeState) -> &str {
+    cx.use_hook(|| {
+        get_images_dir()
+            .unwrap_or_default()
+            .join("mascot")
+            .join("better_with_friends.webp")
+            .to_str()
+            .map(|x| x.to_string())
+            .unwrap_or_default()
     })
 }