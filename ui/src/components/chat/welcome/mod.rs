--- conflicted
+++ resolved
@@ -1,19 +1,10 @@
 use dioxus::prelude::*;
 
 use crate::UPLINK_ROUTES;
-<<<<<<< HEAD
-use common::language::get_local_text;
-use dioxus_router::use_router;
-use kit::{
-    elements::{button::Button, Appearance},
-    icons::Icon,
-};
-=======
 use common::icons::outline::Shape as Icon;
 use common::language::get_local_text;
 use dioxus_router::use_router;
 use kit::elements::{button::Button, Appearance};
->>>>>>> 700efed2
 
 #[allow(non_snake_case)]
 pub fn Welcome(cx: Scope) -> Element {
