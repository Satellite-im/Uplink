--- conflicted
+++ resolved
@@ -1,9 +1,4 @@
 use dioxus::prelude::*;
-<<<<<<< HEAD
-=======
-use shared::language::get_local_text;
-use warp::{raygun::Message, logging::tracing::log};
->>>>>>> 70477b75
 use dioxus_router::*;
 use kit::{
     components::{
@@ -22,19 +17,14 @@
     layout::sidebar::Sidebar as ReusableSidebar,
 };
 use shared::language::get_local_text;
-use warp::raygun::Message;
-
-<<<<<<< HEAD
+use warp::{logging::tracing::log, raygun::Message};
+
 use crate::{
     components::{chat::RouteInfo, media::remote_control::RemoteControls},
-    logger,
     state::{Action, Identity, State},
     utils::{build_participants, convert_status},
     UPLINK_ROUTES,
 };
-=======
-use crate::{components::{chat::{RouteInfo}, media::remote_control::RemoteControls}, state::{State, Action, Identity}, UPLINK_ROUTES, utils::{convert_status, build_participants}};
->>>>>>> 70477b75
 
 #[derive(PartialEq, Props)]
 pub struct Props {
