--- conflicted
+++ resolved
@@ -75,12 +75,10 @@
 pub fn Sidebar(cx: Scope<Props>) -> Element {
     log::trace!("rendering chats sidebar layout");
     let state = use_shared_state::<State>(cx)?;
-<<<<<<< HEAD
-    let router = use_router(cx);
-=======
     let search_results = use_state(cx, Vec::<(String, DID)>::new);
     let chat_with: &UseState<Option<Chat>> = use_state(cx, || None);
     let reset_searchbar = use_state(cx, || false);
+    let router = use_router(cx);
 
     if let Some(chat) = chat_with.get().clone() {
         chat_with.set(None);
@@ -123,7 +121,6 @@
             ch.send(did);
         }
     };
->>>>>>> 56c15581
 
     // todo: display a loading page if chats is not initialized
     let (sidebar_chats, favorites, active_media_chat) = if state.read().chats().initialized {
