use common::icons::outline::Shape as Icon;
use common::language::get_local_text;
use dioxus::prelude::*;
use dioxus_router::*;
use kit::{
    components::{
        context_menu::{ContextItem, ContextMenu},
        indicator::{Platform, Status},
        nav::Nav,
        user::User,
        user_image::UserImage,
        user_image_group::UserImageGroup,
    },
    elements::{
        input::{Input, Options},
        label::Label,
    },
    layout::sidebar::Sidebar as ReusableSidebar,
};
use warp::{
    logging::tracing::log,
    raygun::{self},
};

use common::state::{self, Action, State};

use crate::{
    components::{chat::RouteInfo, media::remote_control::RemoteControls},
    utils::build_participants,
    UPLINK_ROUTES,
};

#[derive(PartialEq, Props)]
pub struct Props {
    route_info: RouteInfo,
}

#[allow(non_snake_case)]
pub fn Sidebar(cx: Scope<Props>) -> Element {
    log::trace!("rendering chats sidebar layout");
    let state = use_shared_state::<State>(cx)?;

    // todo: display a loading page if chats is not initialized
    let (sidebar_chats, favorites, active_media_chat) = if state.read().chats().initialized {
        (
            state.read().chats_sidebar(),
            state.read().chats_favorites(),
            state.read().get_active_chat(),
        )
    } else {
        (vec![], vec![], None)
    };

    cx.render(rsx!(
        ReusableSidebar {
            hidden: state.read().ui.sidebar_hidden,
            with_search: cx.render(rsx!(
                div {
                    class: "search-input",
                    Input {
                        placeholder: get_local_text("uplink.search-placeholder"),
                        // TODO: Pending implementation
                        disabled: true,
                        aria_label: "chat-search-input".into(),
                        icon: Icon::MagnifyingGlass,
                        options: Options {
                            with_clear_btn: true,
                            ..Options::default()
                        }
                    }
                }
            ))
            with_nav: cx.render(rsx!(
                Nav {
                    routes: cx.props.route_info.routes.clone(),
                    active: cx.props.route_info.active.clone(),
                    onnavigate: move |r| {
                        if state.read().configuration.audiovideo.interface_sounds {
                            common::sounds::Play(common::sounds::Sounds::Interaction);
                        }
                        use_router(cx).replace_route(r, None, None);
                    }
                },
            )),
            // Only display favorites if we have some.
            (!favorites.is_empty()).then(|| rsx!(
                div {
                    id: "favorites",
                    aria_label: "Favorites",
                    Label {
                        text: get_local_text("favorites.favorites"),
                    },
                    div {
                        class: "vertically-scrollable",
                        favorites.iter().cloned().map(|chat| {
                            let users_typing = chat.typing_indicator.iter().any(|(k, _)| *k != state.read().did_key());
                            let favorites_chat = chat.clone();
                            let remove_favorite = chat.clone();
                            let chat_id = chat.id;
                            let participants = state.read().chat_participants(&chat);
                            let other_participants: Vec<_> = state.read().remove_self(&participants);
                            rsx! (
                                ContextMenu {
                                    key: "{chat_id}-favorite",
                                    id: chat_id.to_string(),
                                    items: cx.render(rsx!(
                                        ContextItem {
                                            icon: Icon::ChatBubbleBottomCenterText,
                                            text: get_local_text("uplink.chat"),
                                            onpress: move |_| {
                                                if state.read().ui.is_minimal_view() {
                                                    state.write().mutate(Action::SidebarHidden(true));
                                                }
<<<<<<< HEAD
                                                state.write().mutate(Action::ChatWith(&favorites_chat.id));
=======
                                                state.write().mutate(Action::ChatWith(favorites_chat.clone(), false));
>>>>>>> 787173df
                                                if cx.props.route_info.active.to != UPLINK_ROUTES.chat {
                                                    use_router(cx).replace_route(UPLINK_ROUTES.chat, None, None);
                                                }
                                            }
                                        },
                                        ContextItem {
                                            icon: Icon::HeartSlash,
                                            text: get_local_text("favorites.remove"),
                                            onpress: move |_| {
                                                state.write().mutate(Action::ToggleFavorite(&remove_favorite.id));
                                            }
                                        }
                                    )),
                                    UserImageGroup {
                                        participants: build_participants(&other_participants),
                                        with_username: State::join_usernames(&other_participants),
                                        typing: users_typing,
                                        onpress: move |_| {
                                            if state.read().ui.is_minimal_view() {
                                                state.write().mutate(Action::SidebarHidden(true));
                                            }
<<<<<<< HEAD
                                            state.write().mutate(Action::ChatWith(&chat.id));
=======
                                            state.write().mutate(Action::ChatWith(chat.clone(), false));
>>>>>>> 787173df
                                            if cx.props.route_info.active.to != UPLINK_ROUTES.chat {
                                                use_router(cx).replace_route(UPLINK_ROUTES.chat, None, None);
                                            }
                                        }
                                    }
                                }
                            )
                        })
                    }
                }
            )),
            div {
                id: "chats",
                aria_label: "Chats",
                (!sidebar_chats.is_empty()).then(|| rsx!(
                    Label {
                        text: get_local_text("uplink.chats"),
                    }
                )),
                sidebar_chats.iter().cloned().map(|chat| {
                    let users_typing = chat.typing_indicator.iter().any(|(k, _)| *k != state.read().did_key());
                    let participants = state.read().chat_participants(&chat);
                    let other_participants =  state.read().remove_self(&participants);
                    let user: state::Identity = other_participants.first().cloned().unwrap_or_default();
                    let platform = user.platform().into();

                    let last_message = chat.messages.iter().last();
                    let unwrapped_message = match last_message {
                        Some(m) => m.inner.clone(),
                        // conversation with no messages yet
                        None => raygun::Message::default(),
                    };

                    let datetime = unwrapped_message.date();

                    let badge = if chat.unreads > 0 {
                        chat.unreads.to_string()
                    } else { "".into() };
                    let key = chat.id;

                    let is_active = state.read().get_active_chat().map(|c| c.id) == Some(chat.id);
                    let chat_with = chat.clone();
                    let clear_unreads = chat.clone();

                    let participants_name = State::join_usernames(&other_participants);

                    let subtext_val = match unwrapped_message.value().iter().map(|x| x.trim()).find(|x| !x.is_empty()) {
                        Some(v) => v.into(),
                        _ => match &unwrapped_message.attachments()[..] {
                            [] => get_local_text("sidebar.chat-new"),
                            [ file ] => file.name(),
                            _ => match participants.iter().find(|p| p.did_key()  == unwrapped_message.sender()).map(|x| x.username()) {
                                Some(name) => format!("{name} {}", get_local_text("sidebar.subtext")),
                                None => {
                                    log::error!("error calculating subtext for sidebar chat");
                                    // Still return default message
                                    get_local_text("sidebar.chat-new")
                                }
                            }
                        }
                    };

                    // TODO:
                    // let _block_user_text = LOCALES
                    //     .lookup(&*APP_LANG.read(), "friends.block")
                    //     .unwrap_or_default();

                    rsx!(
                        ContextMenu {
                            key: "{key}-chat",
                            id: format!("{key}-chat"),
                            items: cx.render(rsx!(
                                ContextItem {
                                    icon: Icon::BellSlash,
                                    text: get_local_text("uplink.clear-unreads"),
                                    onpress: move |_| {
                                        state.write().mutate(Action::ClearUnreads(clear_unreads.clone()));
                                    }
                                },
                                hr{ },
                                ContextItem {
                                    icon: Icon::PhoneArrowUpRight,
                                    text: get_local_text("uplink.call"),
                                    //TODO: Wire to state

                                },
                                hr{ }
                                ContextItem {
                                    icon: Icon::EyeSlash,
                                    text: get_local_text("uplink.hide-chat"),
                                    onpress: move |_| {
                                        state.write().mutate(Action::RemoveFromSidebar(chat.id));
                                    }
                                },
                            )),
                            User {
                                username: participants_name,
                                subtext: subtext_val,
                                timestamp: datetime,
                                active: is_active,
                                user_image: cx.render(rsx!(
                                    if participants.len() <= 2 {rsx! (
                                        UserImage {
                                            platform: platform,
                                            status:  user.identity_status().into(),
                                            image: user.graphics().profile_picture(),
                                            typing: users_typing,
                                        }
                                    )} else {rsx! (
                                        UserImageGroup {
                                            participants: build_participants(&participants),
                                            typing: users_typing,
                                        }
                                    )}
                                )),
                                with_badge: badge,
                                onpress: move |_| {
<<<<<<< HEAD
                                    state.write().mutate(Action::ChatWith(&chat_with.id));
=======
                                    state.write().mutate(Action::ChatWith(chat_with.clone(), false));
>>>>>>> 787173df
                                    if cx.props.route_info.active.to != UPLINK_ROUTES.chat {
                                        use_router(cx).replace_route(UPLINK_ROUTES.chat, None, None);
                                    }
                                    if state.read().ui.is_minimal_view() {
                                        state.write().mutate(Action::SidebarHidden(true));
                                    }
                                }
                            }
                        }
                    )}
                ),
                sidebar_chats.is_empty().then(|| rsx!(
                    div {
                        class: "skeletal-steady",
                        User {
                            loading: true,
                            username: "Loading".into(),
                            subtext: "loading".into(),
                            user_image: cx.render(rsx!(
                                UserImage {
                                    platform: Platform::Mobile,
                                    status: Status::Online,
                                    loading: true
                                }
                            ))
                        },
                        User {
                            loading: true,
                            username: "Loading".into(),
                            subtext: "loading".into(),
                            user_image: cx.render(rsx!(
                                UserImage {
                                    platform: Platform::Mobile,
                                    status: Status::Online,
                                    loading: true
                                }
                            ))
                        },
                        User {
                            loading: true,
                            username: "Loading".into(),
                            subtext: "loading".into(),
                            user_image: cx.render(rsx!(
                                UserImage {
                                    platform: Platform::Mobile,
                                    status: Status::Online,
                                    loading: true
                                }
                            ))
                        },
                    }
                ))
            },
            active_media_chat.is_some().then(|| rsx!(
                RemoteControls {
                    in_call_text: get_local_text("remote-controls.in-call"),
                    mute_text: get_local_text("remote-controls.mute"),
                    unmute_text: get_local_text("remote-controls.unmute"),
                    listen_text: get_local_text("remote-controls.listen"),
                    silence_text: get_local_text("remote-controls.silence"),
                    end_text: get_local_text("remote-controls.end"),
                }
            )),
        }
    ))
}<|MERGE_RESOLUTION|>--- conflicted
+++ resolved
@@ -111,11 +111,7 @@
                                                 if state.read().ui.is_minimal_view() {
                                                     state.write().mutate(Action::SidebarHidden(true));
                                                 }
-<<<<<<< HEAD
-                                                state.write().mutate(Action::ChatWith(&favorites_chat.id));
-=======
-                                                state.write().mutate(Action::ChatWith(favorites_chat.clone(), false));
->>>>>>> 787173df
+                                                state.write().mutate(Action::ChatWith(&favorites_chat.id, false));
                                                 if cx.props.route_info.active.to != UPLINK_ROUTES.chat {
                                                     use_router(cx).replace_route(UPLINK_ROUTES.chat, None, None);
                                                 }
@@ -137,11 +133,7 @@
                                             if state.read().ui.is_minimal_view() {
                                                 state.write().mutate(Action::SidebarHidden(true));
                                             }
-<<<<<<< HEAD
-                                            state.write().mutate(Action::ChatWith(&chat.id));
-=======
-                                            state.write().mutate(Action::ChatWith(chat.clone(), false));
->>>>>>> 787173df
+                                            state.write().mutate(Action::ChatWith(&chat.id, false));
                                             if cx.props.route_info.active.to != UPLINK_ROUTES.chat {
                                                 use_router(cx).replace_route(UPLINK_ROUTES.chat, None, None);
                                             }
@@ -259,11 +251,7 @@
                                 )),
                                 with_badge: badge,
                                 onpress: move |_| {
-<<<<<<< HEAD
-                                    state.write().mutate(Action::ChatWith(&chat_with.id));
-=======
-                                    state.write().mutate(Action::ChatWith(chat_with.clone(), false));
->>>>>>> 787173df
+                                    state.write().mutate(Action::ChatWith(&chat_with.id, false));
                                     if cx.props.route_info.active.to != UPLINK_ROUTES.chat {
                                         use_router(cx).replace_route(UPLINK_ROUTES.chat, None, None);
                                     }
