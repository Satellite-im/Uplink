--- conflicted
+++ resolved
@@ -83,7 +83,6 @@
             identities.iter().cloned().enumerate().map(|(k, entry)| {
                 let image = String::new();
                 rsx!(
-<<<<<<< HEAD
                     div {
                         class: "identity-header-sidebar",
                         aria_label: "identity-header-sidebar",
@@ -102,17 +101,6 @@
                                 cx.props.onclick.call(entry.id.clone());
                             },
                             "{entry.display_name}"
-=======
-                    a {
-                        class: "search-friends-dropdown",
-                        aria_label: "search-friends-result",
-                        href: "#{entry.display_name}",
-                        prevent_default: "onclick",
-                        rel: "noopener noreferrer",
-                        onclick: move |evt| {
-                            evt.stop_propagation();
-                            cx.props.onclick.call(entry.id.clone());
->>>>>>> d7db49d4
                         },
                     }
                     if (cx.props.identities.get().len() - 1) != k {
