use common::icons::Icon as IconElement;
use common::language::get_local_text;
use common::state::{self, identity_search_result, Action, Chat, Identity, State};
use common::warp_runner::{RayGunCmd, WarpCmd};
use common::{icons::outline::Shape as Icon, WARP_CMD_CH};
use dioxus::html::input_data::keyboard_types::Code;
use dioxus::prelude::*;
use dioxus_router::prelude::use_navigator;
use futures::channel::oneshot;
use futures::StreamExt;
use kit::components::invisible_closer::InvisibleCloser;
use kit::components::message::markdown;
use kit::{
    components::{
        context_menu::{ContextItem, ContextMenu},
        indicator::{Platform, Status},
        user::User,
        user_image::UserImage,
        user_image_group::UserImageGroup,
    },
    elements::{
        button::Button,
        input::{Input, Options},
        label::Label,
        tooltip::{ArrowPosition, Tooltip},
        Appearance,
    },
    layout::sidebar::Sidebar as ReusableSidebar,
};
use uuid::Uuid;
use warp::raygun::ConversationType;
use warp::{
    crypto::DID,
    logging::tracing::log,
    raygun::{self},
};

use crate::components::chat::create_group::CreateGroup;
use crate::components::media::remote_control::RemoteControls;
use crate::utils::build_participants;
use crate::UplinkRoute;

#[allow(clippy::large_enum_variant)]
enum MessagesCommand {
    CreateConversation { recipient: DID },
    DeleteConversation { conv_id: Uuid },
}

#[derive(Props)]
pub struct SearchProps<'a> {
    search_typed_chars: UseRef<String>,
    search_friends_is_focused: UseRef<bool>,
    search_dropdown_hover: UseRef<bool>,
    identities: UseState<Vec<identity_search_result::Entry>>,
    friends_identities: UseState<Vec<Identity>>,
    chats: UseState<Vec<Chat>>,
    onclick: EventHandler<'a, identity_search_result::Identifier>,
}

fn search_friends<'a>(cx: Scope<'a, SearchProps<'a>>) -> Element<'a> {
    let state = use_shared_state::<State>(cx)?;
    if cx.props.identities.get().is_empty() || !*cx.props.search_friends_is_focused.read() {
        return None;
    }

    let mut friends_identities = cx.props.friends_identities.get().clone();
    let chats = cx.props.chats.get().clone();

    friends_identities.sort_by_key(|identity| identity.username());

    cx.render(rsx!(
        div {
            class: "searchbar-dropdown",
            aria_label: "searchbar-dropwdown",
            onblur: |_| {
                *cx.props.search_friends_is_focused.write() = false;
            },
            onmouseenter: |_| {
                *cx.props.search_dropdown_hover.write_silent() = true;
            },
            onmouseleave: |_| {
                *cx.props.search_dropdown_hover.write_silent() = false;
            },
            if !friends_identities.is_empty() {
                rsx!(
                    div {
                        id: "users-searchdropdown-label",
                        class: "users-groups-label",
                        p {
                            get_local_text("uplink.users")
                        }
                    })
            }
            friends_identities.iter().cloned().map(|identity| {
                let username = identity.username();
                let did = identity.did_key();
                let did2 = did.clone();
                let search_typed_chars = cx.props.search_typed_chars.read().clone();
                let start = username.to_lowercase().find(&search_typed_chars.to_lowercase()).unwrap_or(0);
                let end = start + search_typed_chars.len();
                let blocked_friends: Vec<DID> = state
                    .read()
                    .blocked_fr_identities()
                    .iter()
                    .map(|f| f.did_key())
                    .collect();

                rsx!(
                    div {
                        class: "identity-header-sidebar",
                        aria_label: "identity-header-sidebar",
                        opacity: format_args!("{}", if blocked_friends.contains(&did2) {"0.5"} else {"1"}),
                        prevent_default: "onclick",
                        onclick: move |evt| {
                            if !blocked_friends.contains(&did2) {
                                evt.stop_propagation();
                                *cx.props.search_friends_is_focused.write_silent() = false;
                                cx.props.onclick.call(identity_search_result::Identifier::Did(did.clone()));
                            }
                        },
                        UserImage {
                            platform: identity.platform().into(),
                            status: identity.identity_status().into(),
                            image: identity.profile_picture()
                        },
                        div {
                            class: "search-friends-dropdown-name",
                            rsx!(
                                span { &username[0..start] },
                                span {
                                    class: "highlight-search-typed-chars", 
                                    &username[start..end]
                                },
                                span { &username[end..] },
                            )
                        }
                        if blocked_friends.contains(&did2) {
                            rsx!(
                                div {
                                    padding_right: "32px",
                                    IconElement {
                                        size: 40,
                                        fill: "var(--text-color-muted)",
                                        icon: Icon::NoSymbol,
                                    },
                                }
                            )
                        }
                    }
                )
            })
            if !chats.is_empty() && !friends_identities.is_empty() {
                rsx!(div { class:"border", })
            }
            if !chats.is_empty() {
                rsx!(
                    div {
                        id: "groups-searchdropdown-label",
                        class: "users-groups-label",
                        p {
                            get_local_text("uplink.groups")
                        }
                    }
                )
            }
            chats.iter().cloned().map(|chat| {
                let id = chat.id;
                let participants = state.read().chat_participants(&chat);
                let participants2 = participants.clone();

                let other_participants_names = State::join_usernames(&participants);
                let conversation_title = match chat.conversation_name.as_ref() {
                    Some(n) => n.clone(),
                    None => other_participants_names,
                };
                let search_typed_chars = cx.props.search_typed_chars.read().clone();
                let text_to_find = search_typed_chars.to_lowercase();
                let search_typed_chars2 = search_typed_chars.clone();

                rsx!(
                    div {
                        class: "identity-header-sidebar",
                        aria_label: "identity-header-sidebar",
                        prevent_default: "onclick",
                        onclick: move |evt|  {
                                evt.stop_propagation();
                                *cx.props.search_friends_is_focused.write_silent() = false;
                                cx.props.onclick.call(identity_search_result::Identifier::Uuid(id));
                        },
                        rsx! (
                            div {
                                class: "user-image-group",
                                div {
                                    aria_label: "user-image-group-wrap",
                                    class: "user-image-group-wrap group",
                                    rsx!(
                                        UserImageGroup {
                                            loading: false,
                                            participants: build_participants(&participants),
                                        }
                                    )
                                },
                            }
                        div {
                                class: "search-friends-dropdown-name",
                                if let Some(start) = conversation_title.to_lowercase().find(&text_to_find) {
                                    let end = start + search_typed_chars2.len();
                                    rsx!(
                                        span { &conversation_title[0..start] },
                                        span {
                                            class: "highlight-search-typed-chars", 
                                            &conversation_title[start..end]
                                        },
                                        span { &conversation_title[end..] },
                                    )
                                } else {
                                    rsx!(span { conversation_title})
                                }
                            }
                        )
                    }
                    if !participants2.is_empty() &&
                    participants2.iter().any(|identity| identity.username().to_lowercase().starts_with(&search_typed_chars.to_lowercase())
                    &&
                    identity.did_key() != state.read().did_key()
                ) {
                        rsx!(
                            div {
                                id: "members-searchdropdown-label",
                                padding_left: "48px",
                                padding_top: "4px",
                                p {
                                    color: "var(--text-color)",
                                    font_size: "12px",
                                    get_local_text("uplink.members")
                                }
                            }
                        )
                    },
                    participants2.iter().cloned()
                    .filter(|identity| identity.username().to_lowercase().starts_with(&search_typed_chars.to_lowercase())
                    &&
                    identity.did_key() != state.read().did_key()
                )
                    .map(|identity| {
                        let typed_chars = search_typed_chars.clone();
                        let username = identity.username();
                        let did = identity.did_key();
                        let did2 = did.clone();
                        let start = username.to_lowercase().find(&typed_chars.to_lowercase()).unwrap_or(0);
                        let end = start + typed_chars.len();
                        let blocked_friends: Vec<DID> = state
                        .read()
                        .blocked_fr_identities()
                        .iter()
                        .map(|f| f.did_key())
                        .collect();


                        rsx!(
                            div {
                                class: "identity-header-sidebar-participants-in-group",
                                opacity: format_args!("{}", if blocked_friends.contains(&did2) {"0.5"} else {"1"}),
                                aria_label: "identity-header-sidebar-participants-in-group",
                                prevent_default: "onclick",
                                onclick: move |evt| {
                                    if !blocked_friends.contains(&did2) {
                                        evt.stop_propagation();
                                        *cx.props.search_friends_is_focused.write_silent() = false;
                                        cx.props.onclick.call(identity_search_result::Identifier::Did(did.clone()));
                                    }
                                },
                                UserImage {
                                    platform: identity.platform().into(),
                                    status: identity.identity_status().into(),
                                    image: identity.profile_picture()
                                },
                                div {
                                    class: "search-friends-dropdown-name",
                                    rsx!(
                                        span { &username[0..start] },
                                        span {
                                            class: "highlight-search-typed-chars", 
                                            &username[start..end]
                                        },
                                        span { &username[end..] },
                                    )
                                }
                                if blocked_friends.contains(&did2) {
                                    rsx!(
                                        div {
                                            padding_right: "32px",
                                            IconElement {
                                                size: 40,
                                                fill: "var(--text-color-muted)",
                                                icon: Icon::NoSymbol,
                                            },
                                        }
                                    )
                                }
                            }
                        )
                    })
                )
            })
        }
    ))
}

#[allow(non_snake_case)]
pub fn Sidebar(cx: Scope) -> Element {
    log::trace!("rendering chats sidebar layout");
    let state = use_shared_state::<State>(cx)?;
    let search_results = use_state(cx, Vec::<identity_search_result::Entry>::new);
    let search_results_friends_identities = use_state(cx, Vec::<Identity>::new);
    let search_results_chats = use_state(cx, Vec::<Chat>::new);
    let chat_with: &UseState<Option<Uuid>> = use_state(cx, || None);
    let reset_searchbar = use_state(cx, || false);
    let router = use_navigator(cx);
    let show_delete_conversation = use_ref(cx, || true);
    let on_search_dropdown_hover = use_ref(cx, || false);
    let search_friends_is_focused = use_ref(cx, || false);

    if let Some(chat) = *chat_with.get() {
        chat_with.set(None);
        state.write().mutate(Action::ChatWith(&chat, true));
        router.replace(UplinkRoute::ChatLayout {});
    }

    let ch = use_coroutine(cx, |rx: UnboundedReceiver<MessagesCommand>| {
        conversation_coroutine(rx, chat_with.clone(), show_delete_conversation.clone())
    });

    let select_identifier = move |id: identity_search_result::Identifier| match id {
        identity_search_result::Identifier::Did(did) => {
            if let Some(c) = state.read().get_chat_with_friend(did.clone()) {
                chat_with.set(Some(c.id));
            } else {
                ch.send(MessagesCommand::CreateConversation { recipient: did });
            }
        }
        identity_search_result::Identifier::Uuid(id) => {
            if let Some(c) = state.read().get_chat_by_id(id) {
                chat_with.set(Some(c.id));
            } else {
                log::warn!("failed to select chat {id}");
            }
        }
    };

    // todo: display a loading page if chats is not initialized
    let (sidebar_chats, active_media_chat) = if state.read().initialized {
        (state.read().chats_sidebar(), state.read().get_active_chat())
    } else {
        (vec![], None)
    };

    let show_create_group = use_state(cx, || false);

    let extensions = &state.read().ui.extensions;
    let ext_renders = extensions
        .values()
        .filter(|ext| ext.enabled())
        .filter(|ext| ext.details().location == extensions::Location::Sidebar)
        .map(|ext| rsx!(ext.render(cx.scope)))
        .collect::<Vec<_>>();
    let search_typed_chars = use_ref(cx, String::new);

    cx.render(rsx!(
        ReusableSidebar {
            hidden: state.read().ui.sidebar_hidden,
            with_search: cx.render(rsx!(
                div {
                    class: "search-input disable-select",
                    Input {
                        placeholder: get_local_text("uplink.search-placeholder"),
                        // TODO: Pending implementation
                        disabled: false,
                        aria_label: "chat-search-input".into(),
                        icon: Icon::MagnifyingGlass,
                        reset: reset_searchbar.clone(),
                        options: Options {
                            with_clear_btn: true,
                            react_to_esc_key: true,
                            clear_on_submit: true,
                            ..Options::default()
                        },
                        onreturn: move |(v, _, key): (String, _, Code)| {
                            if key == Code::Escape {
                                *search_friends_is_focused.write() = false;
                            }
                            if !v.is_empty() && on_search_dropdown_hover.with(|i| !(*i))  {
                                 if let Some(entry) = search_results.get().first() {
                                    if !*search_friends_is_focused.read() {
                                        select_identifier(entry.id.clone());
                                    }
                                }
                                search_results.set(Vec::new());
                            }
                        },
                        onchange: move |(v, _): (String, _)| {
                            if v.is_empty() {
                                search_results.set(Vec::new());
                                *search_friends_is_focused.write_silent() = false;
                            } else {
                                let (mut friends_entries, friends_identities) = state.read().search_identities(&v);
                                let (chats_entries, chats) = state.read().search_group_chats(&v);
                                friends_entries.extend(chats_entries);
                                // todo: sort this somehow
                                search_results.set(friends_entries);
                                search_results_friends_identities.set(friends_identities);
                                search_results_chats.set(chats);
                                *search_typed_chars.write_silent() = v;
                                *search_friends_is_focused.write_silent() = true;
                                on_search_dropdown_hover.with_mut(|i| *i = false);
                            }
                        },
                    }
                }
            )),
            with_nav: cx.render(rsx!(
                crate::AppNav {
                    active: UplinkRoute::ChatLayout{},
                    onnavigate: move |_| {
                        if state.read().configuration.audiovideo.interface_sounds {
                            common::sounds::Play(common::sounds::Sounds::Interaction);
                        }
                        if state.read().ui.is_minimal_view() {
                            state.write().mutate(Action::SidebarHidden(true));
                        }
                    }
                }
            )),
            with_call_controls: cx.render(rsx!(
                active_media_chat.is_some().then(|| rsx!(
                    RemoteControls {
                        in_call_text: get_local_text("remote-controls.in-call"),
                        mute_text: get_local_text("remote-controls.mute"),
                        unmute_text: get_local_text("remote-controls.unmute"),
                        listen_text: get_local_text("remote-controls.listen"),
                        silence_text: get_local_text("remote-controls.silence"),
                        end_text: get_local_text("remote-controls.end"),
                    }
                )),
            )),
<<<<<<< HEAD
            search_friends {
                identities: search_results.clone(),
                search_dropdown_hover: on_search_dropdown_hover.clone(),
                onclick: move |identifier: identity_search_result::Identifier| {
                    select_identifier(identifier);
                    search_results.set(Vec::new());
                    reset_searchbar.set(true);
                    on_search_dropdown_hover.with_mut(|i| *i = false);
                }
            },
=======
            if *search_friends_is_focused.read() {
                rsx!(search_friends{
                    search_typed_chars: search_typed_chars.clone(),
                    search_friends_is_focused: search_friends_is_focused.clone(),
                    identities: search_results.clone(),
                    friends_identities: search_results_friends_identities.clone(),
                    chats: search_results_chats.clone(),
                    search_dropdown_hover: on_search_dropdown_hover.clone(),
                    onclick: move |identifier: identity_search_result::Identifier| {
                        select_identifier(identifier);
                        search_results.set(Vec::new());
                        reset_searchbar.set(true);
                        on_search_dropdown_hover.with_mut(|i| *i = false);
                    }
                })
            }
>>>>>>> 7d41b11a
            // Load extensions
            for node in ext_renders {
                rsx!(node)
            },
            div {
                id: "chats",
                aria_label: "Chats",
                (!sidebar_chats.is_empty()).then(|| rsx!(
                    div {
                        class: "sidebar-chats-header",
                        Label {
                            text: get_local_text("uplink.chats"),
                            aria_label: "chats-label".into(),
                        },
                        Button {
                            appearance: if *show_create_group.get() { Appearance::Primary } else { Appearance::Secondary },
                            aria_label: "create-group-chat".into(),
                            icon: Icon::ChatPlus,
                            tooltip: cx.render(rsx!(
                                Tooltip {
                                    arrow_position: ArrowPosition::Right,
                                    text: get_local_text("messages.create-group-chat")
                                }
                            )),
                            onpress: move |_| {
                                show_create_group.set(!show_create_group.get());
                            }
                        }
                    }
                    show_create_group.then(|| rsx!(
                        CreateGroup {
                            oncreate: move |_| {
                                show_create_group.set(false);
                            }
                        }
                        InvisibleCloser {
                            onclose: move |_| {
                                show_create_group.set(false);
                            }
                        }
                    )),
                )),
                sidebar_chats.iter().cloned().map(|chat| {
                    let users_typing = chat.typing_indicator.iter().any(|(k, _)| *k != state.read().did_key());
                    let participants = state.read().chat_participants(&chat);
                    let other_participants =  state.read().remove_self(&participants);
                    let user: state::Identity = other_participants.first().cloned().unwrap_or_default();
                    let platform = user.platform().into();
                    let is_group_conv =  chat.conversation_type == ConversationType::Group;
                    let is_creator = chat.creator.as_ref().map(|x| x == &state.read().did_key()).unwrap_or_default();

                    let last_message = chat.messages.iter().last();
                    let unwrapped_message = match last_message {
                        Some(m) => m.inner.clone(),
                        // conversation with no messages yet
                        None => raygun::Message::default(),
                    };

                    let datetime = unwrapped_message.date();

                    let badge = if chat.unreads > 0 {
                        chat.unreads.to_string()
                    } else { "".into() };
                    let key = chat.id;

                    let is_active = state.read().get_active_chat().map(|c| c.id) == Some(chat.id);
                    let chat_with = chat.clone();
                    let clear_unreads = chat.clone();

                    // todo: how to tell who is participating in a group chat if the chat has a conversation_name?
                    let participants_name = match chat.conversation_name {
                        Some(name) => name,
                        None => State::join_usernames(&other_participants)
                    };

                    let subtext_val = match unwrapped_message.value().iter().map(|x| x.trim()).find(|x| !x.is_empty()) {
                        Some(v) => markdown(v),
                        _ => match &unwrapped_message.attachments()[..] {
                            [] => get_local_text("sidebar.chat-new"),
                            [ file ] => file.name(),
                            _ => match participants.iter().find(|p| p.did_key()  == unwrapped_message.sender()).map(|x| x.username()) {
                                Some(name) => format!("{name} {}", get_local_text("sidebar.subtext")),
                                None => {
                                    log::error!("error calculating subtext for sidebar chat");
                                    // Still return default message
                                    get_local_text("sidebar.chat-new")
                                }
                            }
                        }
                    };

                    // TODO:
                    // let _block_user_text = LOCALES
                    //     .lookup(&*APP_LANG.read(), "friends.block")
                    //     .unwrap_or_default();

                    rsx!(
                        ContextMenu {
                            key: "{key}-chat",
                            id: format!("{key}-chat"),
                            items: cx.render(rsx!(
                                ContextItem {
                                    icon: Icon::BellSlash,
                                    aria_label: "chats-clear-unreads".into(),
                                    text: get_local_text("uplink.clear-unreads"),
                                    onpress: move |_| {
                                        state.write().mutate(Action::ClearUnreads(clear_unreads.id));
                                    }
                                },
                                hr{ }
                                ContextItem {
                                    icon: Icon::EyeSlash,
                                    aria_label: "chats-hide-chat".into(),
                                    text: get_local_text("uplink.hide-chat"),
                                    onpress: move |_| {
                                        state.write().mutate(Action::RemoveFromSidebar(chat.id));
                                    }
                                },
                                show_delete_conversation.read().then(||
                                    rsx!(
                                        hr{ }
                                        ContextItem {
                                            icon: Icon::Trash,
                                            danger: true,
                                            text: if is_group_conv && is_creator {get_local_text("uplink.delete-group-chat")}
                                            else if is_group_conv && !is_creator  {get_local_text("uplink.leave-group")}
                                            else {get_local_text("uplink.delete-conversation")},
                                            aria_label: if is_group_conv && is_creator {"chats-delete-group".into()}
                                            else if is_group_conv && !is_creator {"chats-leave-group".into()}
                                            else {"chats-delete-conversation".into()},
                                            onpress: move |_| {
                                                ch.send(MessagesCommand::DeleteConversation { conv_id: chat.id });
                                            }
                                        },
                                    )
                                )
                            )),
                            User {
                                username: participants_name,
                                subtext: subtext_val,
                                timestamp: datetime,
                                active: is_active,
                                user_image: cx.render(rsx!(
                                    if chat.conversation_type == ConversationType::Direct {rsx! (
                                        UserImage {
                                            platform: platform,
                                            status:  user.identity_status().into(),
                                            image: user.profile_picture(),
                                            typing: users_typing,
                                        }
                                    )} else {rsx! (
                                        UserImageGroup {
                                            participants: build_participants(&participants),
                                            typing: users_typing,
                                        }
                                    )}
                                )),
                                with_badge: badge,
                                onpress: move |_| {
                                    state.write().mutate(Action::ChatWith(&chat_with.id, false));

                                    if state.read().ui.is_minimal_view() {
                                        state.write().mutate(Action::SidebarHidden(true));
                                    }
                                    router.replace(UplinkRoute::ChatLayout {  });
                                }
                            }
                        }
                    )}
                ),
                sidebar_chats.is_empty().then(|| rsx!(
                    div {
                        class: "skeletal-steady",
                        User {
                            loading: true,
                            username: "Loading".into(),
                            subtext: "loading".into(),
                            user_image: cx.render(rsx!(
                                UserImage {
                                    platform: Platform::Mobile,
                                    status: Status::Online,
                                    loading: true
                                }
                            ))
                        },
                        User {
                            loading: true,
                            username: "Loading".into(),
                            subtext: "loading".into(),
                            user_image: cx.render(rsx!(
                                UserImage {
                                    platform: Platform::Mobile,
                                    status: Status::Online,
                                    loading: true
                                }
                            ))
                        },
                        User {
                            loading: true,
                            username: "Loading".into(),
                            subtext: "loading".into(),
                            user_image: cx.render(rsx!(
                                UserImage {
                                    platform: Platform::Mobile,
                                    status: Status::Online,
                                    loading: true
                                }
                            ))
                        },
                    }
                ))
            },
        }
    ))
}

async fn conversation_coroutine(
    mut rx: UnboundedReceiver<MessagesCommand>,
    chat_with: UseState<Option<Uuid>>,
    show_delete_conversation: UseRef<bool>,
) {
    let warp_cmd_tx = WARP_CMD_CH.tx.clone();
    while let Some(cmd) = rx.next().await {
        match cmd {
            MessagesCommand::CreateConversation { recipient } => {
                // if not, create the chat
                let (tx, rx) = oneshot::channel();
                if let Err(e) = warp_cmd_tx.send(WarpCmd::RayGun(RayGunCmd::CreateConversation {
                    recipient,
                    rsp: tx,
                })) {
                    log::error!("failed to send warp command: {}", e);
                    continue;
                }

                let rsp = rx.await.expect("command canceled");

                match rsp {
                    Ok(c) => chat_with.set(Some(c)),
                    Err(e) => {
                        log::error!("failed to create conversation: {}", e);
                        continue;
                    }
                };
            }
            MessagesCommand::DeleteConversation { conv_id } => {
                *show_delete_conversation.write_silent() = false;
                let (tx, rx) = futures::channel::oneshot::channel();

                if let Err(e) = warp_cmd_tx.send(WarpCmd::RayGun(RayGunCmd::DeleteConversation {
                    conv_id,
                    rsp: tx,
                })) {
                    log::error!("failed to send warp command: {}", e);
                    continue;
                }

                let res = rx.await.expect("command canceled");
                if res.is_err() {
                    log::error!("failed to delete conversation");
                }
                *show_delete_conversation.write_silent() = true;
            }
        };
    }
}<|MERGE_RESOLUTION|>--- conflicted
+++ resolved
@@ -443,20 +443,8 @@
                     }
                 )),
             )),
-<<<<<<< HEAD
-            search_friends {
-                identities: search_results.clone(),
-                search_dropdown_hover: on_search_dropdown_hover.clone(),
-                onclick: move |identifier: identity_search_result::Identifier| {
-                    select_identifier(identifier);
-                    search_results.set(Vec::new());
-                    reset_searchbar.set(true);
-                    on_search_dropdown_hover.with_mut(|i| *i = false);
-                }
-            },
-=======
             if *search_friends_is_focused.read() {
-                rsx!(search_friends{
+                render! { search_friends {
                     search_typed_chars: search_typed_chars.clone(),
                     search_friends_is_focused: search_friends_is_focused.clone(),
                     identities: search_results.clone(),
@@ -469,9 +457,8 @@
                         reset_searchbar.set(true);
                         on_search_dropdown_hover.with_mut(|i| *i = false);
                     }
-                })
-            }
->>>>>>> 7d41b11a
+                }}
+            },
             // Load extensions
             for node in ext_renders {
                 rsx!(node)
