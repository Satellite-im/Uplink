--- conflicted
+++ resolved
@@ -191,10 +191,7 @@
                     let last_message = chat.messages.iter().last();
                     let unwrapped_message = match last_message {
                         Some(m) => m.inner.clone(),
-<<<<<<< HEAD
-=======
                         // conversation with no messages yet
->>>>>>> c6e2cd85
                         None => raygun::Message::default(),
                     };
 
