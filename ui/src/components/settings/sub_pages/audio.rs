--- conflicted
+++ resolved
@@ -153,13 +153,8 @@
             SettingSectionSimple {
                 Range {
                     initial_value: 100.0,
-<<<<<<< HEAD
-                    min: 0.0,
-                    max: 200.0,
-=======
                     min: VOL_MIN,
                     max: VOL_MAX,
->>>>>>> e3e50ccf
                     icon_left: Shape::Microphone,
                     icon_right: Shape::MicrophoneWave,
                     onchange: move |_| {}
@@ -179,15 +174,9 @@
             },
             SettingSectionSimple {
                 Range {
-<<<<<<< HEAD
-                    initial_value: 100.0,
-                    min: 0.0,
-                    max: 200.0,
-=======
                     initial_value: VOL_MIN,
                     min: 0.0,
                     max: VOL_MAX,
->>>>>>> e3e50ccf
                     icon_left: Shape::Speaker,
                     icon_right: Shape::SpeakerWave,
                     onchange: move |_| {}
