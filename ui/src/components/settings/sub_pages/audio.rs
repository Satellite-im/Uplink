use std::time::Duration;

use common::language::get_local_text;
use common::state::ToastNotification;
use common::warp_runner::{BlinkCmd, WarpCmd};
use dioxus::prelude::*;
use futures::{channel::oneshot, StreamExt};

use kit::elements::button::Button;
use kit::elements::select::Select;
use kit::elements::switch::Switch;
use warp::blink::AudioTestEvent;
use warp::logging::tracing::log;

use crate::components::settings::{SettingSection, SettingSectionSimple};
use common::state::{action::ConfigAction, Action, State};
use common::{sounds, WARP_CMD_CH};

// pub const VOL_MIN: f32 = 0.0;
// pub const VOL_MAX: f32 = 200.0;
pub const MAX_VOLUME: f32 = 127_f32 * 0.01;

enum AudioCmd {
    FetchOutputDevices,
    SetOutputDevice(String),
    FetchInputDevices,
    SetInputDevice(String),
    SetEchoCancellation(bool),
    TestSpeaker,
    TestMicrophone,
}

#[allow(non_snake_case)]
pub fn AudioSettings(cx: Scope) -> Element {
    log::trace!("Audio settings page rendered.");
    let state = use_shared_state::<State>(cx)?;
    let input_devices = use_ref(cx, Vec::new);
    let output_devices = use_ref(cx, Vec::new);

    let speaker_volume = use_ref(cx, || 0);
    let microphone_volume = use_ref(cx, || 0);

    let ch = use_coroutine(cx, |mut rx| {
        to_owned![
            state,
            input_devices,
            output_devices,
            speaker_volume,
            microphone_volume
        ];
        async move {
            let warp_cmd_tx = WARP_CMD_CH.tx.clone();

            'GET_AUDIO_CONFIG: loop {
                let audio_config = {
                    let (tx, rx) = oneshot::channel();
                    warp_cmd_tx
                        .send(WarpCmd::Blink(BlinkCmd::GetAudioDeviceConfig { rsp: tx }))
                        .expect("failed to send command");
<<<<<<< HEAD
                    rx.await
                        .expect("warp runner failed to get audio config")
                        .expect("warp runner failed to get audio config")
=======
                    match rx.await.expect("warp runner failed to get audio config") {
                        Ok(r) => r,
                        Err(e) => {
                            log::debug!("failed to get audio config: {e}");
                            tokio::time::sleep(Duration::from_secs(2)).await;
                            continue;
                        }
                    }
>>>>>>> 3a851066
                };

                while let Some(cmd) = rx.next().await {
                    match cmd {
                        AudioCmd::SetEchoCancellation(flag) => {
                            let (tx, rx) = oneshot::channel();
                            if let Err(_e) =
                                warp_cmd_tx.send(WarpCmd::Blink(BlinkCmd::SetEchoCancellation {
                                    flag,
                                    rsp: tx,
                                }))
                            {
                                log::error!("failed to send blink command");
                                continue;
                            }

                            match rx.await {
                                Ok(_) => {}
                                Err(e) => {
                                    log::error!("warp_runner failed to set echo cancellation: {e}");
                                    state.write().mutate(Action::Config(
                                        ConfigAction::SetEchoCancellation(!flag),
                                    ));
                                    state
                                        .write()
                                        .mutate(common::state::Action::AddToastNotification(
                                        ToastNotification::init(
                                            get_local_text("warning-messages.error"),
                                            get_local_text("settings-audio.failed"),
                                            Some(
                                                common::icons::outline::Shape::ExclamationTriangle,
                                            ),
                                            2,
                                        ),
                                    ));
                                }
                            }
                        }
                        AudioCmd::FetchInputDevices => {
                            state.write_silent().settings.input_device =
                                audio_config.microphone_device_name();
                            *input_devices.write() =
                                audio_config.get_available_microphones().unwrap_or_default();
                        }
                        AudioCmd::FetchOutputDevices => {
                            state.write_silent().settings.output_device =
                                audio_config.speaker_device_name();
                            *output_devices.write() =
                                audio_config.get_available_speakers().unwrap_or_default();
                        }
                        AudioCmd::SetInputDevice(device_name) => {
                            let device = device_name.clone();
                            let (tx, rx) = oneshot::channel();
                            if let Err(_e) =
                                warp_cmd_tx.send(WarpCmd::Blink(BlinkCmd::SetMicrophone {
                                    device_name,
                                    rsp: tx,
                                }))
                            {
                                log::error!("failed to send blink command");
                                continue;
                            }

                            match rx.await {
                                Ok(_) => {
                                    state.write_silent().settings.input_device = Some(device);
                                    continue 'GET_AUDIO_CONFIG;
                                }
                                Err(e) => {
                                    log::error!("warp_runner failed to set input device: {e}");
                                }
                            }
                        }
                        AudioCmd::SetOutputDevice(device_name) => {
                            let device = device_name.clone();
                            let (tx, rx) = oneshot::channel();
                            if let Err(_e) =
                                warp_cmd_tx.send(WarpCmd::Blink(BlinkCmd::SetSpeaker {
                                    device_name,
                                    rsp: tx,
                                }))
                            {
                                log::error!("failed to send blink command");
                                continue;
                            }

                            match rx.await {
                                Ok(_) => {
                                    state.write_silent().settings.output_device = Some(device);
                                    continue 'GET_AUDIO_CONFIG;
                                }
                                Err(e) => {
                                    log::error!("warp_runner failed to set output device: {e}");
                                }
                            }
                        }
                        AudioCmd::TestSpeaker => {
                            let (tx, rx) = oneshot::channel();
                            if let Err(_e) =
                                warp_cmd_tx.send(WarpCmd::Blink(BlinkCmd::TestSpeaker { rsp: tx }))
                            {
                                log::error!("failed to send blink command");
                                continue;
                            }

                            let mut ch = match rx.await {
                                Ok(ch) => ch,
                                Err(_) => {
                                    log::error!("warp_runner failed to test speaker");
                                    continue;
                                }
                            };

                            while let Some(evt) = ch.recv().await {
                                match evt {
                                    AudioTestEvent::Done => {
                                        log::info!("audio test done");
                                        break;
                                    }
                                    AudioTestEvent::Output { loudness } => {
                                        *speaker_volume.write() =
                                            (loudness as f32 / MAX_VOLUME) as u8;
                                    }
                                    _ => {}
                                }
                            }
                            *speaker_volume.write() = 0;
                        }
                        AudioCmd::TestMicrophone => {
                            let (tx, rx) = oneshot::channel();
                            if let Err(_e) = warp_cmd_tx
                                .send(WarpCmd::Blink(BlinkCmd::TestMicrophone { rsp: tx }))
                            {
                                log::error!("failed to send blink command");
                                continue;
                            }

                            let mut ch = match rx.await {
                                Ok(ch) => ch,
                                Err(_) => {
                                    log::error!("warp_runner failed to test microphone");
                                    continue;
                                }
                            };

                            while let Some(evt) = ch.recv().await {
                                match evt {
                                    AudioTestEvent::Done => {
                                        log::info!("audio test done");
                                        break;
                                    }
                                    AudioTestEvent::Output { loudness } => {
                                        *microphone_volume.write() =
                                            (loudness as f32 / MAX_VOLUME) as u8;
                                    }
                                    _ => {}
                                }
                            }
                            *microphone_volume.write() = 0;
                        }
                    }
                }
                break;
            }
        }
    });

    use_future(cx, (), |_| {
        to_owned![ch];
        async move {
            loop {
                ch.send(AudioCmd::FetchInputDevices);
                ch.send(AudioCmd::FetchOutputDevices);
                tokio::time::sleep(std::time::Duration::from_secs(10)).await;
            }
        }
    });

    cx.render(rsx!(
        div {
            id: "settings-audio",
            aria_label: "settings-audio",
            SettingSection {
                section_label: get_local_text("settings-audio.input-device"),
                section_description: get_local_text("settings-audio.input-device-description"),
                no_border: true,
                Select {
                    initial_value: state.read().settings.input_device.as_ref().cloned().unwrap_or("default".into()),
                    options: input_devices.read().clone(),
                    onselect: move |device| {
                        ch.send(AudioCmd::SetInputDevice(device))
                    }
                },
            },
            // SettingSectionSimple {
            //     Range {
            //         aria_label: "range-input-device".into(),
            //         initial_value: 100.0,
            //         min: VOL_MIN,
            //         max: VOL_MAX,
            //         icon_left: Shape::Microphone,
            //         icon_right: Shape::MicrophoneWave,
            //         disabled: true,
            //         onchange: move |_| {}
            //     }
            // }
            SettingSectionSimple {
                Button {
                    text: get_local_text("settings-audio.device-test"),
                    disabled: false,
                    onpress: move |_| {
                        ch.send(AudioCmd::TestMicrophone);
                    },
                },
                VolumeIndicator {
                    volume: microphone_volume.clone(),
                }
            },
            SettingSection {
                section_label: get_local_text("settings-audio.output-device"),
                section_description: get_local_text("settings-audio.output-device-description"),
                no_border: true,
                Select {
                    initial_value: state.read().settings.output_device.as_ref().cloned().unwrap_or("default".into()),
                    options: output_devices.read().clone(),
                    onselect: move |device| {
                        ch.send(AudioCmd::SetOutputDevice(device));
                    }
                },
            },
            // SettingSectionSimple {
            //     Range {
            //         aria_label: "range-output-device".into(),
            //         initial_value: 100.0,
            //         min: VOL_MIN,
            //         max: VOL_MAX,
            //         icon_left: Shape::Speaker,
            //         icon_right: Shape::SpeakerWave,
            //         disabled: true,
            //         onchange: move |_| {}
            //     }
            // }
            SettingSectionSimple {
                Button {
                    text: get_local_text("settings-audio.device-test"),
                    disabled: false,
                    onpress: move |_| {
                        ch.send(AudioCmd::TestSpeaker);
                    },
                },
                VolumeIndicator {
                    volume: speaker_volume.clone(),
                }
            },

            // currently does nothing
            //SettingSection {
            //    section_label: get_local_text("settings-audio.sample-rate"),
            //    section_description: get_local_text("settings-audio.sample-rate-description"),
            //    Select {
            //        initial_value: "48000 Hz".into(),
            //        options: vec!["24000 Hz".into(), "48000 Hz".into(), "96000 Hz".into()],
            //        onselect: move |_| {}
            //    },
            //},

            // currently not implemented
            //SettingSection {
            //    section_label: get_local_text("settings-audio.noise-suppression"),
            //    section_description: get_local_text("settings-audio.noise-suppression-description"),
            //    no_border: true,
            //},
            //SettingSectionSimple {
            //    RadioList {
            //        initial_value: "None".into(),
            //        values: vec!["None".into(), "Low".into(), "Medium".into(), "High".into()],
            //        onchange: move |_| {}
            //    },
            //}

            SettingSection {
                section_label: get_local_text("settings-audio.echo-cancellation"),
                section_description: get_local_text("settings-audio.echo-cancellation-description"),
                Switch {
                    active: state.read().configuration.audiovideo.echo_cancellation,
                    onflipped: move |e| {
                        if state.read().configuration.audiovideo.interface_sounds {
                            sounds::Play(sounds::Sounds::Flip);
                        }
                        ch.send(AudioCmd::SetEchoCancellation(e));
                        state.write().mutate(Action::Config(
                            ConfigAction::SetEchoCancellation(e),
                        ));
                    }
                }
            },

            SettingSection {
                section_label: get_local_text("settings-audio.interface-sounds"),
                section_description: get_local_text("settings-audio.interface-sounds-description"),
                Switch {
                    active: state.read().configuration.audiovideo.interface_sounds,
                    onflipped: move |e| {
                        if state.read().configuration.audiovideo.interface_sounds {
                            sounds::Play(sounds::Sounds::Flip);
                        }
                        state.write().mutate(Action::Config(ConfigAction::SetInterfaceSoundsEnabled(e)));
                    }
                }
            },
            SettingSection {
                section_label: get_local_text("settings-audio.media-sounds"),
                section_description: get_local_text("settings-audio.media-sounds-description"),
                Switch {
                    active: state.read().configuration.audiovideo.media_sounds,
                    onflipped: move |e| {
                        if state.read().configuration.audiovideo.interface_sounds {
                           sounds::Play(sounds::Sounds::Flip);
                        }
                        state.write().mutate(Action::Config(ConfigAction::SetMediaSoundsEnabled(e)));
                    }
                }
            },
            SettingSection {
                section_label: get_local_text("settings-audio.message-sounds"),
                section_description: get_local_text("settings-audio.message-sounds-description"),
                Switch {
                    active: state.read().configuration.audiovideo.message_sounds,
                    onflipped: move |e| {
                        if state.read().configuration.audiovideo.interface_sounds {
                            sounds::Play(sounds::Sounds::Flip);
                        }
                        state.write().mutate(Action::Config(ConfigAction::SetMessageSoundsEnabled(e)));
                    }
                }
            },
            SettingSection {
                section_label: get_local_text("settings-audio.call-timer"),
                section_description: get_local_text("settings-audio.call-timer-description"),
                Switch {}
            }
        }
    ))
}

#[derive(Props, PartialEq)]
pub struct VolumeIndicatorProps {
    volume: UseRef<u8>,
}

pub fn VolumeIndicator(cx: Scope<VolumeIndicatorProps>) -> Element {
    cx.render(rsx!(div{
        class: "volume-indicator-wrap",
        div {
            class: "volume-indicator volume-indicator-overlay",
            z_index: 2,
            width: format_args!("{}%", 100 - *cx.props.volume.read())
        },
        div {
            class: "volume-indicator",
            z_index: 1,
        }
    }))
}<|MERGE_RESOLUTION|>--- conflicted
+++ resolved
@@ -57,11 +57,6 @@
                     warp_cmd_tx
                         .send(WarpCmd::Blink(BlinkCmd::GetAudioDeviceConfig { rsp: tx }))
                         .expect("failed to send command");
-<<<<<<< HEAD
-                    rx.await
-                        .expect("warp runner failed to get audio config")
-                        .expect("warp runner failed to get audio config")
-=======
                     match rx.await.expect("warp runner failed to get audio config") {
                         Ok(r) => r,
                         Err(e) => {
@@ -70,7 +65,6 @@
                             continue;
                         }
                     }
->>>>>>> 3a851066
                 };
 
                 while let Some(cmd) = rx.next().await {
