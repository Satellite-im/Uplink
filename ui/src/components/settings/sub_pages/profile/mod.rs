use std::path::PathBuf;

use arboard::Clipboard;
use common::get_images_dir;
use common::language::get_local_text;
use common::state::{Action, Identity, State, ToastNotification};
use common::warp_runner::{MultiPassCmd, WarpCmd};
use common::{icons::outline::Shape as Icon, WARP_CMD_CH};
use dioxus::prelude::*;
use futures::channel::oneshot;
use futures::StreamExt;
use kit::components::context_menu::{ContextItem, ContextMenu};
use kit::elements::tooltip::Tooltip;
use kit::elements::Appearance;
use kit::elements::{
    button::Button,
    input::{Input, Options, Validation},
    label::Label,
};
use mime::*;
use rfd::FileDialog;
use warp::{error::Error, logging::tracing::log};

use crate::components::crop_image_tool::circle_format_tool::CropCircleImageModal;
use crate::components::crop_image_tool::rectangle_format_tool::CropRectImageModal;

#[derive(Clone)]
enum ChanCmd {
    Profile(Vec<u8>),
    ClearProfile,
    Banner(Vec<u8>),
    ClearBanner,
    Username(String),
    Status(String),
}

#[allow(non_snake_case)]
pub fn ProfileSettings(cx: Scope) -> Element {
    log::trace!("rendering ProfileSettings");

    let state = use_shared_state::<State>(cx)?;
    let user_status = state.read().status_message().unwrap_or_default();
    let username = state.read().username();
    let should_update: &UseState<Option<Identity>> = use_state(cx, || None);
    let update_failed: &UseState<Option<String>> = use_state(cx, || None);
    // TODO: This needs to persist across restarts but a config option seems overkill. Should we have another kind of file to cache flags?
    let identity = state.read().get_own_identity();
    let image = identity.profile_picture();
    let banner = identity.profile_banner();
<<<<<<< HEAD
    let open_crop_image_modal = use_state(cx, || (false, (Vec::new(), String::new())));
=======
    let open_crop_image_modal = use_state(cx, || (false, String::new()));
    let open_crop_image_modal_for_banner_picture = use_state(cx, || (false, String::new()));
>>>>>>> a00b1ded

    //TODO: Remove `\0` as that should not be used to determined if an image is empty
    let no_profile_picture =
        image.eq("\0") || image.is_empty() || identity.contains_default_picture();
    let no_banner_picture = banner.eq("\0") || banner.is_empty();

    if let Some(ident) = should_update.get() {
        log::trace!("Updating ProfileSettings");
        state.write().set_own_identity(ident.clone());
        state
            .write()
            .mutate(common::state::Action::AddToastNotification(
                ToastNotification::init(
                    "".into(),
                    get_local_text("settings-profile.updated"),
                    None,
                    2,
                ),
            ));
        should_update.set(None);
    }

    if let Some(msg) = update_failed.get() {
        state
            .write()
            .mutate(common::state::Action::AddToastNotification(
                ToastNotification::init(
                    get_local_text("warning-messages.error"),
                    msg.into(),
                    Some(common::icons::outline::Shape::ExclamationTriangle),
                    2,
                ),
            ));
        update_failed.set(None);
    }

    let ch = use_coroutine(cx, |mut rx: UnboundedReceiver<ChanCmd>| {
        to_owned![should_update, update_failed];
        async move {
            let warp_cmd_tx = WARP_CMD_CH.tx.clone();
            while let Some(cmd) = rx.next().await {
                // this is lazy but I can get away with it for now
                let (tx, rx) = oneshot::channel();
                let warp_cmd = match cmd {
                    ChanCmd::Profile(pfp) => MultiPassCmd::UpdateProfilePicture { pfp, rsp: tx },
                    ChanCmd::ClearProfile => MultiPassCmd::ClearProfilePicture { rsp: tx },
                    ChanCmd::Banner(banner) => MultiPassCmd::UpdateBanner { banner, rsp: tx },
                    ChanCmd::ClearBanner => MultiPassCmd::ClearBanner { rsp: tx },
                    ChanCmd::Username(username) => {
                        MultiPassCmd::UpdateUsername { username, rsp: tx }
                    }
                    ChanCmd::Status(status) if status.is_empty() => MultiPassCmd::UpdateStatus {
                        status: None,
                        rsp: tx,
                    },
                    ChanCmd::Status(status) => MultiPassCmd::UpdateStatus {
                        status: Some(status),
                        rsp: tx,
                    },
                };

                if let Err(e) = warp_cmd_tx.send(WarpCmd::MultiPass(warp_cmd)) {
                    log::error!("failed to send warp command: {}", e);
                    continue;
                }

                let res = rx.await.expect("command canceled");
                match res {
                    Ok(ident) => {
                        should_update.set(Some(ident));
                    }
                    Err(e) => {
                        let msg = match e {
                            warp::error::Error::InvalidLength { .. } => {
                                get_local_text("settings-profile.too-large")
                            }
                            _ => get_local_text("settings-profile.failed"),
                        };
                        update_failed.set(Some(msg));
                    }
                }
            }
        }
    });
    // Set up validation options for the input field
    let username_validation_options = Validation {
        // The input should have a maximum length of 32
        max_length: Some(32),
        // The input should have a minimum length of 4
        min_length: Some(4),
        // The input should only contain alphanumeric characters
        alpha_numeric_only: true,
        // The input should not contain any whitespace
        no_whitespace: true,
        // The input component validation is shared - if you need to allow just colons in, set this to true
        ignore_colons: false,
        // The input should allow any special characters
        // if you need special chars, just pass a vec! with each char necessary, mainly if alpha_numeric_only is true
        special_chars: None,
    };

    let status_validation_options = Validation {
        // The input should have a maximum length of 128
        max_length: Some(128),
        // The input should have a minimum length of 0
        min_length: Some(0),
        // The input should only contain alphanumeric characters
        alpha_numeric_only: false,
        // The input should not contain any whitespace
        no_whitespace: false,
        // The input component validation is shared - if you need to allow just colons in, set this to true
        ignore_colons: false,
        // The input should allow any special characters
        // if you need special chars, select action to allow or block and pass a vec! with each char necessary, mainly if alpha_numeric_only is true
        special_chars: None,
    };

    let did_string = state.read().get_own_identity().did_key().to_string();

    let mut did_short = "#".to_string();
    did_short.push_str(&state.read().get_own_identity().short_id().to_string());
    let show_welcome = &state.read().ui.active_welcome;

    let image_path = get_images_dir()
        .unwrap_or_default()
        .join("mascot")
        .join("working.webp")
        .to_str()
        .map(|x| x.to_string())
        .unwrap_or_default();

    let change_banner_text = get_local_text("settings-profile.change-banner");
    cx.render(rsx!(
        div {
            id: "settings-profile",
            class: "disable-select",
            aria_label: "settings-profile",
            (!show_welcome).then(|| rsx!(
                div {
                    class: "new-profile-welcome",
                    aria_label: "new-profile-welcome",
                    div {
                        class: "welcome",
                        img {
                            src: "{image_path}"
                        },
                    },
                    div {
                        class: "welcome-content",
                        Button {
                            text: get_local_text("uplink.dismiss"),
                            aria_label: "welcome-message-dismiss".into(),
                            icon: Icon::XMark,
                            onpress: move |_| {
                                state.write().ui.settings_welcome();
                                let _ = state.write().save();
                            }
                        },
                        Label {
                            aria_label: "welcome-message".into(),
                            text: get_local_text("settings-profile.welcome")
                        },
                        p {
                            aria_label: "welcome-message-desc",
                            get_local_text("settings-profile.welcome-desc")
                        }
                        br {},
                        p {
                            aria_label: "welcome-message-cta",
                            get_local_text("settings-profile.welcome-cta")
                        }
                    }
                },
            )),
            div {
                class: "profile-header",
                aria_label: "profile-header",
                // todo: when I wrap the profile-banner div in a ContextMenu, the onlick and oncontext events stop happening. not sure why.
                // ideally this ContextItem would appear when right clicking the profile-banner div.
                ContextMenu {
                    id: String::from("profile-banner-context-menu"),
                    items: cx.render(rsx!(
                        ContextItem {
                            icon: Icon::Trash,
                            disabled: no_banner_picture,
                            text: get_local_text("settings-profile.clear-banner"),
                            aria_label: "clear-banner".into(),
                            onpress: move |_| {
                                ch.send(ChanCmd::ClearBanner);
                            }
                        }
                    )),
                    div {
                        class: "profile-banner",
                        aria_label: "profile-banner",
                        style: "background-image: url({banner});",
                        onclick: move |_| {
                            set_banner(open_crop_image_modal_for_banner_picture.clone());
                        },
                        p {class: "change-banner-text", "{change_banner_text}" },
                    },
                },
                ContextMenu {
                    id: String::from("profile-picture-context-menu"),
                    items: cx.render(rsx!(
                        ContextItem {
                            icon: Icon::Trash,
                            disabled: no_profile_picture,
                            aria_label: "clear-avatar".into(),
                            text: get_local_text("settings-profile.clear-avatar"),
                            onpress: move |_| {
                                ch.send(ChanCmd::ClearProfile);
                            }
                        }
                    )),
                    div {
                        class: "profile-picture",
                        aria_label: "profile-picture",
                        style: "background-image: url({image});",
                        onclick: move |_| {
                            set_profile_picture(open_crop_image_modal.clone());
                        },
                        Button {
                            icon: Icon::Plus,
                            aria_label: "add-picture-button".into(),
                            onpress: move |_| {
                            set_profile_picture(open_crop_image_modal.clone());
                            }
                        },
                    },
                }
            },
            div{
                class: "profile-content",
                aria_label: "profile-content",
                div {
                    class: "content-item",
                    Label {
                        text: get_local_text("uplink.username"),
                        aria_label: "profile-username-label".into(),
                    },
                    div {
                        class: "profile-group-username",
                        Input {
                            placeholder:  get_local_text("uplink.username"),
                            default_text: username.clone(),
                            aria_label: "username-input".into(),
                            options: Options {
                                with_clear_btn: true,
                                ..get_input_options(username_validation_options)
                            },
                            onreturn: move |(v, is_valid, _): (String, bool, _)| {
                                if !is_valid {
                                    return;
                                }
                                if v != username {
                                    ch.send(ChanCmd::Username(v));
                                }
                            },
                        },
                        div {
                            class: "profile-id-btn",
                            Button {
                                appearance: Appearance::SecondaryLess,
                                aria_label: "copy-id-button".into(),
                                text: did_short.to_string(),
                                tooltip: cx.render(rsx!(
                                    Tooltip{
                                        text: get_local_text("settings-profile.copy-id")
                                    }
                                )),
                                onpress: move |_| {
                                    let mut clipboard = Clipboard::new().unwrap();
                                    clipboard.set_text(did_string.clone()).unwrap();
                                    state
                                        .write()
                                        .mutate(Action::AddToastNotification(ToastNotification::init(
                                            "".into(),
                                            get_local_text("friends.copied-did"),
                                            None,
                                            2,
                                        )));
                                }
                            }
                        }
                    },
                },
                div {
                    class: "content-item",
                    Label {
                        text: get_local_text("uplink.status"),
                        aria_label: "profile-status-label".into(),
                    },
                    Input {
                        placeholder: get_local_text("uplink.status"),
                        default_text: user_status.clone(),
                        aria_label: "status-input".into(),
                        options: Options {
                            with_clear_btn: true,
                            ..get_input_options(status_validation_options)
                        },
                        onreturn: move |(v, is_valid, _): (String, bool, _)| {
                            if !is_valid {
                                return;
                            }
                            if v != user_status {
                                ch.send(ChanCmd::Status(v));
                            }
                        },
                    }
                },
                if open_crop_image_modal_for_banner_picture.get().0 {
                    rsx!(CropRectImageModal {
                        large_thumbnail: open_crop_image_modal_for_banner_picture.1.clone(),
                        on_cancel: |_| {
                            open_crop_image_modal_for_banner_picture.set((false, String::new()));
                        },
                        on_crop: move |image_pathbuf: PathBuf| {
                            match transform_file_into_base64_image(image_pathbuf) {
                                Ok(img_cropped) => ch.send(ChanCmd::Banner(img_cropped)),
                                Err(_) => ch.send(ChanCmd::Banner(open_crop_image_modal_for_banner_picture.1.clone())),
                            }
                            open_crop_image_modal_for_banner_picture.set((false, String::new()));
                        }
                    })
                }
                if open_crop_image_modal.get().0 {
                    rsx!(CropCircleImageModal {
                        large_thumbnail: open_crop_image_modal.1.clone(),
                        on_cancel: |_| {
                            open_crop_image_modal.set((false, (Vec::new(), String::new())));
                        },
                        on_crop: move |image_pathbuf: PathBuf| {
                            match transform_file_into_base64_image(image_pathbuf) {
                                Ok((img_cropped, _)) => ch.send(ChanCmd::Profile(img_cropped)),
                                Err(_) => ch.send(ChanCmd::Profile(open_crop_image_modal.1.0.clone()) ),
                            }
                            open_crop_image_modal.set((false, (Vec::new(), String::new())));
                        }
                    })
                }
            }
        }
    ))
}

fn set_profile_picture(open_crop_image_modal: UseState<(bool, (Vec<u8>, String))>) {
    match set_image() {
        Ok(img) => {
            open_crop_image_modal.set((true, img));
        }
        Err(e) => {
            log::error!("failed to set pfp: {e}");
        }
    };
}

fn set_banner(open_crop_image_modal_for_banner_picture: UseState<(bool, String)>) {
    match set_image() {
<<<<<<< HEAD
        Ok((img, _)) => {
            ch.send(ChanCmd::Banner(img));
=======
        Ok(img) => {
            open_crop_image_modal_for_banner_picture.set((true, img));
>>>>>>> a00b1ded
        }
        Err(e) => {
            log::error!("failed to set banner: {e}");
        }
    };
}

fn set_image() -> Result<(Vec<u8>, String), Box<dyn std::error::Error>> {
    let path = match FileDialog::new()
        .add_filter("image", &["jpg", "png", "jpeg", "svg"])
        .set_directory(".")
        .pick_file()
    {
        Some(path) => path,
        None => return Err(Box::from(Error::InvalidItem)),
    };

    transform_file_into_base64_image(path)
}

fn transform_file_into_base64_image(
    path: std::path::PathBuf,
) -> Result<(Vec<u8>, String), Box<dyn std::error::Error>> {
    let file = std::fs::read(&path)?;

    let filename = path
        .file_name()
        .map(|file| file.to_string_lossy().to_string())
        .unwrap_or_default();

    let parts_of_filename: Vec<&str> = filename.split('.').collect();

    //Since files selected are filtered to be jpg, jpeg, png or svg the last branch is not reachable
    let mime = match parts_of_filename.last() {
        Some(m) => match *m {
            "png" => IMAGE_PNG.to_string(),
            "jpg" => IMAGE_JPEG.to_string(),
            "jpeg" => IMAGE_JPEG.to_string(),
            "svg" => IMAGE_SVG.to_string(),
            &_ => "".to_string(),
        },
        None => "".to_string(),
    };

    let prefix = match &file.len() {
        0 => "".to_string(),
        _ => format!("data:{mime};base64,"),
    };

    Ok((file, prefix))
}

fn get_input_options(validation_options: Validation) -> Options {
    // Set up options for the input field
    Options {
        // Enable validation for the input field with the specified options
        with_validation: Some(validation_options),
        clear_on_submit: false,
        clear_validation_on_submit: true,
        // Use the default options for the remaining fields
        ..Options::default()
    }
}<|MERGE_RESOLUTION|>--- conflicted
+++ resolved
@@ -47,12 +47,9 @@
     let identity = state.read().get_own_identity();
     let image = identity.profile_picture();
     let banner = identity.profile_banner();
-<<<<<<< HEAD
     let open_crop_image_modal = use_state(cx, || (false, (Vec::new(), String::new())));
-=======
-    let open_crop_image_modal = use_state(cx, || (false, String::new()));
-    let open_crop_image_modal_for_banner_picture = use_state(cx, || (false, String::new()));
->>>>>>> a00b1ded
+    let open_crop_image_modal_for_banner_picture =
+        use_state(cx, || (false, (Vec::new(), String::new())));
 
     //TODO: Remove `\0` as that should not be used to determined if an image is empty
     let no_profile_picture =
@@ -368,14 +365,14 @@
                     rsx!(CropRectImageModal {
                         large_thumbnail: open_crop_image_modal_for_banner_picture.1.clone(),
                         on_cancel: |_| {
-                            open_crop_image_modal_for_banner_picture.set((false, String::new()));
+                            open_crop_image_modal_for_banner_picture.set((false, (Vec::new(), String::new())));
                         },
                         on_crop: move |image_pathbuf: PathBuf| {
                             match transform_file_into_base64_image(image_pathbuf) {
-                                Ok(img_cropped) => ch.send(ChanCmd::Banner(img_cropped)),
-                                Err(_) => ch.send(ChanCmd::Banner(open_crop_image_modal_for_banner_picture.1.clone())),
-                            }
-                            open_crop_image_modal_for_banner_picture.set((false, String::new()));
+                                Ok((img_cropped, _)) => ch.send(ChanCmd::Banner(img_cropped)),
+                                Err(_) => ch.send(ChanCmd::Banner(open_crop_image_modal_for_banner_picture.1.0.clone())),
+                            }
+                            open_crop_image_modal_for_banner_picture.set((false, (Vec::new(), String::new())));
                         }
                     })
                 }
@@ -410,15 +407,10 @@
     };
 }
 
-fn set_banner(open_crop_image_modal_for_banner_picture: UseState<(bool, String)>) {
+fn set_banner(open_crop_image_modal_for_banner_picture: UseState<(bool, (Vec<u8>, String))>) {
     match set_image() {
-<<<<<<< HEAD
-        Ok((img, _)) => {
-            ch.send(ChanCmd::Banner(img));
-=======
         Ok(img) => {
             open_crop_image_modal_for_banner_picture.set((true, img));
->>>>>>> a00b1ded
         }
         Err(e) => {
             log::error!("failed to set banner: {e}");
