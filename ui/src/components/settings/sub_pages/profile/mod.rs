use common::language::get_local_text;
use common::state::{State, ToastNotification};
use common::warp_runner::{MultiPassCmd, WarpCmd};
use common::{icons::outline::Shape as Icon, WARP_CMD_CH};
use dioxus::prelude::*;
use futures::channel::oneshot;
use futures::StreamExt;
use kit::elements::{
    button::Button,
    input::{Input, Options, Validation},
    label::Label,
};
use mime::*;
use rfd::FileDialog;
use warp::multipass;
use warp::{error::Error, logging::tracing::log};

#[derive(Clone)]
enum ChanCmd {
    Profile(String),
    Banner(String),
    Username(String),
    Status(String),
}

#[allow(non_snake_case)]
pub fn ProfileSettings(cx: Scope) -> Element {
    log::trace!("rendering ProfileSettings");

    let state = use_shared_state::<State>(cx)?;
    let user_status = state.read().status_message().unwrap_or_default();
    let username = state.read().username();
    let should_update: &UseState<Option<multipass::identity::Identity>> = use_state(cx, || None);
    // TODO: This needs to persist across restarts but a config option seems overkill. Should we have another kind of file to cache flags?
    let image = state.read().graphics().profile_picture();
    let banner = state.read().graphics().profile_banner();

    if let Some(ident) = should_update.get() {
        log::trace!("Updating ProfileSettings");
<<<<<<< HEAD
        state.write().set_warp_identity(ident.clone());
        state
            .write()
            .mutate(common::state::Action::AddToastNotification(
                ToastNotification::init(
                    "".into(),
                    get_local_text("settings-profile.updated"),
                    None,
                    2,
                ),
            ));
=======
        state.write().set_own_identity(ident.clone().into());
>>>>>>> 84b7bce1
        should_update.set(None);
    }

    let ch = use_coroutine(cx, |mut rx: UnboundedReceiver<ChanCmd>| {
        to_owned![should_update];
        async move {
            let warp_cmd_tx = WARP_CMD_CH.tx.clone();
            while let Some(cmd) = rx.next().await {
                // this is lazy but I can get away with it for now
                let (tx, rx) = oneshot::channel();
                let warp_cmd = match cmd {
                    ChanCmd::Profile(pfp) => MultiPassCmd::UpdateProfilePicture { pfp, rsp: tx },
                    ChanCmd::Banner(banner) => MultiPassCmd::UpdateBanner { banner, rsp: tx },
                    ChanCmd::Username(username) => {
                        MultiPassCmd::UpdateUsername { username, rsp: tx }
                    }
                    ChanCmd::Status(status) if status.is_empty() => MultiPassCmd::UpdateStatus {
                        status: None,
                        rsp: tx,
                    },
                    ChanCmd::Status(status) => MultiPassCmd::UpdateStatus {
                        status: Some(status),
                        rsp: tx,
                    },
                };

                if let Err(e) = warp_cmd_tx.send(WarpCmd::MultiPass(warp_cmd)) {
                    log::error!("failed to send warp command: {}", e);
                    continue;
                }

                let res = rx.await.expect("command cancelled");
                match res {
                    Ok(ident) => {
                        should_update.set(Some(ident));
                    }
                    Err(e) => log::error!("failed to update identity: {e}"),
                }
            }
        }
    });
    // Set up validation options for the input field
    let username_validation_options = Validation {
        // The input should have a maximum length of 32
        max_length: Some(32),
        // The input should have a minimum length of 4
        min_length: Some(4),
        // The input should only contain alphanumeric characters
        alpha_numeric_only: true,
        // The input should not contain any whitespace
        no_whitespace: true,
        // The input component validation is shared - if you need to allow just colons in, set this to true
        ignore_colons: false,
        // The input should allow any special characters
        // if you need special chars, just pass a vec! with each char necessary, mainly if alpha_numeric_only is true
        special_chars: None,
    };

    let status_validation_options = Validation {
        // The input should have a maximum length of 128
        max_length: Some(128),
        // The input should have a minimum length of 0
        min_length: Some(0),
        // The input should only contain alphanumeric characters
        alpha_numeric_only: false,
        // The input should not contain any whitespace
        no_whitespace: false,
        // The input component validation is shared - if you need to allow just colons in, set this to true
        ignore_colons: false,
        // The input should allow any special characters
        // if you need special chars, select action to allow or block and pass a vec! with each char necessary, mainly if alpha_numeric_only is true
        special_chars: None,
    };

    let change_banner_text = get_local_text("settings-profile.change-banner");
    cx.render(rsx!(
        div {
            id: "settings-profile",
            aria_label: "settings-profile",
            (state.read().ui.show_settings_welcome).then(|| rsx!(
                div {
                    class: "new-profile-welcome",
                    div {
                        class: "welcome",
                        img {
                            src: "./ui/extra/images/mascot/working.png"
                        },
                    },
                    div {
                        class: "welcome-content",
                        Button {
                            text: get_local_text("uplink.dismiss"),
                            icon: Icon::XMark,
                            onpress: move |_| {
                                state.write().ui.show_settings_welcome = false;
                                let _ = state.write().save();
                            }
                        },
                        Label {
                            text: get_local_text("settings-profile.welcome")
                        },
                        p {
                            get_local_text("settings-profile.welcome-desc")
                        }
                        br {},
                        p {
                            get_local_text("settings-profile.welcome-cta")
                        }
                    }
                },
            ))
            div {
                class: "profile-header",
                aria_label: "profile-header",
                div {
                    class: "profile-banner",
                    aria_label: "profile-banner",
                    style: "background-image: url({banner});",
                    onclick: move |_| {
                        set_banner( ch.clone());
                    },
                    p {class: "change-banner-text", "{change_banner_text}" },
                },
                div {
                    class: "profile-picture",
                    aria_label: "profile-picture",
                    style: "background-image: url({image});",
                    onclick: move |_| {
                        set_profile_picture(ch.clone());
                    },
                    Button {
                        icon: Icon::Plus,
                        aria_label: "add-picture-button".into(),
                        onpress: move |_| {
                           set_profile_picture(ch.clone());
                        }
                    },
                }
            },
            div{
                class: "profile-content",
                aria_label: "profile-content",
                div {
                    class: "plus-button",
                    Button {
                        icon: Icon::Plus,
                        onpress: move |_| {
                            set_profile_picture( ch.clone());
                        }
                    }
                },
                div {
                    class: "content-item",
                    Label {
                        text: get_local_text("uplink.username"),
                    },
                    Input {
                        placeholder:  get_local_text("uplink.username"),
                        default_text: username,
                        aria_label: "username-input".into(),
                        options: get_input_options(username_validation_options),
                        onreturn: move |(v, is_valid, _): (String, bool, _)| {
                            if !is_valid {
                                return;
                            }
                            ch.send(ChanCmd::Username(v));
                        },
                    },
                },
                div {
                    class: "content-item",
                    Label {
                        text: get_local_text("uplink.status"),
                    },
                    Input {
                        placeholder: get_local_text("uplink.status"),
                        default_text: user_status,
                        aria_label: "status-input".into(),
                        options: Options {
                            with_clear_btn: true,
                            ..get_input_options(status_validation_options)
                        }
                        onreturn: move |(v, is_valid, _): (String, bool, _)| {
                            if !is_valid {
                                return;
                            }
                            ch.send(ChanCmd::Status(v));
                        },
                    }
                }
            }
        }
    ))
}

fn set_profile_picture(ch: Coroutine<ChanCmd>) {
    match set_image() {
        Ok(img) => {
            ch.send(ChanCmd::Profile(img));
        }
        Err(e) => {
            log::error!("failed to set pfp: {e}");
        }
    };
}

fn set_banner(ch: Coroutine<ChanCmd>) {
    match set_image() {
        Ok(img) => {
            ch.send(ChanCmd::Banner(img));
        }
        Err(e) => {
            log::error!("failed to set banner: {e}");
        }
    };
}

fn set_image() -> Result<String, Box<dyn std::error::Error>> {
    let path = match FileDialog::new()
        .add_filter("image", &["jpg", "png", "jpeg", "svg"])
        .set_directory(".")
        .pick_file()
    {
        Some(path) => path,
        None => return Err(Box::from(Error::InvalidItem)),
    };

    let file = std::fs::read(&path)?;

    let filename = path
        .file_name()
        .map(|file| file.to_string_lossy().to_string())
        .unwrap_or_default();

    let parts_of_filename: Vec<&str> = filename.split('.').collect();

    //Since files selected are filtered to be jpg, jpeg, png or svg the last branch is not reachable
    let mime = match parts_of_filename.last() {
        Some(m) => match *m {
            "png" => IMAGE_PNG.to_string(),
            "jpg" => IMAGE_JPEG.to_string(),
            "jpeg" => IMAGE_JPEG.to_string(),
            "svg" => IMAGE_SVG.to_string(),
            &_ => "".to_string(),
        },
        None => "".to_string(),
    };

    let image = match &file.len() {
        0 => "".to_string(),
        _ => {
            let prefix = format!("data:{mime};base64,");
            let base64_image = base64::encode(&file);
            let img = prefix + base64_image.as_str();
            img
        }
    };

    Ok(image)
}

fn get_input_options(validation_options: Validation) -> Options {
    // Set up options for the input field
    Options {
        // Enable validation for the input field with the specified options
        with_validation: Some(validation_options),
        clear_on_submit: false,
        // Use the default options for the remaining fields
        ..Options::default()
    }
}<|MERGE_RESOLUTION|>--- conflicted
+++ resolved
@@ -37,8 +37,7 @@
 
     if let Some(ident) = should_update.get() {
         log::trace!("Updating ProfileSettings");
-<<<<<<< HEAD
-        state.write().set_warp_identity(ident.clone());
+        state.write().set_own_identity(ident.clone().into());
         state
             .write()
             .mutate(common::state::Action::AddToastNotification(
@@ -49,9 +48,6 @@
                     2,
                 ),
             ));
-=======
-        state.write().set_own_identity(ident.clone().into());
->>>>>>> 84b7bce1
         should_update.set(None);
     }
 
