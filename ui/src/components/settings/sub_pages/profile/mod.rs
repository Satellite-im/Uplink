use std::path::PathBuf;

use arboard::Clipboard;
use common::get_images_dir;
use common::icons::Icon as IconElement;
use common::language::get_local_text;
use common::state::{Action, Identity, State, ToastNotification};
use common::warp_runner::{MultiPassCmd, TesseractCmd, WarpCmd};
use common::{icons::outline::Shape as Icon, WARP_CMD_CH};
use dioxus::prelude::*;
use dioxus_html::input_data::keyboard_types::Modifiers;
use futures::channel::oneshot;
use futures::StreamExt;
use kit::components::context_menu::{ContextItem, ContextMenu};
use kit::components::indicator::{Indicator, Platform, Status};
use kit::elements::checkbox::Checkbox;
use kit::elements::select::FancySelect;
use kit::elements::tooltip::Tooltip;
use kit::elements::Appearance;
use kit::elements::{
    button::Button,
    input::{Input, Options, Validation},
    label::Label,
};
use kit::layout::modal::Modal;
use mime::*;
use rfd::FileDialog;
use warp::multipass::identity::IdentityStatus;
use warp::{error::Error, logging::tracing::log};

use crate::components::crop_image_tool::circle_format_tool::CropCircleImageModal;
use crate::components::crop_image_tool::rectangle_format_tool::CropRectImageModal;
use crate::components::settings::{SettingSection, SettingSectionSimple};

#[derive(Clone)]
enum ChanCmd {
    Profile(Vec<u8>),
    ClearProfile,
    Banner(Vec<u8>),
    ClearBanner,
    Username(String),
    StatusMessage(String),
    Status(IdentityStatus),
}

#[allow(non_snake_case)]
pub fn ProfileSettings(cx: Scope) -> Element {
    log::trace!("rendering ProfileSettings");
    let state = use_shared_state::<State>(cx)?;
    let first_render = use_state(cx, || true);

    let identity = state.read().get_own_identity();
    let user_status = identity.status_message().unwrap_or_default();
    let online_status = identity.identity_status();
    let identity_status_values = [
        IdentityStatus::Online,
        IdentityStatus::Away,
        IdentityStatus::Busy,
        IdentityStatus::Offline,
    ];
    let username = identity.username();
    let should_update: &UseState<Option<Identity>> = use_state(cx, || None);
    let update_failed: &UseState<Option<String>> = use_state(cx, || None);
    // TODO: This needs to persist across restarts but a config option seems overkill. Should we have another kind of file to cache flags?
    let image = identity.profile_picture();
    let banner = identity.profile_banner();
    let open_crop_image_modal = use_state(cx, || (false, (Vec::new(), String::new())));
    let open_crop_image_modal_for_banner_picture =
        use_state(cx, || (false, (Vec::new(), String::new())));

    //TODO: Remove `\0` as that should not be used to determined if an image is empty
    let no_profile_picture =
        image.eq("\0") || image.is_empty() || identity.contains_default_picture();
    let no_banner_picture = banner.eq("\0") || banner.is_empty();

    let show_remove_seed = use_state(cx, || false);
    let seed_phrase: &UseState<Option<String>> = use_state(cx, || None);
    let seed_words_ch: &Coroutine<()> = use_coroutine(cx, |mut rx: UnboundedReceiver<()>| {
        to_owned![seed_phrase];
        async move {
            let warp_cmd_tx = WARP_CMD_CH.tx.clone();
            while rx.next().await.is_some() {
                // only one command so far
                let (tx, rx) = oneshot::channel();
                if let Err(e) =
                    warp_cmd_tx.send(WarpCmd::Tesseract(TesseractCmd::GetMnemonic { rsp: tx }))
                {
                    log::error!("error sending warp command: {e}");
                    continue;
                }

                let res = match rx.await {
                    Ok(r) => r,
                    Err(e) => {
                        log::error!("error receiving warp command: {e}");
                        continue;
                    }
                };

                match res {
                    Ok(seed_words) => {
                        seed_phrase.set(Some(seed_words));
                    }
                    Err(e) => {
                        log::error!("failed to get seed words: {e}");
                        continue;
                    }
                }
            }
        }
    });

    let phrase_exists: &UseState<bool> = use_state(cx, || false);
    let seed_phrase_exists = use_coroutine(cx, |mut rx: UnboundedReceiver<()>| {
        to_owned![phrase_exists];
        async move {
            let warp_cmd_tx = WARP_CMD_CH.tx.clone();
            while rx.next().await.is_some() {
                // only one command so far
                let (tx, rx) = oneshot::channel();
                if let Err(e) =
                    warp_cmd_tx.send(WarpCmd::Tesseract(TesseractCmd::CheckMnemonicExist {
                        rsp: tx,
                    }))
                {
                    log::error!("error sending warp command: {e}");
                    continue;
                }

                let res = match rx.await {
                    Ok(r) => r,
                    Err(e) => {
                        log::error!("error receiving warp command: {e}");
                        continue;
                    }
                };

                match res {
                    Ok(does_exist) => {
                        phrase_exists.set(does_exist);
                    }
                    Err(e) => {
                        log::error!("failed to check for seed words: {e}");
                        continue;
                    }
                }
            }
        }
    });

    let remove_seed_words_ch = use_coroutine(cx, |mut rx: UnboundedReceiver<()>| {
        to_owned![phrase_exists, show_remove_seed];
        async move {
            let warp_cmd_tx = WARP_CMD_CH.tx.clone();
            while rx.next().await.is_some() {
                // only one command so far
                let (tx, rx) = oneshot::channel();
                if let Err(e) =
                    warp_cmd_tx.send(WarpCmd::Tesseract(TesseractCmd::DeleteMnemonic { rsp: tx }))
                {
                    log::error!("error sending warp command: {e}");
                    continue;
                }

                let res = match rx.await {
                    Ok(r) => r,
                    Err(e) => {
                        log::error!("error receiving warp command: {e}");
                        continue;
                    }
                };

                match res {
                    Ok(_) => {
                        show_remove_seed.set(false);
                        phrase_exists.set(false);
                    }
                    Err(e) => {
                        log::error!("failed to remove seed words: {e}");
                        continue;
                    }
                }
            }
        }
    });

    if let Some(ident) = should_update.get() {
        log::trace!("Updating ProfileSettings");
        state.write().set_own_identity(ident.clone());
        state
            .write()
            .mutate(common::state::Action::AddToastNotification(
                ToastNotification::init(
                    "".into(),
                    get_local_text("settings-profile.updated"),
                    None,
                    2,
                ),
            ));
        should_update.set(None);
    }

    if let Some(msg) = update_failed.get() {
        state
            .write()
            .mutate(common::state::Action::AddToastNotification(
                ToastNotification::init(
                    get_local_text("warning-messages.error"),
                    msg.into(),
                    Some(common::icons::outline::Shape::ExclamationTriangle),
                    2,
                ),
            ));
        update_failed.set(None);
    }

    let ch = use_coroutine(cx, |mut rx: UnboundedReceiver<ChanCmd>| {
        to_owned![should_update, update_failed];
        async move {
            let warp_cmd_tx = WARP_CMD_CH.tx.clone();
            while let Some(cmd) = rx.next().await {
                // this is lazy but I can get away with it for now
                let (tx, rx) = oneshot::channel();
                let warp_cmd = match cmd {
                    ChanCmd::Profile(pfp) => MultiPassCmd::UpdateProfilePicture { pfp, rsp: tx },
                    ChanCmd::ClearProfile => MultiPassCmd::ClearProfilePicture { rsp: tx },
                    ChanCmd::Banner(banner) => MultiPassCmd::UpdateBanner { banner, rsp: tx },
                    ChanCmd::ClearBanner => MultiPassCmd::ClearBanner { rsp: tx },
                    ChanCmd::Username(username) => {
                        MultiPassCmd::UpdateUsername { username, rsp: tx }
                    }
                    ChanCmd::StatusMessage(status) => MultiPassCmd::UpdateStatusMessage {
                        status: if status.is_empty() {
                            None
                        } else {
                            Some(status)
                        },
                        rsp: tx,
                    },
                    ChanCmd::Status(status) => MultiPassCmd::SetStatus { status, rsp: tx },
                };

                if let Err(e) = warp_cmd_tx.send(WarpCmd::MultiPass(warp_cmd)) {
                    log::error!("failed to send warp command: {}", e);
                    continue;
                }

                let res = rx.await.expect("command canceled");
                match res {
                    Ok(ident) => {
                        should_update.set(Some(ident));
                    }
                    Err(e) => {
                        let msg = match e {
                            warp::error::Error::InvalidLength { .. } => {
                                get_local_text("settings-profile.too-large")
                            }
                            _ => get_local_text("settings-profile.failed"),
                        };
                        update_failed.set(Some(msg));
                    }
                }
            }
        }
    });

    // Set up validation options for the input field
    let username_validation_options = Validation {
        // The input should have a maximum length of 32
        max_length: Some(32),
        // The input should have a minimum length of 4
        min_length: Some(4),
        // The input should only contain alphanumeric characters
        alpha_numeric_only: true,
        // The input should not contain any whitespace
        no_whitespace: true,
        // The input component validation is shared - if you need to allow just colons in, set this to true
        ignore_colons: false,
        // The input should allow any special characters
        // if you need special chars, just pass a vec! with each char necessary, mainly if alpha_numeric_only is true
        special_chars: None,
    };

    let status_validation_options = Validation {
        // The input should have a maximum length of 128
        max_length: Some(128),
        // The input should have a minimum length of 0
        min_length: Some(0),
        // The input should only contain alphanumeric characters
        alpha_numeric_only: false,
        // The input should not contain any whitespace
        no_whitespace: false,
        // The input component validation is shared - if you need to allow just colons in, set this to true
        ignore_colons: false,
        // The input should allow any special characters
        // if you need special chars, select action to allow or block and pass a vec! with each char necessary, mainly if alpha_numeric_only is true
        special_chars: None,
    };

    let did_short = identity.short_id().to_string();
    let did_key = identity.did_key();
    let short_name = format!("{}#{}", username, did_short);
    let short_name_context = short_name.clone();

    let show_welcome = &state.read().ui.active_welcome;

    let image_path = get_images_dir()
        .unwrap_or_default()
        .join("mascot")
        .join("working.webp")
        .to_str()
        .map(|x| x.to_string())
        .unwrap_or_default();

    let change_banner_text = get_local_text("settings-profile.change-banner");

    let store_phrase = use_state(cx, || true);

    if *first_render.get() {
        seed_phrase_exists.send(());
        first_render.set(false);
    }

    cx.render(rsx!(
        div {
            id: "settings-profile",
            class: "disable-select",
            aria_label: "settings-profile",
            (!show_welcome).then(|| rsx!(
                div {
                    class: "new-profile-welcome",
                    aria_label: "new-profile-welcome",
                    div {
                        class: "welcome",
                        img {
                            src: "{image_path}"
                        },
                    },
                    div {
                        class: "welcome-content",
                        Button {
                            text: get_local_text("uplink.dismiss"),
                            aria_label: "welcome-message-dismiss".into(),
                            icon: Icon::XMark,
                            onpress: move |_| {
                                state.write().ui.settings_welcome();
                                let _ = state.write().save();
                            }
                        },
                        Label {
                            aria_label: "welcome-message".into(),
                            text: get_local_text("settings-profile.welcome")
                        },
                        p {
                            aria_label: "welcome-message-desc",
                            get_local_text("settings-profile.welcome-desc")
                        }
                        br {},
                        p {
                            aria_label: "welcome-message-cta",
                            get_local_text("settings-profile.welcome-cta")
                        }
                    }
                },
            )),
            div {
                class: "profile-header",
                aria_label: "profile-header",
                // todo: when I wrap the profile-banner div in a ContextMenu, the onlick and oncontext events stop happening. not sure why.
                // ideally this ContextItem would appear when right clicking the profile-banner div.
                ContextMenu {
                    id: String::from("profile-banner-context-menu"),
                    items: cx.render(rsx!(
                        ContextItem {
                            icon: Icon::Trash,
                            disabled: no_banner_picture,
                            text: get_local_text("settings-profile.clear-banner"),
                            aria_label: "clear-banner".into(),
                            onpress: move |_| {
                                ch.send(ChanCmd::ClearBanner);
                            }
                        }
                    )),
                    div {
                        class: "profile-banner",
                        aria_label: "profile-banner",
                        style: "background-image: url({banner});",
                        onclick: move |mouse_event_data| {
                            if mouse_event_data.modifiers() != Modifiers::CONTROL {
                                set_banner(open_crop_image_modal_for_banner_picture.clone());
                            }
                        },
                        p {class: "change-banner-text", "{change_banner_text}" },
                    },
                },
                ContextMenu {
                    id: String::from("profile-picture-context-menu"),
                    items: cx.render(rsx!(
                        ContextItem {
                            icon: Icon::Trash,
                            disabled: no_profile_picture,
                            aria_label: "clear-avatar".into(),
                            text: get_local_text("settings-profile.clear-avatar"),
                            onpress: move |_| {
                                ch.send(ChanCmd::ClearProfile);
                            }
                        }
                    )),
                    div {
                        class: "profile-picture",
                        aria_label: "profile-picture",
                        style: "background-image: url({image});",
                        onclick: move |mouse_event_data: Event<MouseData>| {
                            if mouse_event_data.modifiers() != Modifiers::CONTROL {
                                set_profile_picture(open_crop_image_modal.clone());
                            }
                        },
                        Button {
                            icon: Icon::Plus,
                            aria_label: "add-picture-button".into(),
                            onpress: move |_| {
                            set_profile_picture(open_crop_image_modal.clone());
                            }
                        },
                    },
                }
            },
            div{
                class: "profile-content",
                aria_label: "profile-content",
                div {
                    class: "content-item",
                    Label {
                        text: get_local_text("uplink.username"),
                        aria_label: "profile-username-label".into(),
                    },
                    div {
                        class: "profile-group-username",
                        Input {
                            placeholder:  get_local_text("uplink.username"),
                            default_text: username.clone(),
                            aria_label: "username-input".into(),
                            options: Options {
                                with_clear_btn: true,
                                ..get_input_options(username_validation_options)
                            },
                            onreturn: move |(v, is_valid, _): (String, bool, _)| {
                                if !is_valid {
                                    return;
                                }
                                if v != username {
                                    ch.send(ChanCmd::Username(v));
                                }
                            },
                        },
                        div {
                            class: "profile-id-btn",
                            ContextMenu {
                                id: String::from("copy-id-context-menu"),
                                items: cx.render(rsx!(
                                    ContextItem {
                                        icon: Icon::UserCircle,
                                        text: get_local_text("settings-profile.copy-id"),
                                        aria_label: "copy-id-context".into(),
                                        onpress: move |_| {
                                            match Clipboard::new() {
                                                Ok(mut c) => {
                                                    if let Err(e) = c.set_text(short_name_context.clone()) {
                                                        log::warn!("Unable to set text to clipboard: {e}");
                                                    }
                                                },
                                                Err(e) => {
                                                    log::warn!("Unable to create clipboard reference: {e}");
                                                }
                                            };
                                            state
                                                .write()
                                                .mutate(Action::AddToastNotification(ToastNotification::init(
                                                    "".into(),
                                                    get_local_text("friends.copied-did"),
                                                    None,
                                                    2,
                                                )));
                                        }
                                    }
                                    ContextItem {
                                        icon: Icon::Key,
                                        text: get_local_text("settings-profile.copy-did"),
                                        aria_label: "copy-did-context".into(),
                                        onpress: move |_| {
                                            match Clipboard::new() {
                                                Ok(mut c) => {
                                                    if let Err(e) = c.set_text(did_key.to_string()) {
                                                        log::warn!("Unable to set text to clipboard: {e}");
                                                    }
                                                },
                                                Err(e) => {
                                                    log::warn!("Unable to create clipboard reference: {e}");
                                                }
                                            };
                                            state
                                                .write()
                                                .mutate(Action::AddToastNotification(ToastNotification::init(
                                                    "".into(),
                                                    get_local_text("friends.copied-did"),
                                                    None,
                                                    2,
                                                )));
                                        }
                                    }
                                )),
                                Button {
                                    appearance: Appearance::SecondaryLess,
                                    aria_label: "copy-id-button".into(),
                                    text: did_short.to_string(),
                                    tooltip: cx.render(rsx!(
                                        Tooltip{
                                            text: get_local_text("settings-profile.copy-id")
                                        }
                                    )),
                                    onpress: move |mouse_event: MouseEvent| {
                                        if mouse_event.modifiers() != Modifiers::CONTROL {
                                            match Clipboard::new() {
                                                Ok(mut c) => {
                                                    if let Err(e) = c.set_text(short_name.clone()) {
                                                        log::warn!("Unable to set text to clipboard: {e}");
                                                    }
                                                },
                                                Err(e) => {
                                                    log::warn!("Unable to create clipboard reference: {e}");
                                                }
                                            };
                                            state
                                                .write()
                                                .mutate(Action::AddToastNotification(ToastNotification::init(
                                                    "".into(),
                                                    get_local_text("friends.copied-did"),
                                                    None,
                                                    2,
                                                )));
                                        }
                                    }
                                }
                            },
                        }
                    },
                },
                div {
                    class: "content-item",
                    Label {
                        text: get_local_text("uplink.status"),
                        aria_label: "profile-status-label".into(),
                    },
                    Input {
                        placeholder: get_local_text("uplink.status"),
                        default_text: user_status.clone(),
                        aria_label: "status-input".into(),
                        options: Options {
                            with_clear_btn: true,
                            ..get_input_options(status_validation_options)
                        },
                        onreturn: move |(v, is_valid, _): (String, bool, _)| {
                            if !is_valid {
                                return;
                            }
                            if v != user_status {
                                ch.send(ChanCmd::StatusMessage(v));
                            }
                        },
                    }
                },
                SettingSection {
                    aria_label: "online-status-section".into(),
                    section_label: get_local_text("settings-profile.online-status"),
                    section_description: get_local_text("settings-profile.online-status-description"),
                    FancySelect {
                        initial_value: get_status_option(cx, &online_status),
                        width: 190,
                        options: identity_status_values.iter().map(|status| get_status_option(cx, status)).collect(),
                        onselect: move |value: String| {
                            let status = serde_json::from_str::<IdentityStatus>(&value).unwrap_or(IdentityStatus::Online);
                            ch.send(ChanCmd::Status(status));
                        }
                    },
                },
                if *phrase_exists.get() {rsx!(
                    SettingSection {
<<<<<<< HEAD
                        aria_label: "recovery-seed-section".into(),
=======
>>>>>>> f23a6364
                        section_label: get_local_text("settings-profile.recovery-seed"),
                        section_description: get_local_text("settings-profile.recovery-seed-description"),
                        Button {
                            text: if seed_phrase.as_ref().is_none() { get_local_text("settings-profile.reveal-recovery-seed") } else { get_local_text("settings-profile.hide-recovery-seed") },
                            aria_label: "reveal-recovery-seed-button".into(),
                            appearance: Appearance::Danger,
                            icon: if seed_phrase.as_ref().is_none() { Icon::Eye } else { Icon::EyeSlash },
                            onpress: move |_| {
                                if seed_phrase.is_some() {
                                    seed_phrase.set(None);
                                } else {
                                    seed_words_ch.send(());
                                }
                            }
                        }
                    }
                    if let Some(phrase) = seed_phrase.as_ref() {
                        let words = phrase.split_whitespace().collect::<Vec<&str>>();
                        render!(
                            SettingSectionSimple {
<<<<<<< HEAD
                                aria_label: "seed-words-section".into(),
=======
>>>>>>> f23a6364
                                div {
                                    class: "seed-words",
                                    words.chunks_exact(2).enumerate().map(|(idx, vals)| rsx! {
                                        div {
                                            class: "row",
                                            div {
                                                class: "col",
<<<<<<< HEAD
                                                span {
                                                    aria_label: "seed-word-number-{((idx * 2) + 1).to_string()}",
                                                    class: "num", ((idx * 2) + 1).to_string()
                                                },
                                                span {
                                                    aria_label: "seed-word-value-{((idx * 2) + 1).to_string()}",
                                                    class: "val", vals.first().cloned().unwrap_or_default()
                                                }
                                            },
                                            div {
                                                class: "col",
                                                span {
                                                    aria_label: "seed-word-number-{((idx * 2) + 2).to_string()}",
                                                    class: "num", ((idx * 2) + 2).to_string()
                                                },
                                                span {
                                                    aria_label: "seed-word-value-{((idx * 2) + 2).to_string()}",
                                                    class: "val", vals.get(1).cloned().unwrap_or_default()
                                                }
                                            }
=======
                                                span { class: "num", ((idx * 2) + 1).to_string() },
                                                span { class: "val", vals.first().cloned().unwrap_or_default() }
                                            },
                                            div {
                                                class: "col",
                                                span { class: "num", ((idx * 2) + 2).to_string() },
                                                span { class: "val", vals.get(1).cloned().unwrap_or_default() }
                                            }
                                        }
                                    })
                                }
                            }
                        )
                    },
                    SettingSectionSimple {
                        Checkbox {
                            disabled: false,
                            is_checked: *store_phrase.get(),
                            height: "15px".into(),
                            width: "15px".into(),
                            on_click: move |_| {
                                show_remove_seed.set(true);
                            },
                        },
                        label {
                            get_local_text("settings-profile.store-on-account")
                        }
                    },
                    show_remove_seed.then(|| rsx!(
                        Modal {
                            open: *show_remove_seed.clone(),
                            onclose: move |_| show_remove_seed.set(false),
                            transparent: false,
                            close_on_click_inside_modal: false,
                            div {
                                class: "remove-phrase-container",
                                div {
                                    class: "warning-symbol",
                                    IconElement {
                                        icon: Icon::ExclamationTriangle
                                    }
                                },
                                Label {
                                    text: get_local_text("settings-profile.remove-recovery-seed"),
                                    aria_label: "remove-phrase-label".into(),
                                },
                                p {
                                    get_local_text("settings-profile.remove-recovery-seed-description")
                                },
                                div {
                                    class: "button-group",
                                    Button {
                                        text: get_local_text("uplink.remove"),
                                        aria_label: "remove-seed-phrase-btn".into(),
                                        appearance: Appearance::Danger,
                                        icon: Icon::Trash,
                                        onpress: move |_| {
                                            remove_seed_words_ch.send(());
                                        }
                                    },
                                    Button {
                                        text: get_local_text("uplink.cancel"),
                                        aria_label: "cancel-remove-seed-phrase-btn".into(),
                                        icon: Icon::NoSymbol,
                                        appearance: Appearance::Secondary,
                                        onpress: move |_| {
                                            show_remove_seed.set(false);
>>>>>>> f23a6364
                                        }
                                    })
                                }
                            }
                        )
                    },
                    SettingSectionSimple {
                        Checkbox {
                            disabled: false,
                            is_checked: *store_phrase.get(),
                            height: "15px".into(),
                            width: "15px".into(),
                            on_click: move |_| {
                                show_remove_seed.set(true);
                            },
                        },
                        label {
                            get_local_text("settings-profile.store-on-account")
                        }
                    },
                    show_remove_seed.then(|| rsx!(
                        Modal {
                            open: *show_remove_seed.clone(),
                            onclose: move |_| show_remove_seed.set(false),
                            transparent: false,
                            close_on_click_inside_modal: false,
                            div {
                                class: "remove-phrase-container",
                                div {
                                    class: "warning-symbol",
                                    IconElement {
                                        icon: Icon::ExclamationTriangle
                                    }
<<<<<<< HEAD
                                },
                                Label {
                                    text: get_local_text("settings-profile.remove-recovery-seed"),
                                    aria_label: "remove-phrase-label".into(),
                                },
                                p {
                                    get_local_text("settings-profile.remove-recovery-seed-description")
                                },
                                div {
                                    class: "button-group",
                                    Button {
                                        text: get_local_text("uplink.remove"),
                                        aria_label: "remove-seed-phrase-btn".into(),
                                        appearance: Appearance::Danger,
                                        icon: Icon::Trash,
                                        onpress: move |_| {
                                            remove_seed_words_ch.send(());
                                        }
                                    },
                                    Button {
                                        text: get_local_text("uplink.cancel"),
                                        aria_label: "cancel-remove-seed-phrase-btn".into(),
                                        icon: Icon::NoSymbol,
                                        appearance: Appearance::Secondary,
                                        onpress: move |_| {
                                            show_remove_seed.set(false);
                                        }
                                    }
=======
>>>>>>> f23a6364
                                }
                            }
                        }
                    )),
                )}
                if open_crop_image_modal_for_banner_picture.get().0 {
                    rsx!(CropRectImageModal {
                        large_thumbnail: open_crop_image_modal_for_banner_picture.1.clone(),
                        on_cancel: |_| {
                            open_crop_image_modal_for_banner_picture.set((false, (Vec::new(), String::new())));
                        },
                        on_crop: move |image_pathbuf: PathBuf| {
                            match transform_file_into_base64_image(image_pathbuf) {
                                Ok((img_cropped, _)) => ch.send(ChanCmd::Banner(img_cropped)),
                                Err(_) => ch.send(ChanCmd::Banner(open_crop_image_modal_for_banner_picture.1.0.clone())),
                            }
                            open_crop_image_modal_for_banner_picture.set((false, (Vec::new(), String::new())));
                        }
                    })
                }
                if open_crop_image_modal.get().0 {
                    rsx!(CropCircleImageModal {
                        large_thumbnail: open_crop_image_modal.1.clone(),
                        on_cancel: |_| {
                            open_crop_image_modal.set((false, (Vec::new(), String::new())));
                        },
                        on_crop: move |image_pathbuf: PathBuf| {
                            match transform_file_into_base64_image(image_pathbuf) {
                                Ok((img_cropped, _)) => ch.send(ChanCmd::Profile(img_cropped)),
                                Err(_) => ch.send(ChanCmd::Profile(open_crop_image_modal.1.0.clone()) ),
                            }
                            open_crop_image_modal.set((false, (Vec::new(), String::new())));
                        }
                    })
                }
            }
        }
    ))
}

fn set_profile_picture(open_crop_image_modal: UseState<(bool, (Vec<u8>, String))>) {
    match set_image() {
        Ok(img) => {
            open_crop_image_modal.set((true, img));
        }
        Err(e) => {
            log::error!("failed to set pfp: {e}");
        }
    };
}

fn set_banner(open_crop_image_modal_for_banner_picture: UseState<(bool, (Vec<u8>, String))>) {
    match set_image() {
        Ok(img) => {
            open_crop_image_modal_for_banner_picture.set((true, img));
        }
        Err(e) => {
            log::error!("failed to set banner: {e}");
        }
    };
}

fn set_image() -> Result<(Vec<u8>, String), Box<dyn std::error::Error>> {
    let path = match FileDialog::new()
        .add_filter("image", &["jpg", "png", "jpeg", "svg"])
        .set_directory(".")
        .pick_file()
    {
        Some(path) => path,
        None => return Err(Box::from(Error::InvalidItem)),
    };

    transform_file_into_base64_image(path)
}

fn transform_file_into_base64_image(
    path: std::path::PathBuf,
) -> Result<(Vec<u8>, String), Box<dyn std::error::Error>> {
    let file = std::fs::read(&path)?;

    let filename = path
        .file_name()
        .map(|file| file.to_string_lossy().to_string())
        .unwrap_or_default();

    let parts_of_filename: Vec<&str> = filename.split('.').collect();

    //Since files selected are filtered to be jpg, jpeg, png or svg the last branch is not reachable
    let mime = match parts_of_filename.last() {
        Some(m) => match *m {
            "png" => IMAGE_PNG.to_string(),
            "jpg" => IMAGE_JPEG.to_string(),
            "jpeg" => IMAGE_JPEG.to_string(),
            "svg" => IMAGE_SVG.to_string(),
            &_ => "".to_string(),
        },
        None => "".to_string(),
    };

    let prefix = match &file.len() {
        0 => "".to_string(),
        _ => format!("data:{mime};base64,"),
    };

    Ok((file, prefix))
}

fn get_input_options(validation_options: Validation) -> Options {
    // Set up options for the input field
    Options {
        // Enable validation for the input field with the specified options
        with_validation: Some(validation_options),
        clear_on_submit: false,
        clear_validation_on_submit: true,
        // Use the default options for the remaining fields
        ..Options::default()
    }
}

fn get_status_option<'a>(cx: Scope<'a>, status: &IdentityStatus) -> (String, Element<'a>) {
    let indicator = Status::from(*status);
    (
        serde_json::to_string::<IdentityStatus>(status).unwrap_or_default(),
        cx.render(rsx!(div {
                class: "settings-online-status",
                Indicator {
                    status: indicator,
                    platform: Platform::Unknown
                },
                div {
                    class: "settings-online-status-label",
                    get_local_text(&format!("settings-profile.status-{}", indicator))
                }
            }
        )),
    )
}<|MERGE_RESOLUTION|>--- conflicted
+++ resolved
@@ -585,10 +585,7 @@
                 },
                 if *phrase_exists.get() {rsx!(
                     SettingSection {
-<<<<<<< HEAD
                         aria_label: "recovery-seed-section".into(),
-=======
->>>>>>> f23a6364
                         section_label: get_local_text("settings-profile.recovery-seed"),
                         section_description: get_local_text("settings-profile.recovery-seed-description"),
                         Button {
@@ -609,10 +606,7 @@
                         let words = phrase.split_whitespace().collect::<Vec<&str>>();
                         render!(
                             SettingSectionSimple {
-<<<<<<< HEAD
                                 aria_label: "seed-words-section".into(),
-=======
->>>>>>> f23a6364
                                 div {
                                     class: "seed-words",
                                     words.chunks_exact(2).enumerate().map(|(idx, vals)| rsx! {
@@ -620,7 +614,6 @@
                                             class: "row",
                                             div {
                                                 class: "col",
-<<<<<<< HEAD
                                                 span {
                                                     aria_label: "seed-word-number-{((idx * 2) + 1).to_string()}",
                                                     class: "num", ((idx * 2) + 1).to_string()
@@ -641,7 +634,6 @@
                                                     class: "val", vals.get(1).cloned().unwrap_or_default()
                                                 }
                                             }
-=======
                                                 span { class: "num", ((idx * 2) + 1).to_string() },
                                                 span { class: "val", vals.first().cloned().unwrap_or_default() }
                                             },
@@ -709,7 +701,6 @@
                                         appearance: Appearance::Secondary,
                                         onpress: move |_| {
                                             show_remove_seed.set(false);
->>>>>>> f23a6364
                                         }
                                     })
                                 }
@@ -743,7 +734,6 @@
                                     IconElement {
                                         icon: Icon::ExclamationTriangle
                                     }
-<<<<<<< HEAD
                                 },
                                 Label {
                                     text: get_local_text("settings-profile.remove-recovery-seed"),
@@ -772,8 +762,6 @@
                                             show_remove_seed.set(false);
                                         }
                                     }
-=======
->>>>>>> f23a6364
                                 }
                             }
                         }
