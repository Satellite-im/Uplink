use common::language::get_local_text;
use common::state::State;
use common::warp_runner::{MultiPassCmd, WarpCmd};
use common::{icons::outline::Shape as Icon, WARP_CMD_CH};
use dioxus::prelude::*;
use futures::channel::oneshot;
use futures::StreamExt;
use kit::elements::{
    button::Button,
    input::{Input, Options, Validation},
    label::Label,
};
use mime::*;
use rfd::FileDialog;
use warp::multipass;
use warp::{error::Error, logging::tracing::log};

#[derive(Clone)]
enum ChanCmd {
    Profile(String),
    Banner(String),
    Username(String),
    Status(String),
}

#[allow(non_snake_case)]
pub fn ProfileSettings(cx: Scope) -> Element {
    log::trace!("rendering ProfileSettings");

    let state = use_shared_state::<State>(cx)?;
    let user_status = state
        .read()
        .account
        .identity
        .status_message()
        .unwrap_or_default();
    let username = state.read().account.identity.username();
    let should_update: &UseState<Option<multipass::identity::Identity>> = use_state(cx, || None);
    // TODO: This needs to persist across restarts but a config option seems overkill. Should we have another kind of file to cache flags?
    let welcome_dismissed = use_state(cx, || false);
    let image = state.read().account.identity.graphics().profile_picture();
    let banner = state.read().account.identity.graphics().profile_banner();

    if let Some(ident) = should_update.get() {
        log::trace!("Updating ProfileSettings");
        state
            .write()
            .account
            .identity
            .set_warp_identity(ident.clone());
        should_update.set(None);
    }

    let ch = use_coroutine(cx, |mut rx: UnboundedReceiver<ChanCmd>| {
        to_owned![should_update];
        async move {
            let warp_cmd_tx = WARP_CMD_CH.tx.clone();
            while let Some(cmd) = rx.next().await {
                // this is lazy but I can get away with it for now
                let (tx, rx) = oneshot::channel();
                let warp_cmd = match cmd {
                    ChanCmd::Profile(pfp) => MultiPassCmd::UpdateProfilePicture { pfp, rsp: tx },
                    ChanCmd::Banner(banner) => MultiPassCmd::UpdateBanner { banner, rsp: tx },
                    ChanCmd::Username(username) => {
                        MultiPassCmd::UpdateUsername { username, rsp: tx }
                    }
                    ChanCmd::Status(status) if status.is_empty() => MultiPassCmd::UpdateStatus {
                        status: None,
                        rsp: tx,
                    },
                    ChanCmd::Status(status) => MultiPassCmd::UpdateStatus {
                        status: Some(status),
                        rsp: tx,
                    },
                };

                if let Err(e) = warp_cmd_tx.send(WarpCmd::MultiPass(warp_cmd)) {
                    log::error!("failed to send warp command: {}", e);
                    continue;
                }

                let res = rx.await.expect("command cancelled");
                match res {
                    Ok(ident) => {
                        should_update.set(Some(ident));
                    }
                    Err(e) => log::error!("failed to update identity: {e}"),
                }
            }
        }
    });
    // Set up validation options for the input field
    let username_validation_options = Validation {
        // The input should have a maximum length of 32
        max_length: Some(32),
        // The input should have a minimum length of 4
        min_length: Some(4),
        // The input should only contain alphanumeric characters
        alpha_numeric_only: true,
        // The input should not contain any whitespace
        no_whitespace: true,
        // The input component validation is shared - if you need to allow just colons in, set this to true
        ignore_colons: false,
        // The input should allow any special characters
        // if you need special chars, just pass a vec! with each char necessary, mainly if alpha_numeric_only is true
        special_chars: None,
    };

    let status_validation_options = Validation {
        // The input should have a maximum length of 128
        max_length: Some(128),
        // The input should have a minimum length of 0
        min_length: Some(0),
        // The input should only contain alphanumeric characters
        alpha_numeric_only: false,
        // The input should not contain any whitespace
        no_whitespace: false,
        // The input component validation is shared - if you need to allow just colons in, set this to true
        ignore_colons: false,
        // The input should allow any special characters
        // if you need special chars, select action to allow or block and pass a vec! with each char necessary, mainly if alpha_numeric_only is true
        special_chars: None,
    };

<<<<<<< HEAD
    let image_state = use_state(cx, String::new);
    let banner_state = use_state(cx, String::new);

    // TODO: This needs to persist across restarts but a config option seems overkill. Should we have another kind of file to cache flags?
    let welcome_dismissed = use_state(cx, || false);

=======
>>>>>>> b540efb2
    let change_banner_text = get_local_text("settings-profile.change-banner");
    cx.render(rsx!(
        div {
            id: "settings-profile",
            aria_label: "settings-profile",
            (!welcome_dismissed).then(|| rsx!(
                div {
                    class: "new-profile-welcome",
                    div {
                        class: "welcome",
                        img {
                            src: "./ui/extra/images/mascot/working.png"
                        },
                    },
                    div {
                        class: "welcome-content",
                        Button {
                            text: get_local_text("uplink.dismiss"),
                            icon: Icon::XMark,
                            onpress: move |_| {
                                welcome_dismissed.set(true);
                            }
                        },
                        Label {
                            text: get_local_text("settings-profile.welcome")
                        },
                        p {
                            get_local_text("settings-profile.welcome-desc")
                        }
                        br {},
                        p {
                            get_local_text("settings-profile.welcome-cta")
                        }
                    }
                },
            ))
            div {
                class: "profile-header",
                aria_label: "profile-header",
                div {
                    class: "profile-banner",
                    aria_label: "profile-banner",
                    style: "background-image: url({banner});",
                    onclick: move |_| {
                        set_banner( ch.clone());
                    },
                    p {class: "change-banner-text", "{change_banner_text}" },
                },
                div {
                    class: "profile-picture",
                    aria_label: "profile-picture",
                    style: "background-image: url({image});",
                    onclick: move |_| {
                        set_profile_picture(ch.clone());
                    },
                    Button {
                        icon: Icon::Plus,
                        aria_label: "add-picture-button".into(),
                        onpress: move |_| {
                           set_profile_picture(ch.clone());
                        }
                    },
                }
            },
            div{
                class: "profile-content",
                aria_label: "profile-content",
                div {
                    class: "plus-button",
                    Button {
                        icon: Icon::Plus,
                        onpress: move |_| {
                            set_profile_picture( ch.clone());
                        }
                    }
                },
                div {
                    class: "content-item",
                    Label {
                        text: get_local_text("uplink.username"),
                    },
                    Input {
                        placeholder:  get_local_text("uplink.username"),
                        default_text: username,
                        aria_label: "username-input".into(),
                        options: get_input_options(username_validation_options),
                        onreturn: move |(v, is_valid, _): (String, bool, _)| {
                            if !is_valid {
                                return;
                            }
                            ch.send(ChanCmd::Username(v));
                        },
                    },
                },
                div {
                    class: "content-item",
                    Label {
                        text: get_local_text("uplink.status"),
                    },
                    Input {
                        placeholder: get_local_text("uplink.status"),
                        default_text: user_status,
                        aria_label: "status-input".into(),
                        options: Options {
                            with_clear_btn: true,
                            ..get_input_options(status_validation_options)
                        }
                        onreturn: move |(v, is_valid, _): (String, bool, _)| {
                            if !is_valid {
                                return;
                            }
                            ch.send(ChanCmd::Status(v));
                        },
                    }
                }
            }
        }
    ))
}

fn set_profile_picture(ch: Coroutine<ChanCmd>) {
    match set_image() {
        Ok(img) => {
            ch.send(ChanCmd::Profile(img));
        }
        Err(e) => {
            log::error!("failed to set pfp: {e}");
        }
    };
}

fn set_banner(ch: Coroutine<ChanCmd>) {
    match set_image() {
        Ok(img) => {
            ch.send(ChanCmd::Banner(img));
        }
        Err(e) => {
            log::error!("failed to set banner: {e}");
        }
    };
}

fn set_image() -> Result<String, Box<dyn std::error::Error>> {
    let path = match FileDialog::new()
        .add_filter("image", &["jpg", "png", "jpeg", "svg"])
        .set_directory(".")
        .pick_file()
    {
        Some(path) => path,
        None => return Err(Box::from(Error::InvalidItem)),
    };

    let file = std::fs::read(&path)?;

    let filename = path
        .file_name()
        .map(|file| file.to_string_lossy().to_string())
        .unwrap_or_default();

    let parts_of_filename: Vec<&str> = filename.split('.').collect();

    //Since files selected are filtered to be jpg, jpeg, png or svg the last branch is not reachable
    let mime = match parts_of_filename.last() {
        Some(m) => match *m {
            "png" => IMAGE_PNG.to_string(),
            "jpg" => IMAGE_JPEG.to_string(),
            "jpeg" => IMAGE_JPEG.to_string(),
            "svg" => IMAGE_SVG.to_string(),
            &_ => "".to_string(),
        },
        None => "".to_string(),
    };

    let image = match &file.len() {
        0 => "".to_string(),
        _ => {
            let prefix = format!("data:{mime};base64,");
            let base64_image = base64::encode(&file);
            let img = prefix + base64_image.as_str();
            img
        }
    };

    Ok(image)
}

fn get_input_options(validation_options: Validation) -> Options {
    // Set up options for the input field
    Options {
        // Enable validation for the input field with the specified options
        with_validation: Some(validation_options),
        clear_on_submit: false,
        // Use the default options for the remaining fields
        ..Options::default()
    }
}<|MERGE_RESOLUTION|>--- conflicted
+++ resolved
@@ -122,15 +122,6 @@
         special_chars: None,
     };
 
-<<<<<<< HEAD
-    let image_state = use_state(cx, String::new);
-    let banner_state = use_state(cx, String::new);
-
-    // TODO: This needs to persist across restarts but a config option seems overkill. Should we have another kind of file to cache flags?
-    let welcome_dismissed = use_state(cx, || false);
-
-=======
->>>>>>> b540efb2
     let change_banner_text = get_local_text("settings-profile.change-banner");
     cx.render(rsx!(
         div {
