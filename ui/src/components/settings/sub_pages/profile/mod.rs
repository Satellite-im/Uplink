--- conflicted
+++ resolved
@@ -36,6 +36,8 @@
         .unwrap_or_default();
     let username = state.read().account.identity.username();
     let should_update: &UseState<Option<multipass::identity::Identity>> = use_state(cx, || None);
+    // TODO: This needs to persist across restarts but a config option seems overkill. Should we have another kind of file to cache flags?
+    let welcome_dismissed = use_state(&cx, || false);
     let image = state.read().account.identity.graphics().profile_picture();
     let banner = state.read().account.identity.graphics().profile_banner();
 
@@ -120,15 +122,6 @@
         special_chars: None,
     };
 
-<<<<<<< HEAD
-=======
-    let image_state = use_state(cx, String::new);
-    let banner_state = use_state(cx, String::new);
-
-    // TODO: This needs to persist across restarts but a config option seems overkill. Should we have another kind of file to cache flags?
-    let welcome_dismissed = use_state(&cx, || false);
-
->>>>>>> ed9890f3
     let change_banner_text = get_local_text("settings-profile.change-banner");
     cx.render(rsx!(
         div {
