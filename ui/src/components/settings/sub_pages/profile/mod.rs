use arboard::Clipboard;
use common::language::get_local_text;
use common::state::{Action, State, ToastNotification};
use common::warp_runner::{MultiPassCmd, WarpCmd};
use common::{icons::outline::Shape as Icon, WARP_CMD_CH};
use dioxus::prelude::*;
use futures::channel::oneshot;
use futures::StreamExt;
use kit::components::context_menu::{ContextItem, ContextMenu};
use kit::elements::tooltip::Tooltip;
use kit::elements::Appearance;
use kit::elements::{
    button::Button,
    input::{Input, Options, Validation},
    label::Label,
};
use mime::*;
use rfd::FileDialog;
use warp::multipass;
use warp::{error::Error, logging::tracing::log};

#[derive(Clone)]
enum ChanCmd {
    Profile(String),
    Banner(String),
    Username(String),
    Status(String),
}

#[allow(non_snake_case)]
pub fn ProfileSettings(cx: Scope) -> Element {
    log::trace!("rendering ProfileSettings");

    let state = use_shared_state::<State>(cx)?;
    let user_status = state.read().status_message().unwrap_or_default();
    let username = state.read().username();
    let should_update: &UseState<Option<multipass::identity::Identity>> = use_state(cx, || None);
    let update_failed: &UseState<Option<String>> = use_state(cx, || None);
    // TODO: This needs to persist across restarts but a config option seems overkill. Should we have another kind of file to cache flags?
    let image = state.read().graphics().profile_picture();
    let banner = state.read().graphics().profile_banner();

    if let Some(ident) = should_update.get() {
        log::trace!("Updating ProfileSettings");
        state.write().set_own_identity(ident.clone().into());
        state
            .write()
            .mutate(common::state::Action::AddToastNotification(
                ToastNotification::init(
                    "".into(),
                    get_local_text("settings-profile.updated"),
                    None,
                    2,
                ),
            ));
        should_update.set(None);
    }

    if let Some(msg) = update_failed.get() {
        state
            .write()
            .mutate(common::state::Action::AddToastNotification(
                ToastNotification::init(
                    get_local_text("warning-messages.error"),
                    msg.into(),
                    Some(common::icons::outline::Shape::ExclamationTriangle),
                    2,
                ),
            ));
        update_failed.set(None);
    }

    let ch = use_coroutine(cx, |mut rx: UnboundedReceiver<ChanCmd>| {
        to_owned![should_update, update_failed];
        async move {
            let warp_cmd_tx = WARP_CMD_CH.tx.clone();
            while let Some(cmd) = rx.next().await {
                // this is lazy but I can get away with it for now
                let (tx, rx) = oneshot::channel();
                let warp_cmd = match cmd {
                    ChanCmd::Profile(pfp) => MultiPassCmd::UpdateProfilePicture { pfp, rsp: tx },
                    ChanCmd::Banner(banner) => MultiPassCmd::UpdateBanner { banner, rsp: tx },
                    ChanCmd::Username(username) => {
                        MultiPassCmd::UpdateUsername { username, rsp: tx }
                    }
                    ChanCmd::Status(status) if status.is_empty() => MultiPassCmd::UpdateStatus {
                        status: None,
                        rsp: tx,
                    },
                    ChanCmd::Status(status) => MultiPassCmd::UpdateStatus {
                        status: Some(status),
                        rsp: tx,
                    },
                };

                if let Err(e) = warp_cmd_tx.send(WarpCmd::MultiPass(warp_cmd)) {
                    log::error!("failed to send warp command: {}", e);
                    continue;
                }

                let res = rx.await.expect("command cancelled");
                match res {
                    Ok(ident) => {
                        should_update.set(Some(ident));
                    }
                    Err(e) => {
                        let msg = match e {
                            warp::error::Error::InvalidLength { .. } => {
                                get_local_text("settings-profile.too-large")
                            }
                            _ => get_local_text("settings-profile.failed"),
                        };
                        update_failed.set(Some(msg));
                    }
                }
            }
        }
    });
    // Set up validation options for the input field
    let username_validation_options = Validation {
        // The input should have a maximum length of 32
        max_length: Some(32),
        // The input should have a minimum length of 4
        min_length: Some(4),
        // The input should only contain alphanumeric characters
        alpha_numeric_only: true,
        // The input should not contain any whitespace
        no_whitespace: true,
        // The input component validation is shared - if you need to allow just colons in, set this to true
        ignore_colons: false,
        // The input should allow any special characters
        // if you need special chars, just pass a vec! with each char necessary, mainly if alpha_numeric_only is true
        special_chars: None,
    };

    let status_validation_options = Validation {
        // The input should have a maximum length of 128
        max_length: Some(128),
        // The input should have a minimum length of 0
        min_length: Some(0),
        // The input should only contain alphanumeric characters
        alpha_numeric_only: false,
        // The input should not contain any whitespace
        no_whitespace: false,
        // The input component validation is shared - if you need to allow just colons in, set this to true
        ignore_colons: false,
        // The input should allow any special characters
        // if you need special chars, select action to allow or block and pass a vec! with each char necessary, mainly if alpha_numeric_only is true
        special_chars: None,
    };

    let did_string = state.read().get_own_identity().did_key().to_string();

    let mut did_short = "#".to_string();
    did_short.push_str(&state.read().get_own_identity().short_id());

    let change_banner_text = get_local_text("settings-profile.change-banner");
    cx.render(rsx!(
        div {
            id: "settings-profile",
            aria_label: "settings-profile",
            (state.read().ui.show_settings_welcome).then(|| rsx!(
                div {
                    class: "new-profile-welcome",
                    div {
                        class: "welcome",
                        img {
                            src: "./ui/extra/images/mascot/working.png"
                        },
                    },
                    div {
                        class: "welcome-content",
                        Button {
                            text: get_local_text("uplink.dismiss"),
                            icon: Icon::XMark,
                            onpress: move |_| {
                                state.write().ui.show_settings_welcome = false;
                                let _ = state.write().save();
                            }
                        },
                        Label {
                            text: get_local_text("settings-profile.welcome")
                        },
                        p {
                            get_local_text("settings-profile.welcome-desc")
                        }
                        br {},
                        p {
                            get_local_text("settings-profile.welcome-cta")
                        }
                    }
                },
            )),
            div {
                class: "profile-header",
                aria_label: "profile-header",
                // todo: when I wrap the profile-banner div in a ContextMenu, the onlick and oncontext events stop happening. not sure why.
                // ideally this ContextItem would appear when right clicking the profile-banner div.
                ContextMenu {
                    id: String::from("profile-banner-context-menu"),
                    items: cx.render(rsx!(
                        ContextItem {
                            icon: Icon::Trash,
                            text: get_local_text("settings-profile.clear-banner"),
                            onpress: move |_| {
                                ch.send(ChanCmd::Banner(String::from('\0')));
                            }
                        }
                    )),
                    div {
                        class: "profile-banner",
                        aria_label: "profile-banner",
                        style: "background-image: url({banner});",
                        onclick: move |_| {
                            set_banner(ch.clone());
                        },
                        p {class: "change-banner-text", "{change_banner_text}" },
                    },
                }
                ContextMenu {
                    id: String::from("profile-picture-context-menu"),
                    items: cx.render(rsx!(
                        ContextItem {
                            icon: Icon::Trash,
                            text: get_local_text("settings-profile.clear-avatar"),
                            onpress: move |_| {
                                ch.send(ChanCmd::Profile(String::from('\0')));
                            }
                        }
                    )),
                    div {
                        class: "profile-picture",
                        aria_label: "profile-picture",
                        style: "background-image: url({image});",
                        onclick: move |_| {
                            set_profile_picture(ch.clone());
                        },
                        Button {
                            icon: Icon::Plus,
                            aria_label: "add-picture-button".into(),
                            onpress: move |_| {
                               set_profile_picture(ch.clone());
                            }
                        },
                    },
                },
            },
            div{
                class: "profile-content",
                aria_label: "profile-content",
                div {
                    class: "content-item",
                    Label {
                        text: get_local_text("uplink.username"),
                    },
<<<<<<< HEAD
                    div {
                        class: "profile-group-username",
                        Input {
                            placeholder:  get_local_text("uplink.username"),
                            default_text: username,
                            aria_label: "username-input".into(),
                            options: Options {
                                with_clear_btn: true,
                                ..get_input_options(username_validation_options)
                            },
                            onreturn: move |(v, is_valid, _): (String, bool, _)| {
                                if !is_valid {
                                    return;
                                }
                                ch.send(ChanCmd::Username(v));
                            },
=======
                    Input {
                        placeholder:  get_local_text("uplink.username"),
                        default_text: username.clone(),
                        aria_label: "username-input".into(),
                        options: Options {
                            with_clear_btn: true,
                            ..get_input_options(username_validation_options)
>>>>>>> ffbc9bc4
                        },
                        div {
                            class: "profile-id-btn",
                            Button {
                                appearance: Appearance::SecondaryLess,
                                text: did_short.to_string(),
                                tooltip: cx.render(rsx!(
                                    Tooltip{
                                        text: get_local_text("settings-profile.copy-id")
                                    }
                                )),
                                onpress: move |_| {
                                    let mut clipboard = Clipboard::new().unwrap();
                                    clipboard.set_text(did_string.clone()).unwrap();
                                    state
                                        .write()
                                        .mutate(Action::AddToastNotification(ToastNotification::init(
                                            "".into(),
                                            get_local_text("friends.copied-did"),
                                            None,
                                            2,
                                        )));
                                }
                            }
<<<<<<< HEAD
                        }
                    }
=======
                            if v != username {
                                ch.send(ChanCmd::Username(v));
                            }
                        },
                    },
>>>>>>> ffbc9bc4
                },
                div {
                    class: "content-item",
                    Label {
                        text: get_local_text("uplink.status"),
                    },
                    Input {
                        placeholder: get_local_text("uplink.status"),
                        default_text: user_status.clone(),
                        aria_label: "status-input".into(),
                        options: Options {
                            with_clear_btn: true,
                            ..get_input_options(status_validation_options)
                        }
                        onreturn: move |(v, is_valid, _): (String, bool, _)| {
                            if !is_valid {
                                return;
                            }
                            if v != user_status {
                                ch.send(ChanCmd::Status(v));
                            }
                        },
                    }
                }
            }
        }
    ))
}

fn set_profile_picture(ch: Coroutine<ChanCmd>) {
    match set_image() {
        Ok(img) => {
            ch.send(ChanCmd::Profile(img));
        }
        Err(e) => {
            log::error!("failed to set pfp: {e}");
        }
    };
}

fn set_banner(ch: Coroutine<ChanCmd>) {
    match set_image() {
        Ok(img) => {
            ch.send(ChanCmd::Banner(img));
        }
        Err(e) => {
            log::error!("failed to set banner: {e}");
        }
    };
}

fn set_image() -> Result<String, Box<dyn std::error::Error>> {
    let path = match FileDialog::new()
        .add_filter("image", &["jpg", "png", "jpeg", "svg"])
        .set_directory(".")
        .pick_file()
    {
        Some(path) => path,
        None => return Err(Box::from(Error::InvalidItem)),
    };

    let file = std::fs::read(&path)?;

    let filename = path
        .file_name()
        .map(|file| file.to_string_lossy().to_string())
        .unwrap_or_default();

    let parts_of_filename: Vec<&str> = filename.split('.').collect();

    //Since files selected are filtered to be jpg, jpeg, png or svg the last branch is not reachable
    let mime = match parts_of_filename.last() {
        Some(m) => match *m {
            "png" => IMAGE_PNG.to_string(),
            "jpg" => IMAGE_JPEG.to_string(),
            "jpeg" => IMAGE_JPEG.to_string(),
            "svg" => IMAGE_SVG.to_string(),
            &_ => "".to_string(),
        },
        None => "".to_string(),
    };

    let image = match &file.len() {
        0 => "".to_string(),
        _ => {
            let prefix = format!("data:{mime};base64,");
            let base64_image = base64::encode(&file);
            let img = prefix + base64_image.as_str();
            img
        }
    };

    Ok(image)
}

fn get_input_options(validation_options: Validation) -> Options {
    // Set up options for the input field
    Options {
        // Enable validation for the input field with the specified options
        with_validation: Some(validation_options),
        clear_on_submit: false,
        // Use the default options for the remaining fields
        ..Options::default()
    }
}<|MERGE_RESOLUTION|>--- conflicted
+++ resolved
@@ -253,12 +253,11 @@
                     Label {
                         text: get_local_text("uplink.username"),
                     },
-<<<<<<< HEAD
                     div {
                         class: "profile-group-username",
                         Input {
                             placeholder:  get_local_text("uplink.username"),
-                            default_text: username,
+                            default_text: username.clone(),
                             aria_label: "username-input".into(),
                             options: Options {
                                 with_clear_btn: true,
@@ -268,17 +267,10 @@
                                 if !is_valid {
                                     return;
                                 }
-                                ch.send(ChanCmd::Username(v));
+                                if v != username {
+                                    ch.send(ChanCmd::Username(v));
+                                }
                             },
-=======
-                    Input {
-                        placeholder:  get_local_text("uplink.username"),
-                        default_text: username.clone(),
-                        aria_label: "username-input".into(),
-                        options: Options {
-                            with_clear_btn: true,
-                            ..get_input_options(username_validation_options)
->>>>>>> ffbc9bc4
                         },
                         div {
                             class: "profile-id-btn",
@@ -303,16 +295,8 @@
                                         )));
                                 }
                             }
-<<<<<<< HEAD
-                        }
-                    }
-=======
-                            if v != username {
-                                ch.send(ChanCmd::Username(v));
-                            }
-                        },
-                    },
->>>>>>> ffbc9bc4
+                        }
+                    },
                 },
                 div {
                     class: "content-item",
