use common::language::{change_language, get_available_languages, get_local_text};
use common::state::{action::ConfigAction, Action, State};
use dioxus::prelude::*;
use kit::components::slide_selector::{ButtonsFormat, SlideSelector};
use kit::elements::{select::Select, switch::Switch};
use warp::logging::tracing::log;

use crate::utils::get_available_fonts;
use crate::{components::settings::SettingSection, utils::get_available_themes};

#[allow(non_snake_case)]
pub fn GeneralSettings(cx: Scope) -> Element {
    let state = use_shared_state::<State>(cx)?;
    let initial_lang_value = state.read().settings.language.clone();
    let themes = get_available_themes();
    let fonts = get_available_fonts();

    log::trace!("General settings page rendered.");

    let font_scale = state.read().settings.font_scale();
    let font_options = vec![0.5, 0.75, 1.0, 1.25, 1.5, 1.75];
    let initial_font_idx = match font_options.iter().position(|r| r == &font_scale) {
        Some(idx) => idx,
        None => {
            log::error!("invalid font scale detected!");
            state.write().mutate(Action::SetFontScale(1.0));
            2
        }
    };
    cx.render(rsx!(
        div {
            id: "settings-general",
            aria_label: "settings-general",
            SettingSection {
                section_label: get_local_text("settings-general.overlay"),
                section_description: get_local_text("settings-general.overlay-description"),
                Switch {
                    active: state.read().configuration.general.enable_overlay,
                    onflipped: move |e| {
                        state.write().mutate(Action::Config(ConfigAction::SetOverlayEnabled(e)));
                        state.write().mutate(Action::SetOverlay(e));
                    }
                }
            },
            SettingSection {
                section_label: get_local_text("settings-general.app-language"),
                section_description: get_local_text("settings-general.change-language"),
                Select {
                    initial_value: initial_lang_value,
                    options: get_available_languages(),
                    onselect: move |value| {
                        let new_app_lang = change_language(value);
                        state.write().mutate(Action::SetLanguage(new_app_lang));
                    }
                }
            },
            SettingSection {
                section_label: get_local_text("settings-general.theme"),
                section_description: get_local_text("settings-general.theme-description"),
                Select {
                    initial_value: if let Some(theme) = &state.read().ui.theme {
                        theme.name.clone()
                    } else {
                        "Default".into()
                    },
                    options: themes.iter().map(|t| t.name.clone()).collect(),
                    onselect: move |value| {
                        themes.iter().for_each(|t| {
                            if t.name == value {
                                state.write().mutate(Action::SetTheme(Some(t.clone())));
                            }
                        })
                    }
                }
            },
            SettingSection {
                section_label: get_local_text("settings-general.font"),
                section_description: get_local_text("settings-general.font-description"),
                Select {
                    initial_value: if let Some(font) = &state.read().ui.font {
                        font.name.clone()
                    } else {
                        "Default".into()
                    },
                    options: fonts.iter().map(|font| font.name.clone()).collect(),
                    onselect: move |value| {
                        fonts.iter().for_each(|font| {
                            if font.name.clone() == value {
                                state.write().mutate(Action::SetFont(Some(font.to_owned())));
                            }
                        })
                    }
                }
            },
            SettingSection {
                section_label: get_local_text("settings-general.font-scaling"),
                section_description: get_local_text("settings-general.font-scaling-description"),
                SlideSelector {
                    buttons_format: ButtonsFormat::PlusAndMinus,
<<<<<<< HEAD
                    values: vec![0.5, 0.75, 1.0, 1.25, 1.5, 1.75],
                    inital_index: 2, // represents 1.0 in the possible values.
                    onset: move |value| {
                        state.write().mutate(Action::SetFontScale( value ));
=======
                    values: font_options,
                    inital_index: initial_font_idx,
                    onset: move |value| {
                        state.write().mutate(Action::SetFontScale( value ));
                    }
                }
            },
            SettingSection {
                section_label: get_local_text("settings-general.app-language"),
                section_description: get_local_text("settings-general.change-language"),
                Select {
                    initial_value: initial_lang_value,
                    options: get_available_languages(),
                    onselect: move |value| {
                        let new_app_lang = change_language(value);
                        state.write().mutate(Action::SetLanguage(new_app_lang));
>>>>>>> 28155fdb
                    }
                }
            },
        }
    ))
}<|MERGE_RESOLUTION|>--- conflicted
+++ resolved
@@ -97,12 +97,6 @@
                 section_description: get_local_text("settings-general.font-scaling-description"),
                 SlideSelector {
                     buttons_format: ButtonsFormat::PlusAndMinus,
-<<<<<<< HEAD
-                    values: vec![0.5, 0.75, 1.0, 1.25, 1.5, 1.75],
-                    inital_index: 2, // represents 1.0 in the possible values.
-                    onset: move |value| {
-                        state.write().mutate(Action::SetFontScale( value ));
-=======
                     values: font_options,
                     inital_index: initial_font_idx,
                     onset: move |value| {
@@ -119,7 +113,6 @@
                     onselect: move |value| {
                         let new_app_lang = change_language(value);
                         state.write().mutate(Action::SetLanguage(new_app_lang));
->>>>>>> 28155fdb
                     }
                 }
             },
