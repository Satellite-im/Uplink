#[allow(unused_imports)]
use common::icons::outline::Shape as Icon;
use common::language::get_local_text;
use common::state::default_keybinds::get_keycode_and_modifier_from_a_shortcut;
use common::state::settings::{GlobalShortcut, Shortcut};
use common::state::Action;
use common::utils::lifecycle::use_component_lifecycle;
use common::{icons::Icon as IconElement, state::State};
use dioxus::{html::GlobalAttributes, prelude::*};

use dioxus_elements::input_data::keyboard_types::Code;
use dioxus_elements::input_data::keyboard_types::Key;
use kit::components::tooltip_wrap::TooltipWrap;
#[allow(unused_imports)]
use kit::elements::{
    button::Button,
    switch::Switch,
    tooltip::{ArrowPosition, Tooltip},
};
use muda::accelerator::Modifiers;

use crate::components::settings::SettingSection;

const AVOID_INPUT_ON_DIV: &str = r#"
    document.getElementById("$UUID").addEventListener("keypress", function (event) {
        event.preventDefault(); 
    });"#;

const UNFOCUS_DIV_ON_SUBMIT: &str = r#"
        let currentDiv = document.getElementById("$UUID");
        let innerDiv = currentDiv.querySelector('.keybind-section-keys');
        if (innerDiv.classList.contains('recording')) {
            innerDiv.addEventListener('keyup', function() {
                innerDiv.blur();
            });
          }
"#;

#[derive(PartialEq, Props)]
pub struct KeybindProps {
    pub keys: Vec<String>, // TODO: This should be a Vec<Key>
}

#[allow(non_snake_case)]
pub fn Keybind(props: KeybindProps) -> Element {
    let keys_rendered = props.keys.iter().enumerate().map(|(idx, key)| {
        rsx!(div {
            class: "keybind-key",
            aria_label: "keybind-key",
            div {
                aria_label: "keybind-key-inner",
                class: "keybind-key-inner",
                "{key.to_uppercase()}",
            }
        },
        if idx != props.keys.len() - 1 {
            rsx!(div {
                class: "keybind-separator",
                aria_label: "keybind-separator",
                IconElement {
                    icon: Icon::Plus
                }
            })
        })
    });

    rsx!(keys_rendered)
}

#[derive(PartialEq, Props)]
pub struct KeybindSectionProps {
    pub id: String,
    pub bindings: Vec<(GlobalShortcut, Shortcut)>,
    pub shortcut: GlobalShortcut,
    pub section_label: String,
    pub aria_label: Option<String>,
}

pub fn check_for_conflicts(shortcut: Shortcut, shortcuts: Vec<(GlobalShortcut, Shortcut)>) -> bool {
    let mut instances = 0;

    for sc in shortcuts {
        if sc.1.get_keys_and_modifiers_as_string() == shortcut.get_keys_and_modifiers_as_string() {
            instances += 1;
        }
    }

    instances > 1
}

pub fn KeybindSection(props: KeybindSectionProps) -> Element {
    let state = use_context::<Signal<State>>();
    let keybind_section_id = props.id.clone();
    let is_recording = use_signal(|| false);
    let update_keybind = use_signal(|| None);
    let system_shortcut = Shortcut::get_system_shortcut(&state, props.shortcut.clone());
    let new_keybind_has_one_key = use_signal(|| false);
    let new_keybind_has_at_least_one_modifier = use_signal(|| false);
    let aria_label = props.aria_label.clone().unwrap_or_default();

    if update_keybind.read().is_some() && !is_recording.read() {
        let (keys, modifiers) = update_keybind.read().clone().unwrap();
        state
            .write()
            .settings
            .keybinds
            .retain(|(gs, _)| *gs != props.shortcut);
        state.write().settings.keybinds.push((
            props.shortcut.clone(),
            Shortcut {
                keys,
                modifiers,
                system_shortcut,
            },
        ));
        *update_keybind.write() = None;
    }

    let bindings = props
        .bindings
        .iter()
        .find(|(gs, _)| *gs == props.shortcut)
        .map(|(_, sc)| sc.get_keys_and_modifiers_as_string())
        .unwrap_or_default();

    let sc = props
        .bindings
        .iter()
        .find(|(gs, _)| *gs == props.shortcut)
        .map(|(_, sc)| sc.clone())
        .unwrap_or_default();

    let recorded_bindings = use_signal(|| Vec::new);

    let script = AVOID_INPUT_ON_DIV.replace("$UUID", keybind_section_id.as_str());
    let _ = eval(&script);
    let keybind_section_id_clone = keybind_section_id.clone();

    use_effect(|| async move {
        if *is_recording {
            let unfocus_script =
                UNFOCUS_DIV_ON_SUBMIT.replace("$UUID", keybind_section_id_clone.as_str());
            let _ = eval(&unfocus_script);
        };
    });

    let mut keybind_class = "keybind-section-keys".to_owned();
    if **is_recording {
        keybind_class.push_str(" recording");
    }

    if *is_recording.get() && !state.read().settings.is_recording_new_keybind {
        state.write().settings.is_recording_new_keybind = true;
    }

    let has_conflicts = check_for_conflicts(sc, props.bindings.clone());

    if has_conflicts {
        keybind_class.push_str(" conflicting");
    }
    rsx!(
        div {
            id: format_args!("{}", keybind_section_id),
            class: "keybind-section",
            aria_label: "{aria_label}",
            (**is_recording).then(|| rsx!(div {
                class: "keybind-section-mask",
                onclick: move |_| {
                    is_recording.set(false);
                    state.write().settings.is_recording_new_keybind = false;
                }
            })),
            div {
                aria_label: "keybind-section-label",
                class: "keybind-section-label",
                "{props.section_label}"
            },
            div {
                class: "{keybind_class}",
                aria_label: "keybind-section-keys",
                contenteditable: true,
                onfocus: move |_| {
                    is_recording.set(true);
                },
                onkeydown: move |evt| {
<<<<<<< HEAD
                    // println!("evt: {:?}", evt);
=======
>>>>>>> d668299c

                    if evt.data.code() == Code::Escape {
                        is_recording.set(false);
                        evt.stop_propagation();
                        return;
                    }

                    let mut binding = vec![];

                    if is_it_a_key_code(evt.data.key())  {
                        *new_keybind_has_one_key.write_silent() = true;
                        binding.push(evt.data.code().to_string());
                    }

                    let modifier_string_vec = return_string_from_modifier(evt.data.modifiers());
                    if !modifier_string_vec.is_empty() {
                        *new_keybind_has_at_least_one_modifier.write_silent() = true;
                        binding.extend(modifier_string_vec);
                    }

                    let binding2 = Shortcut::reorder_keybind_string(binding);

                    recorded_bindings.set(binding2);
                    evt.stop_propagation();
                },
                onkeyup: move |_| {
                    if *is_recording.get() && *new_keybind_has_one_key.read() && *new_keybind_has_at_least_one_modifier.read() {
                        let (keys, modifiers) = Shortcut::string_to_keycode_and_modifiers_state(recorded_bindings.get().clone());
                        *update_keybind.write_silent() = Some((keys, modifiers));
                    }
                    *new_keybind_has_one_key.write_silent() = false;
                    *new_keybind_has_at_least_one_modifier.write_silent() = false;
                    is_recording.set(false);
                    state.write().settings.is_recording_new_keybind = false;
                },
                if has_conflicts {
                    rsx!(TooltipWrap {
                        tooltip: rsx!(
                            Tooltip {
                                arrow_position: ArrowPosition::Top,
                                text: get_local_text("settings-keybinds.conflicting-keybinds")
                            }
                        ),
                        Keybind {
                            keys: if **is_recording { recorded_bindings.get().clone() } else { bindings },
                        }
                    })
                } else {
                    rsx!(Keybind {
                        keys: if **is_recording { recorded_bindings.get().clone() } else { bindings },
                    })
                }
            },
            Button {
                aria_label: "reset-single-keybind-button".into(),
                icon: Icon::ArrowUturnDown,
                onpress: move |_| {
                    let (keys, modifiers) = get_keycode_and_modifier_from_a_shortcut(props.shortcut.clone());
                    *update_keybind.write() = Some((keys, modifiers));

                },
                appearance: kit::elements::Appearance::Secondary,
                tooltip: rsx!(
                    Tooltip {
                        arrow_position: ArrowPosition::Right,
                        text: get_local_text("settings-keybinds.reset")
                    }
                ),
            },
        }
    )
}

#[allow(non_snake_case)]
pub fn KeybindSettings() -> Element {
    let state = use_context::<Signal<State>>();
    let bindings = state.read().settings.keybinds.clone();
    let state2 = state.clone();
    let state3 = state.clone();

    use_component_lifecycle(
        move || {
            state2.write().mutate(Action::PauseGlobalKeybinds(true));
        },
        move || {
            state3.write().mutate(Action::PauseGlobalKeybinds(false));
        },
    );

    rsx!(
        div {
            id: "settings-keybinds",
            aria_label: "settings-keybinds",
            div {
                class: "settings-keybinds-info",
                aria_label: "settings-keybind-info",
                IconElement {
                    icon: Icon::Keybind
                },
                p {
                    aria_label: "settings-keybind-info-text",
                    get_local_text("settings-keybinds.info")
                }
            },
            SettingSection {
                aria_label: "reset-keybinds-section".into(),
                section_label: get_local_text("settings-keybinds.reset-keybinds"),
                section_description: get_local_text("settings-keybinds.reset-keybinds-description"),
                Button {
                    aria_label: "revert-keybinds-button".into(),
                    icon: Icon::ArrowUturnDown,
                    onpress: move |_| {
                        state.write().mutate(Action::ResetKeybinds);
                    },
                    text: get_local_text("settings-keybinds.reset-keybinds"),
                    appearance: kit::elements::Appearance::Secondary
                },
            },
            KeybindSection {
                aria_label: "increase-font-size-section".into(),
                id: format!("{:?}", GlobalShortcut::IncreaseFontSize),
                section_label: get_local_text("settings-keybinds.increase-font-size"),
                bindings: bindings.clone(),
                shortcut: GlobalShortcut::IncreaseFontSize
            }
            KeybindSection {
                aria_label: "decrease-font-size-section".into(),
                id: format!("{:?}", GlobalShortcut::DecreaseFontSize),
                section_label: get_local_text("settings-keybinds.decrease-font-size"),
                bindings: bindings.clone(),
                shortcut: GlobalShortcut::DecreaseFontSize
            }
            KeybindSection {
                aria_label: "toggle-mute-section".into(),
                id: format!("{:?}", GlobalShortcut::ToggleMute),
                section_label: get_local_text("settings-keybinds.toggle-mute"),
                bindings: bindings.clone(),
                shortcut: GlobalShortcut::ToggleMute
            }
            KeybindSection {
                aria_label: "toggle-deafen-section".into(),
                id: format!("{:?}", GlobalShortcut::ToggleDeafen),
                section_label: get_local_text("settings-keybinds.toggle-deafen"),
                bindings: bindings.clone(),
                shortcut: GlobalShortcut::ToggleDeafen
            }
            KeybindSection {
                aria_label: "open-close-dev-tools-section".into(),
                id: format!("{:?}", GlobalShortcut::OpenCloseDevTools),
                section_label: get_local_text("settings-keybinds.open-close-dev-tools"),
                bindings: bindings.clone(),
                shortcut: GlobalShortcut::OpenCloseDevTools
            }
            KeybindSection {
                aria_label: "toggle-devmode-section".into(),
                id: format!("{:?}", GlobalShortcut::ToggleDevmode),
                section_label: get_local_text("settings-keybinds.toggle-devmode"),
                bindings: bindings.clone(),
                shortcut: GlobalShortcut::ToggleDevmode
            }
            KeybindSection {
                aria_label: "hide-focus-uplink-section".into(),
                id: format!("{:?}", GlobalShortcut::SetAppVisible),
                section_label: get_local_text("settings-keybinds.hide-focus-uplink"),
                bindings: bindings.clone(),
                shortcut: GlobalShortcut::SetAppVisible
            }
        }
    )
}

fn return_string_from_modifier(modifiers: Modifiers) -> Vec<String> {
    let mut modifier_string = vec![];
    for modifier in modifiers {
        match modifier {
            Modifiers::ALT => modifier_string.push("Alt".to_string()),
            Modifiers::CONTROL => modifier_string.push("Ctrl".to_string()),
            Modifiers::SHIFT => modifier_string.push("Shift".to_string()),
            Modifiers::META | Modifiers::SUPER => {
                if cfg!(target_os = "macos") {
                    modifier_string.push("Command".to_string())
                } else {
                    modifier_string.push("Windows Key".to_string())
                }
            }
            _ => (),
        }
    }
    modifier_string
}

// Suppress the match_like_matches_macro warning for this specific block
#[allow(clippy::match_like_matches_macro)]
fn is_it_a_key_code(key: Key) -> bool {
    match key {
        Key::Alt => false,
        Key::Control => false,
        Key::Shift => false,
        Key::Meta => false,
        Key::AltGraph => false,
        Key::CapsLock => false,
        Key::Fn => false,
        Key::FnLock => false,
        Key::NumLock => false,
        Key::ScrollLock => false,
        Key::Symbol => false,
        Key::SymbolLock => false,
        Key::Hyper => false,
        Key::Super => false,
        _ => true,
    }
}<|MERGE_RESOLUTION|>--- conflicted
+++ resolved
@@ -183,11 +183,6 @@
                     is_recording.set(true);
                 },
                 onkeydown: move |evt| {
-<<<<<<< HEAD
-                    // println!("evt: {:?}", evt);
-=======
->>>>>>> d668299c
-
                     if evt.data.code() == Code::Escape {
                         is_recording.set(false);
                         evt.stop_propagation();
