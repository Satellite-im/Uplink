use std::process::Command;

use common::language::get_local_text;
use common::state::{Action, ToastNotification};
use common::{icons::outline::Shape as Icon, state::State};
use dioxus::prelude::*;
use dioxus_desktop::use_window;
use futures::StreamExt;
use kit::elements::{button::Button, Appearance};

use warp::logging::tracing::log;

use crate::get_download_modal;
use crate::utils::auto_updater::{DownloadProgress, DownloadState, SoftwareDownloadCmd};
use crate::{
    components::settings::SettingSection,
    utils::{self, auto_updater::GitHubRelease},
};

#[allow(non_snake_case)]
pub fn AboutPage(cx: Scope) -> Element {
    let version = env!("CARGO_PKG_VERSION");
    let app_name = env!("CARGO_PKG_NAME");
    let state = use_shared_state::<State>(cx)?;
    let download_state = use_shared_state::<DownloadState>(cx)?;
    let update_button_loading = use_state(cx, || false);
    let download_available: &UseState<Option<GitHubRelease>> = use_state(cx, || None);
    let desktop = use_window(cx);

    let click_count = use_state(cx, || 0);

    let ch = use_coroutine(cx, |mut rx: UnboundedReceiver<()>| {
        to_owned![download_available, update_button_loading, state];
        async move {
            while rx.next().await.is_some() {
                match utils::auto_updater::check_for_release().await {
                    Ok(opt) => {
                        if opt.is_none() {
                            state.write().mutate(Action::AddToastNotification(
                                ToastNotification::init(
                                    "".into(),
                                    get_local_text("settings-about.no-update-available"),
                                    None,
                                    2,
                                ),
                            ))
                        }
                        download_available.set(opt);
                    }
                    Err(e) => {
                        let opt_err: Option<&reqwest::Error> = e.downcast_ref();
                        let msg = match opt_err {
                            Some(e) => {
                                // Most common ones. Else display a generic error message
                                if e.is_timeout() {
                                    "settings-about.update-check-error-timeout"
                                } else if e.is_request() {
                                    "settings-about.update-check-error-request"
                                } else {
                                    "settings-about.update-check-error"
                                }
                            }
                            None => "settings-about.update-check-error",
                        };
                        state.write().mutate(Action::AddToastNotification(
                            ToastNotification::init("".into(), get_local_text(msg), None, 4),
                        ));
                        log::error!("failed to check for updates: {e}");
                    }
                }
                update_button_loading.set(false);
            }
        }
    });

    let _download_ch = use_coroutine_handle::<SoftwareDownloadCmd>(cx)?;

    let opt = download_available.get().clone();
    let stage = download_state.read().stage;
    let pending_key = format!("btn-pending{}", download_state.read().progress);

    let about_button = cx.render(rsx!(match opt {
        None if stage == DownloadProgress::Idle => {
            rsx!(Button {
                key: "btn-start",
                text: get_local_text("uplink.check-for-updates"),
                loading: *update_button_loading.current(),
                aria_label: "check-for-updates-button".into(),
                appearance: Appearance::Secondary,
                icon: Icon::ArrowPath,
                onpress: |_| {
                    download_available.set(None);
                    update_button_loading.set(true);
                    ch.send(());
                }
            })
        }
        _ => match stage {
            DownloadProgress::Idle => {
                rsx!(Button {
                    key: "btn-idle",
                    text: get_local_text("uplink.download-update"),
                    loading: *update_button_loading.current(),
                    aria_label: "check-for-updates-button".into(),
                    appearance: Appearance::Secondary,
                    icon: Icon::ArrowDown,
                    onpress: move |_| {
                        download_state.write().stage = DownloadProgress::PickFolder;
                    }
                })
            }
            DownloadProgress::PickFolder => rsx!(get_download_modal {
                on_dismiss: move |_| {
                    download_state.write().stage = DownloadProgress::Idle;
                },
                // is never used
                // on_submit: move |dest: PathBuf| {
                //     download_state.write().stage = DownloadProgress::Pending;
                //     download_state.write().destination = Some(dest.clone());
                //     download_ch.send(SoftwareDownloadCmd(dest));
                // }
            }),
            DownloadProgress::_Pending => {
                rsx!(Button {
                    key: "{pending_key}",
                    text: format!("{}%", download_state.read().progress as u32),
                    loading: true,
                    aria_label: "check-for-updates-button".into(),
                    appearance: Appearance::Secondary,
                    icon: Icon::ArrowDown,
                })
            }
            DownloadProgress::Finished => {
                rsx!(Button {
                    key: "btn-finished",
                    text: get_local_text("uplink.update-menu-install"),
                    loading: *update_button_loading.current(),
                    aria_label: "check-for-updates-button".into(),
                    appearance: Appearance::Secondary,
                    icon: Icon::ArrowDown,
                    onpress: move |_| {
                        // be sure to update this before closing the app
                        state.write().mutate(Action::DismissUpdate);
                        if let Some(dest) = download_state.read().destination.clone() {
                            std::thread::spawn(move || {
                                let cmd = if cfg!(target_os = "windows") {
                                    "explorer"
                                } else if cfg!(target_os = "linux") {
                                    "xdg-open"
                                } else if cfg!(target_os = "macos") {
                                    "open"
                                } else {
                                    eprintln!("unknown OS type. failed to open files browser");
                                    return;
                                };
                                Command::new(cmd).arg(dest).spawn().unwrap();
                            });
                            desktop.close();
                        } else {
                            log::error!("attempted to download update without download location");
                        }
                        download_state.write().destination = None;
                        download_state.write().stage = DownloadProgress::Idle;
                    }
                })
            }
        },
    }));

    cx.render(rsx!(
        div {
            id: "settings-about",
            SettingSection {
                section_label: get_local_text("settings-about.info"),
                section_description: app_name.into(),
            },
            div {
                width: "100%",
                onclick: |_| {
                    if *click_count.get() < 9 {
                        click_count.with_mut(|x| *x += 1);
                    } else {
                        click_count.set(0);
                        if !state.read().ui.show_dev_settings {
                             state.write().mutate(Action::SetDevSettings(true));
                        }
                    }
                },
                SettingSection {
                    section_label:  get_local_text("settings-about.version"),
                    section_description: version.into(),
                    div {
                        about_button
                    }
                },
            }
            SettingSection {
                section_label: get_local_text("settings-about.open-website"),
                section_description: get_local_text("settings-about.open-website-description"),
                Button {
                    text: get_local_text("settings-about.open-website"),
                    aria_label: "open-website-button".into(),
                    appearance: Appearance::Secondary,
                    icon: Icon::GlobeAlt,
                    onpress: |_| {
                        let _ = open::that("https://satellite.im");
                    }
                }
            },
            SettingSection {
                section_label: get_local_text("settings-about.open-codebase"),
                section_description: get_local_text("settings-about.open-codebase-description"),
                Button {
                    text: get_local_text("settings-about.open-codebase"),
                    aria_label: "open-codebase-button".into(),
                    appearance: Appearance::Secondary,
                    icon: Icon::CodeBracketSquare,
                    onpress: |_| {
                        let _ = open::that("https://github.com/Satellite-im/Uplink");
                    }
                }
<<<<<<< HEAD
=======
            },
            SettingSection {
                section_label: get_local_text("settings-about.made-in"),
                section_description: get_local_text("settings-about.team"),
                div {
                    class: "flags",
                    "🇺🇸🇲🇽🇩🇪🇵🇹🇧🇷🇮🇹🇺🇦🇧🇾🇯🇵🇦🇺🇮🇩"
                }

>>>>>>> 8307de4e
            }
        }
    ))
}<|MERGE_RESOLUTION|>--- conflicted
+++ resolved
@@ -219,8 +219,6 @@
                         let _ = open::that("https://github.com/Satellite-im/Uplink");
                     }
                 }
-<<<<<<< HEAD
-=======
             },
             SettingSection {
                 section_label: get_local_text("settings-about.made-in"),
@@ -229,8 +227,6 @@
                     class: "flags",
                     "🇺🇸🇲🇽🇩🇪🇵🇹🇧🇷🇮🇹🇺🇦🇧🇾🇯🇵🇦🇺🇮🇩"
                 }
-
->>>>>>> 8307de4e
             }
         }
     ))
