use common::language::get_local_text;
use dioxus::prelude::*;
<<<<<<< HEAD
use kit::{
    elements::{button::Button, switch::Switch},
    icons::Icon,
};
=======
use kit::elements::{button::Button, switch::Switch};
>>>>>>> 700efed2

use common::icons::outline::Shape as Icon;
use common::sounds;
use common::state::{action::ConfigAction, Action, State};

use crate::components::settings::SettingSection;

#[allow(non_snake_case)]
pub fn NotificationSettings(cx: Scope) -> Element {
    let state = use_shared_state::<State>(cx)?;

    cx.render(rsx!(
        div {
            id: "settings-notifications",
            aria_label: "settings-notifications",
            SettingSection {
                section_label: get_local_text("settings-notifications.grant-permissions"),
                section_description: get_local_text("settings-notifications.grant-permissions-description"),
                Button {
                    text: get_local_text("settings-notifications.grant-permissions"),
                    icon: Icon::Shield,
                    onpress: move |_| {
                        // TODO: Grant permissions this should prompt the user to grant permissions for their system
                    }
                }
            },
            SettingSection {
                section_label: get_local_text("settings-notifications.enabled"),
                section_description: get_local_text("settings-notifications.enabled-description"),
                Switch {
                    active: state.read().configuration.notifications.enabled,
                    onflipped: move |e| {
                        if state.read().configuration.audiovideo.interface_sounds {
                            sounds::Play(sounds::Sounds::Flip);
                        }
                        state.write().mutate(Action::Config(ConfigAction::SetNotificationsEnabled(e)));
                    }
                }
            },
            div {
                class: format_args!("{}", if state.read().configuration.notifications.enabled { "enabled" } else { "disabled" }),
                SettingSection {
                    section_label: get_local_text("friends"),
                    section_description: get_local_text("settings-notifications.friends-description"),
                    Switch {
                        active: state.read().configuration.notifications.enabled && state.read().configuration.notifications.friends_notifications,
                        disabled: !state.read().configuration.notifications.enabled,
                        onflipped: move |e| {
                            if state.read().configuration.audiovideo.interface_sounds {
                               sounds::Play(sounds::Sounds::Flip);
                            }
                            state.write().mutate(Action::Config(ConfigAction::SetFriendsNotificationsEnabled(e)));
                        }
                    }
                },
                SettingSection {
                    section_label: get_local_text("messages"),
                    section_description: get_local_text("settings-notifications.messages-description"),
                    Switch {
                        active: state.read().configuration.notifications.enabled && state.read().configuration.notifications.messages_notifications,
                        disabled: !state.read().configuration.notifications.enabled,
                        onflipped: move |e| {
                            if state.read().configuration.audiovideo.interface_sounds {
                                sounds::Play(sounds::Sounds::Flip);
                            }
                            state.write().mutate(Action::Config(ConfigAction::SetMessagesNotificationsEnabled(e)));
                        }
                    }
                },
                SettingSection {
                    section_label: get_local_text("settings"),
                    section_description: get_local_text("settings-notifications.settings-description"),
                    Switch {
                        active: state.read().configuration.notifications.enabled && state.read().configuration.notifications.settings_notifications,
                        disabled: !state.read().configuration.notifications.enabled,
                        onflipped: move |e| {
                            if state.read().configuration.audiovideo.interface_sounds {
                                sounds::Play(sounds::Sounds::Flip);
                            }
                            state.write().mutate(Action::Config(ConfigAction::SetSettingsNotificationsEnabled(e)));
                        }
                    }
                },
            }
        }
    ))
}<|MERGE_RESOLUTION|>--- conflicted
+++ resolved
@@ -1,13 +1,6 @@
 use common::language::get_local_text;
 use dioxus::prelude::*;
-<<<<<<< HEAD
-use kit::{
-    elements::{button::Button, switch::Switch},
-    icons::Icon,
-};
-=======
 use kit::elements::{button::Button, switch::Switch};
->>>>>>> 700efed2
 
 use common::icons::outline::Shape as Icon;
 use common::sounds;
