use dioxus::prelude::*;
<<<<<<< HEAD

=======
use dioxus_desktop::use_window;
>>>>>>> aaa8e9a4
use kit::{
    elements::{button::Button, switch::Switch, Appearance},
    icons::Icon,
};
use shared::language::get_local_text;
use warp::logging::tracing::log;

use crate::{
    components::settings::SettingSection,
    logger,
    state::{notifications::NotificaitonKind, Action, State},
    utils::{notifications::push_notification, sounds::Sounds},
    window_manager::{WindowManagerCmd, WindowManagerCmdTx},
};

#[allow(non_snake_case)]
pub fn DeveloperSettings(cx: Scope) -> Element {
    log::debug!("Developer settings page rendered.");
    let state = use_shared_state::<State>(cx)?;

    cx.render(rsx!(
        div {
            id: "settings-developer",
            aria_label: "settings-developer",
            SettingSection {
                section_label: get_local_text("settings-developer.developer-mode"),
                section_description: get_local_text("settings-developer.developer-mode-description"),
                Switch {
                    active: state.read().configuration.config.developer.developer_mode,
                    onflipped: move |value| {
<<<<<<< HEAD
                        state.write().configuration.set_developer_mode(value);
=======
                        config.set_developer_mode(value);
                        // cause a re-render
                        state.write();
>>>>>>> aaa8e9a4
                    },
                }
            },
            SettingSection {
                section_label: get_local_text("settings-developer.open-codebase"),
                section_description: get_local_text("settings-developer.open-codebase-description"),
                Button {
                    text: get_local_text("settings-developer.open-codebase"),
                    aria_label: "open-codebase-button".into(),
                    appearance: Appearance::Secondary,
                    icon: Icon::CodeBracketSquare,
                    onpress: |_| {
                        let _ = open::that("https://github.com/Satellite-im/Uplink");
                    }
                }
            },
            SettingSection {
                section_label: "Test Notification".into(),
                section_description: "Sends a test notification".into(),
                Button {
                    text: "Test Notifications".into(),
                    aria_label: "open-codebase-button".into(),
                    appearance: Appearance::Secondary,
                    icon: Icon::BellAlert,
                    onpress: move |_| {
                        push_notification(
                            "Test".to_string(),
                            "Test".to_string(),
                            Sounds::General,
                            notify_rust::Timeout::Milliseconds(4),
                        );
                        state
                            .write()
                            .mutate(Action::AddNotification(NotificaitonKind::Settings, 1));
                        }
                    }
            },
            SettingSection {
                section_label: get_local_text("settings-developer.open-cache"),
                section_description: get_local_text("settings-developer.open-cache-description"),
                Button {
                    text: get_local_text("settings-developer.open-cache-folder"),
                    aria_label: "open-cache-folder-button".into(),
                    appearance: Appearance::Secondary,
                    icon: Icon::FolderOpen,
                    onpress: |_| {
                        let cache_path = dirs::home_dir()
                            .unwrap_or_default()
                            .join(".uplink/")
                            .into_os_string()
                            .into_string()
                            .unwrap_or_default();
                        let _ = opener::open(cache_path);
                    }
                }
            },
            SettingSection {
                section_label: get_local_text("settings-developer.compress-download-cache"),
                section_description: get_local_text("settings-developer.compress-download-cache-description"),
                Button {
                    text: get_local_text("settings-developer.compress"),
                    aria_label: "compress-button".into(),
                    appearance: Appearance::Secondary,
                    icon: Icon::ArchiveBoxArrowDown,
                    onpress: |_| {
                    }
                }
            },
            SettingSection {
                section_label: get_local_text("settings-developer.clear-cache"),
                section_description: get_local_text("settings-developer.clear-cache-description"),
                Button {
                    text: get_local_text("settings-developer.clear"),
                    aria_label: "clear-button".into(),
                    appearance: Appearance::Danger,
                    icon: Icon::Trash,
                    onpress: move |_| {
                        state.write().clear();
                    }
                }
            }
            SettingSection {
                section_label: get_local_text("settings-developer.save-logs-to-file"),
                section_description: get_local_text("settings-developer.save-logs-to-file-description"),
                Switch {
                    active: logger::get_save_to_file(),
                    onflipped: move |value| {
                        logger::set_save_to_file(value);
                    },
                }
            }
        }
    ))
}

pub struct WindowDropHandler {
    cmd_tx: WindowManagerCmdTx,
}

impl PartialEq for WindowDropHandler {
    fn eq(&self, _other: &Self) -> bool {
        false
    }
}

impl WindowDropHandler {
    pub fn new(cmd_tx: WindowManagerCmdTx) -> Self {
        Self { cmd_tx }
    }
}

impl Drop for WindowDropHandler {
    fn drop(&mut self) {
        if let Err(e) = self.cmd_tx.send(WindowManagerCmd::CloseDebugLogger) {
            log::warn!("WindowDropHandler failed to send msg: {}", e);
        }
    }
}<|MERGE_RESOLUTION|>--- conflicted
+++ resolved
@@ -1,9 +1,5 @@
 use dioxus::prelude::*;
-<<<<<<< HEAD
 
-=======
-use dioxus_desktop::use_window;
->>>>>>> aaa8e9a4
 use kit::{
     elements::{button::Button, switch::Switch, Appearance},
     icons::Icon,
@@ -34,13 +30,7 @@
                 Switch {
                     active: state.read().configuration.config.developer.developer_mode,
                     onflipped: move |value| {
-<<<<<<< HEAD
                         state.write().configuration.set_developer_mode(value);
-=======
-                        config.set_developer_mode(value);
-                        // cause a re-render
-                        state.write();
->>>>>>> aaa8e9a4
                     },
                 }
             },
