--- conflicted
+++ resolved
@@ -1,22 +1,14 @@
-<<<<<<< HEAD
-use common::language::get_local_text;
-use dioxus::prelude::*;
-use kit::{
-    elements::{button::Button, switch::Switch},
-    icons::Icon,
-};
-=======
 use common::icons::outline::Shape as Icon;
 use common::language::get_local_text;
+use common::state::action::ConfigAction;
+use common::state::Action;
 use dioxus::prelude::*;
 use kit::elements::{button::Button, switch::Switch};
->>>>>>> 700efed2
 
-use crate::{
-    components::settings::{ExtensionSetting, SettingSection},
-    state::State,
-    STATIC_ARGS,
-};
+use crate::components::settings::{ExtensionSetting, SettingSection};
+
+use common::sounds;
+use common::{state::State, STATIC_ARGS};
 
 #[allow(non_snake_case)]
 pub fn ExtensionSettings(cx: Scope) -> Element {
@@ -39,13 +31,13 @@
                 section_label: get_local_text("settings-extensions.auto-enable"),
                 section_description: get_local_text("settings-extensions.auto-enable-description"),
                 Switch {
-                    active: state.read().configuration.config.extensions.enable_automatically,
+                    active: state.read().configuration.extensions.enable_automatically,
                     onflipped: move |value| {
-                        if state.read().configuration.config.audiovideo.interface_sounds {
-                            crate::utils::sounds::Play(crate::utils::sounds::Sounds::Flip);
+                        if state.read().configuration.audiovideo.interface_sounds {
+                            sounds::Play(sounds::Sounds::Flip);
                         }
 
-                        state.write().configuration.set_auto_enable_extensions(value);
+                        state.write().mutate(Action::Config(ConfigAction::SetAutoEnableExtensions(value)));
                     },
                 }
             },
