#settings-audio,
#settings-about,
#settings-developer,
#settings-extensions,
#settings-general,
#settings-profile,
#settings-files,
#settings-notifications,
#settings-privacy {
  color: var(--text-color);
  flex: 1;
  display: inline-flex;
  flex-direction: column;
  align-items: flex-end;
  width: 100%;
}

#settings-layout {
  .flex {
    display: inline-flex;
    flex-direction: column;
    gap: var(--gap);

    #content {
      flex: 1;
      overflow-y: scroll;
    }
  }

  div.disabled,
  div.enabled {
    width: 100%;
  }
}

.nav.bubble {
  padding: 0 var(--gap);
}

.open-dyslexic {
  font-family: "Open-Dyslexic", sans-serif;
}

.settings-section {
  display: inline-flex;
  gap: var(--gap);
  border-bottom: 1px solid var(--border-color);
  width: 100%;
  padding: var(--padding-less);
  .settings-info {
    flex: 1;
    min-width: 0;
    display: inline-flex;
<<<<<<< HEAD
    gap: var(--gap);
    border-bottom: 1px solid var(--border-color);
    width: 100%;
    padding: var(--padding-less);
    .settings-info {
        flex: 1;
        min-width: 0;
        display: inline-flex;
        flex-direction: column;
        gap: var(--gap-less);
    }
    .settings-container {
        flex: 1;
        min-width: 0;
        display: inline-flex;
        flex-direction: row;
        gap: var(--gap-less);
    }
    .settings-control {
        display: inline-flex;
        align-items: center;
        justify-content: flex-end;
        width: 20%;
        min-width: fit-content;
    }
=======
    flex-direction: column;
    gap: var(--gap-less);
  }
  .settings-control {
    display: inline-flex;
    align-items: center;
    justify-content: flex-end;
    width: 20%;
    min-width: fit-content;
  }
>>>>>>> 4efa24d8
}

// TODO: This should just be included in  dynamically rendered css depending on the screen size
@media only screen and (max-width: 600px) {
  .settings-section {
    flex-direction: column;
    .settings-control {
      width: 100%;
      justify-content: center;
      padding: var(--gap) 0;
    }
  }
}<|MERGE_RESOLUTION|>--- conflicted
+++ resolved
@@ -51,33 +51,6 @@
     flex: 1;
     min-width: 0;
     display: inline-flex;
-<<<<<<< HEAD
-    gap: var(--gap);
-    border-bottom: 1px solid var(--border-color);
-    width: 100%;
-    padding: var(--padding-less);
-    .settings-info {
-        flex: 1;
-        min-width: 0;
-        display: inline-flex;
-        flex-direction: column;
-        gap: var(--gap-less);
-    }
-    .settings-container {
-        flex: 1;
-        min-width: 0;
-        display: inline-flex;
-        flex-direction: row;
-        gap: var(--gap-less);
-    }
-    .settings-control {
-        display: inline-flex;
-        align-items: center;
-        justify-content: flex-end;
-        width: 20%;
-        min-width: fit-content;
-    }
-=======
     flex-direction: column;
     gap: var(--gap-less);
   }
@@ -88,7 +61,13 @@
     width: 20%;
     min-width: fit-content;
   }
->>>>>>> 4efa24d8
+  .settings-container {
+    flex: 1;
+    min-width: 0;
+    display: inline-flex;
+    flex-direction: row;
+    gap: var(--gap-less);
+  }
 }
 
 // TODO: This should just be included in  dynamically rendered css depending on the screen size
