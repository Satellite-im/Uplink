use common::icons::outline::Shape as Icon;
use common::icons::Icon as IconElement;
use dioxus::prelude::*;
use kit::elements::label::Label;

pub mod sidebar;
pub mod sub_pages;
#[derive(Props)]
pub struct SectionProps<'a> {
    section_label: String,
    section_description: String,
    #[props(default)]
    no_border: bool,
    children: Element<'a>,
}

#[allow(non_snake_case)]
pub fn SettingSection<'a>(cx: Scope<'a, SectionProps<'a>>) -> Element<'a> {
<<<<<<< HEAD
    let no_border = cx.props.no_border.then(|| "no-border").unwrap_or_default();
=======
    let no_border = cx
        .props
        .no_border
        .then_some("no-border")
        .unwrap_or_default();
>>>>>>> 3f9f2637

    cx.render(rsx!(
        div {
            class: "settings-section disable-select {no_border}",
            aria_label: "settings-section",
            div {
                class: "settings-info",
                aria_label: "settings-info",
                Label {
                    text: cx.props.section_label.clone(),
                },
                p {
                    "{cx.props.section_description}"
                }
            },
            cx.props.children.is_some().then(|| rsx!(
                div {
                    class: "settings-control",
                    aria_label: "settings-control",
                    &cx.props.children
                }
            ))
        }
    ))
}

#[derive(Props)]
pub struct SectionSimpleProps<'a> {
    children: Element<'a>,
}
#[allow(non_snake_case)]
pub fn SettingSectionSimple<'a>(cx: Scope<'a, SectionSimpleProps<'a>>) -> Element<'a> {
    cx.render(rsx!(
        div {
            class: "settings-section simple disable-select",
            aria_label: "settings-section",
            cx.props.children.is_some().then(|| rsx!(
                div {
                    class: "settings-control",
                    aria_label: "settings-control",
                    &cx.props.children
                }
            ))
        }
    ))
}

#[derive(Props)]
pub struct ExtensionProps<'a> {
    title: String,
    author: String,
    description: String,
    children: Element<'a>,
}

#[allow(non_snake_case)]
pub fn ExtensionSetting<'a>(cx: Scope<'a, ExtensionProps<'a>>) -> Element<'a> {
    cx.render(rsx!(
        div {
            class: "extension-setting",
            div {
                class: "heading",
                IconElement {
                    icon: Icon::Beaker
                },
                div {
                    class: "text",
                    p {
                        class: "title",
                        "{cx.props.title}"
                    },
                    Label {
                        text: cx.props.author.clone(),
                    }
                },
                div {
                    class: "control",
                    &cx.props.children
                }
            },
            p {
                class: "description",
                "{cx.props.description}"
            }
        }
    ))
}<|MERGE_RESOLUTION|>--- conflicted
+++ resolved
@@ -16,15 +16,11 @@
 
 #[allow(non_snake_case)]
 pub fn SettingSection<'a>(cx: Scope<'a, SectionProps<'a>>) -> Element<'a> {
-<<<<<<< HEAD
-    let no_border = cx.props.no_border.then(|| "no-border").unwrap_or_default();
-=======
     let no_border = cx
         .props
         .no_border
         .then_some("no-border")
         .unwrap_or_default();
->>>>>>> 3f9f2637
 
     cx.render(rsx!(
         div {
