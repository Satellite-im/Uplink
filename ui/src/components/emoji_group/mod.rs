use common::language::get_local_text;
// use common::{icons::outline::Shape as Icon, state::State};
use common::state::ui::EmojiDestination;
use common::state::State;
use common::{icons::outline::Shape as Icon, state::Action};
use dioxus::prelude::*;
use kit::elements::tooltip::{ArrowPosition, Tooltip};
use kit::elements::{button::Button, Appearance};

#[derive(Props)]
pub struct Props<'a> {
    onselect: EventHandler<'a, String>,
    apply_to: EmojiDestination,
}

#[allow(non_snake_case)]
pub fn EmojiGroup<'a>(cx: Scope<'a, Props<'a>>) -> Element<'a> {
    let state = use_shared_state::<State>(cx)?;
    let emojis = state.read().ui.emojis.clone();
    let sorted_list = emojis.get_sorted_vec(Some(5));
<<<<<<< HEAD
=======
    let has_extension = state
        .read()
        .ui
        .extensions
        .enabled_extension("emoji_selector");
    let picker_tooltip = if has_extension {
        cx.render(rsx!(()))
    } else {
        cx.render(rsx!(Tooltip {
            arrow_position: ArrowPosition::Bottom,
            text: get_local_text("messages.missing-emoji-picker")
        }))
    };
>>>>>>> e36046b5

    cx.render(rsx!(
        div {
            class: "emoji-group",
            for emoji in sorted_list {
                Button {
                    aria_label: "frequent-emoji".into(),
                    key: "{emoji.0}",
                    text: emoji.0.clone(),
                    appearance: Appearance::Secondary,
                    onpress: move |_| {
                        cx.props.onselect.call(emoji.0.clone());
                    }
                }
            }
            Button {
                aria_label: "open-emoji-picker".into(),
                key: "open-picker",
                icon: Icon::Plus,
                appearance: Appearance::Secondary,
                disabled: !has_extension,
                onpress: move |_| {
                    state.write().mutate(Action::SetEmojiDestination(Some(cx.props.apply_to.clone())));
                    state.write().mutate(Action::SetEmojiPickerVisible(true));
                },
                tooltip: picker_tooltip
            }
        }
    ))
}<|MERGE_RESOLUTION|>--- conflicted
+++ resolved
@@ -18,8 +18,6 @@
     let state = use_shared_state::<State>(cx)?;
     let emojis = state.read().ui.emojis.clone();
     let sorted_list = emojis.get_sorted_vec(Some(5));
-<<<<<<< HEAD
-=======
     let has_extension = state
         .read()
         .ui
@@ -33,7 +31,6 @@
             text: get_local_text("messages.missing-emoji-picker")
         }))
     };
->>>>>>> e36046b5
 
     cx.render(rsx!(
         div {
