--- conflicted
+++ resolved
@@ -31,12 +31,8 @@
     CreateConversation { recipient: DID, chat: Option<Chat> },
     RemoveFriend(DID),
     BlockFriend(DID),
-<<<<<<< HEAD
-    RemoveConversation(DID),
-=======
     // will remove direct conversations involving the friend
     RemoveDirectConvs(DID),
->>>>>>> c5389f5d
 }
 
 #[allow(non_snake_case)]
@@ -120,17 +116,10 @@
                             logger::error(&format!("failed to block friend: {}", e));
                         }
                     }
-<<<<<<< HEAD
-                    ChanCmd::RemoveConversation(recipient) => {
-                        let (tx, rx) = oneshot::channel::<Result<(), warp::error::Error>>();
-                        warp_cmd_tx
-                            .send(WarpCmd::RayGun(RayGunCmd::Remove2PersonConv {
-=======
                     ChanCmd::RemoveDirectConvs(recipient) => {
                         let (tx, rx) = oneshot::channel::<Result<(), warp::error::Error>>();
                         warp_cmd_tx
                             .send(WarpCmd::RayGun(RayGunCmd::RemoveDirectConvs {
->>>>>>> c5389f5d
                                 recipient: recipient.clone(),
                                 rsp: tx,
                             }))
@@ -192,10 +181,6 @@
                                             icon: Icon::ChatBubbleBottomCenterText,
                                             text: get_local_text("uplink.chat"),
                                             onpress: move |_| {
-<<<<<<< HEAD
-                                                // this works for mock data because the conversations already exist
-=======
->>>>>>> c5389f5d
                                                 ch.send(ChanCmd::CreateConversation{recipient: context_friend.did_key(), chat: chat2.clone()});
                                             }
                                         },
@@ -221,17 +206,12 @@
                                             icon: Icon::UserMinus,
                                             text: get_local_text("uplink.remove"),
                                             onpress: move |_| {
-<<<<<<< HEAD
                                                 if STATIC_ARGS.use_mock {
                                                     state.write().mutate(Action::RemoveFriend(remove_friend.clone()));
                                                 } else {
                                                     ch.send(ChanCmd::RemoveFriend(remove_friend.did_key()));
-                                                    ch.send(ChanCmd::RemoveConversation(remove_friend.did_key()));
+                                                    ch.send(ChanCmd::RemoveDirectConvs(remove_friend.did_key()));
                                                 }
-=======
-                                                ch.send(ChanCmd::RemoveFriend(remove_friend.did_key()));
-                                                ch.send(ChanCmd::RemoveDirectConvs(remove_friend.did_key()));
->>>>>>> c5389f5d
                                             }
                                         },
                                         ContextItem {
@@ -239,17 +219,12 @@
                                             icon: Icon::NoSymbol,
                                             text: get_local_text("friends.block"),
                                             onpress: move |_| {
-<<<<<<< HEAD
                                                 if STATIC_ARGS.use_mock {
                                                     state.write().mutate(Action::Block(block_friend.clone()));
                                                 } else {
                                                     ch.send(ChanCmd::BlockFriend(block_friend.did_key()));
-                                                    ch.send(ChanCmd::RemoveConversation(block_friend.did_key()));
+                                                    ch.send(ChanCmd::RemoveDirectConvs(block_friend.did_key()));
                                                 }
-=======
-                                                ch.send(ChanCmd::BlockFriend(block_friend.did_key()));
-                                                ch.send(ChanCmd::RemoveDirectConvs(block_friend.did_key()));
->>>>>>> c5389f5d
                                             }
                                         },
                                     )),
@@ -266,7 +241,6 @@
                                             }
                                         )),
                                         onchat: move |_| {
-<<<<<<< HEAD
                                             // this works for mock data because the conversations already exist
                                            ch.send(ChanCmd::CreateConversation{recipient: chat_with_friend.did_key(), chat: chat3.clone()});
                                         },
@@ -275,7 +249,7 @@
                                                 state.write().mutate(Action::RemoveFriend(remove_friend_2.clone()));
                                             } else {
                                                 ch.send(ChanCmd::RemoveFriend(remove_friend_2.did_key()));
-                                                ch.send(ChanCmd::RemoveConversation(remove_friend_2.did_key()));
+                                                ch.send(ChanCmd::RemoveDirectConvs(remove_friend_2.did_key()));
                                             }
                                         },
                                         onblock: move |_| {
@@ -283,19 +257,8 @@
                                                 state.write().mutate(Action::Block(block_friend_2.clone()));
                                             } else {
                                                 ch.send(ChanCmd::BlockFriend(block_friend_2.did_key()));
-                                                ch.send(ChanCmd::RemoveConversation(block_friend_2.did_key()));
-                                            }
-=======
-                                           ch.send(ChanCmd::CreateConversation{recipient: chat_with_friend.did_key(), chat: chat3.clone()});
-                                        },
-                                        onremove: move |_| {
-                                            ch.send(ChanCmd::RemoveFriend(remove_friend_2.did_key()));
-                                            ch.send(ChanCmd::RemoveDirectConvs(remove_friend_2.did_key()));
-                                        },
-                                        onblock: move |_| {
-                                            ch.send(ChanCmd::BlockFriend(block_friend_2.did_key()));
-                                            ch.send(ChanCmd::RemoveDirectConvs(block_friend_2.did_key()));
->>>>>>> c5389f5d
+                                                ch.send(ChanCmd::RemoveDirectConvs(block_friend_2.did_key()));
+                                            }
                                         }
                                     }
                                 }
