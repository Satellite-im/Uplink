--- conflicted
+++ resolved
@@ -51,11 +51,7 @@
 
     if let Some(chat) = chat_with.get().clone() {
         chat_with.set(None);
-<<<<<<< HEAD
-        state.write().mutate(Action::ChatWith(&chat.id));
-=======
-        state.write().mutate(Action::ChatWith(chat, true));
->>>>>>> 787173df
+        state.write().mutate(Action::ChatWith(&chat.id, true));
         if state.read().ui.is_minimal_view() {
             state.write().mutate(Action::SidebarHidden(true));
         }
