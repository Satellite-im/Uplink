use std::collections::{HashMap, HashSet};

use dioxus::prelude::*;
use dioxus_router::prelude::use_navigator;
use futures::{channel::oneshot, StreamExt};
use kit::{
    components::{
        context_menu::{ContextItem, ContextMenu},
        message::format_text,
        user::User,
        user_image::UserImage,
        user_image_group::UserImageGroup,
    },
    elements::{
        button::Button,
        checkbox::Checkbox,
        input::{Input, Options},
        label::Label,
        Appearance,
    },
    layout::modal::Modal,
};

use common::{get_images_dir, icons::outline::Shape as Icon, language::get_local_text_with_args};
use common::{language::get_local_text, state::Identity};
use common::{
    state::{Action, Chat, State},
    warp_runner::{MultiPassCmd, RayGunCmd, WarpCmd},
    STATIC_ARGS, WARP_CMD_CH,
};
use uuid::Uuid;
use warp::{
    crypto::DID,
    multipass::identity::Relationship,
    raygun::{self, ConversationType},
};

use tracing::log;

use crate::{
    components::friends::friend::{Friend, SkeletalFriend},
    utils::build_participants,
    UplinkRoute,
};

#[allow(clippy::large_enum_variant)]
enum ChanCmd {
    CreateConversation { recipient: DID, chat: Option<Chat> },
    RemoveFriend(DID),
    BlockFriend(DID),
    // will remove direct conversations involving the friend
    RemoveDirectConvs(DID),
}

#[allow(non_snake_case)]
pub fn Friends() -> Element {
    let state = use_context::<Signal<State>>();
    let reset_filter = use_signal(|| false);
    let friend_filter = use_signal(String::new);
    if *reset_filter.get() {
        friend_filter.set(String::new());
        reset_filter.set(false);
    }
    let filter = friend_filter.get().to_lowercase();
    let friends_all = state.read().friend_identities();
    let friends_list = HashMap::from_iter(
        friends_all
            .iter()
            .filter(|id| filter.is_empty() || id.username().to_lowercase().starts_with(&filter))
            .map(|id| (id.did_key(), id.clone())),
    );
    let block_in_progress: Signal<HashSet<DID>> = use_signal(HashSet::new);
    let remove_in_progress: Signal<HashSet<DID>> = use_signal(HashSet::new);

    let share_did = use_signal(|| None);

    let friends = State::get_friends_by_first_letter(friends_list);

    let router = use_navigator();

    let chat_with: Signal<Option<Uuid>> = use_signal(|| None);

    if let Some(id) = *chat_with.get(0) {
        chat_with.set(None);
        state.write().mutate(Action::ChatWith(&id, true));
        if state.read().ui.is_minimal_view() {
            state.write().mutate(Action::SidebarHidden(true));
        }
        router.replace(UplinkRoute::ChatLayout {});
    }

    let ch = use_coroutine(|mut rx: UnboundedReceiver<ChanCmd>| {
        to_owned![chat_with, block_in_progress, remove_in_progress];
        async move {
            let warp_cmd_tx = WARP_CMD_CH.tx.clone();
            while let Some(cmd) = rx.next().await {
                //tokio::time::sleep(std::time::Duration::from_millis(5000)).await;
                match cmd {
                    ChanCmd::CreateConversation { chat, recipient } => {
                        // verify chat exists
                        let chat = match chat {
                            Some(c) => c.id,
                            None => {
                                // if not, create the chat
                                let (tx, rx) = oneshot::channel();
                                if let Err(e) = warp_cmd_tx.send(WarpCmd::RayGun(
                                    RayGunCmd::CreateConversation { recipient, rsp: tx },
                                )) {
                                    log::error!("failed to send warp command: {}", e);
                                    continue;
                                }

                                let rsp = rx.await.expect("command canceled");

                                match rsp {
                                    Ok(c) => c,
                                    Err(e) => {
                                        log::error!("failed to create conversation: {}", e);
                                        continue;
                                    }
                                }
                            }
                        };
                        chat_with.set(Some(chat));
                    }
                    ChanCmd::RemoveFriend(did) => {
                        let (tx, rx) = oneshot::channel::<Result<(), warp::error::Error>>();
                        if let Err(e) =
                            warp_cmd_tx.send(WarpCmd::MultiPass(MultiPassCmd::RemoveFriend {
                                did: did.clone(),
                                rsp: tx,
                            }))
                        {
                            log::error!("failed to send warp command: {}", e);
                            remove_in_progress.make_mut().remove(&did);
                            continue;
                        }

                        let rsp = rx.await.expect("command canceled");
                        remove_in_progress.make_mut().remove(&did);
                        if let Err(e) = rsp {
                            log::error!("failed to remove friend: {}", e);
                        }
                    }
                    ChanCmd::BlockFriend(did) => {
                        let (tx, rx) = oneshot::channel::<Result<(), warp::error::Error>>();
                        if let Err(e) = warp_cmd_tx.send(WarpCmd::MultiPass(MultiPassCmd::Block {
                            did: did.clone(),
                            rsp: tx,
                        })) {
                            log::error!("failed to send warp command: {}", e);
                            block_in_progress.make_mut().remove(&did);
                            continue;
                        }

                        let rsp = rx.await.expect("command canceled");
                        block_in_progress.make_mut().remove(&did);
                        if let Err(e) = rsp {
                            // todo: display message to user
                            log::error!("failed to block friend: {}", e);
                        }
                    }
                    ChanCmd::RemoveDirectConvs(recipient) => {
                        let (tx, rx) = oneshot::channel::<Result<(), warp::error::Error>>();
                        if let Err(e) =
                            warp_cmd_tx.send(WarpCmd::RayGun(RayGunCmd::RemoveDirectConvs {
                                recipient: recipient.clone(),
                                rsp: tx,
                            }))
                        {
                            log::error!("failed to send warp command: {}", e);
                            continue;
                        }

                        let rsp = rx.await.expect("command canceled");
                        if let Err(e) = rsp {
                            log::error!(
                                "failed to remove conversation with friend {}: {}",
                                recipient,
                                e
                            );
                        }
                    }
                }
            }
        }
    });

    let image_path = get_images_dir()
        .unwrap_or_default()
        .join("mascot")
        .join("party.webp")
        .to_str()
        .map(|x| x.to_string())
        .unwrap_or_default();

    rsx! (
        div {
            class: "friends-list",
            aria_label: "Friends List",
            Label {
                text: get_local_text("friends.friends"),
                aria_label: "friends-list-label".into(),
            },
            (!friends_all.is_empty()).then(||{
                rsx!(Input {
                    placeholder: get_local_text("friends.search-placeholder"),
                    icon: Icon::MagnifyingGlass,
                    options: Options {
                        with_clear_btn: true,
                        clear_validation_on_no_chars: true,
                        clear_on_submit: false,
                        ..Options::default()
                    },
                    disable_onblur: true,
                    reset: reset_filter.clone(),
                    onchange: |(s, _)| {
                        friend_filter.set(s);
                    },
                    aria_label: "Search Friend".into()
                })
            }),
            (friends.is_empty()).then(|| rsx! (
                div {
                    class: "empty-friends-list",
                    img {
                        src: "{image_path}"
                    },
                }
            )),
            share_did.is_some().then(||{
                rsx!(ShareFriendsModal{
                    did: share_did.clone()
                })
            }),
            friends.into_iter().map(|(letter, sorted_friends)| {
                let group_letter = letter.to_string();
                rsx!(
                    div {
                        key: "friend-group-{group_letter}",
                        Label {
                            text: letter.into(),
                            aria_label: letter.into()
                        },
                        sorted_friends.into_iter().map(|friend| {
                            let did = friend.did_key();
                            let chat = state.read().get_chat_with_friend(friend.did_key());
                            let chat2 = chat.clone();
                            let chat3 = chat.clone();
                            let favorite = chat.clone().map(|c| state.read().is_favorite(&c));
                            let did_suffix = friend.short_id().to_string();
                            let remove_friend = friend.clone();
                            let remove_friend_2 = friend.clone();
                            let chat_with_friend = friend.clone();
                            let block_friend = friend.clone();
                            let block_friend_2 = friend.clone();
                            let context_friend = friend.clone();
                            let share_friend = friend.clone();
                            let mut relationship = Relationship::default();
                            relationship.set_friends(true);
                            let platform = friend.platform().into();
                            rsx!(
                                ContextMenu {
                                    id: format!("{did}-friend-listing"),
                                    key: "{did}-friend-listing",
                                    devmode: state.read().configuration.developer.developer_mode,
                                    items: rsx!(
                                        ContextItem {
                                            icon: Icon::ChatBubbleBottomCenterText,
                                            text: get_local_text("uplink.chat"),
                                            aria_label: "friends-chat".into(),
                                            onpress: move |_| {
                                                ch.send(ChanCmd::CreateConversation{recipient: context_friend.did_key(), chat: chat2.clone()});
                                            }
                                        },
                                        ContextItem {
                                            danger: false,
                                            icon: Icon::Link,
                                            text: get_local_text("friends.share"),
                                            aria_label: "friends-share".into(),
                                            onpress: move |_| {
                                                share_did.set(Some(share_friend.did_key()));
                                            }
                                        },
                                        if let Some(f) = favorite {
                                            rsx!(ContextItem {
                                                icon: if f {Icon::HeartSlash} else {Icon::Heart},
                                                text: get_local_text(if f {"favorites.remove"} else {"favorites.favorites"}),
                                                aria_label: if f {"favorites-remove".into()} else {"favorites-add".into()},
                                                onpress: move |_| {
                                                    // can't favorite a non-existent conversation
                                                    // todo: don't even allow favoriting from the friends page unless there's a conversation
                                                    if let Some(c) = &chat {
                                                        state.write().mutate(Action::ToggleFavorite(&c.id));
                                                    }
                                                }
                                            })
                                        },
                                        hr{}
                                        ContextItem {
                                            danger: true,
                                            icon: Icon::UserMinus,
                                            text: get_local_text("uplink.remove"),
                                            aria_label: "friends-remove".into(),
                                            should_render: !remove_in_progress.current().contains(&remove_friend.did_key()),
                                            onpress: move |_| {
                                                let did = remove_friend.did_key();
                                                if STATIC_ARGS.use_mock {
                                                    state.write().mutate(Action::RemoveFriend(&did));
                                                } else {
                                                    remove_in_progress.make_mut().insert(did.clone());
                                                    ch.send(ChanCmd::RemoveFriend(did.clone()));
                                                    ch.send(ChanCmd::RemoveDirectConvs(did));
                                                }
                                            }
                                        },
                                        ContextItem {
                                            danger: true,
                                            icon: Icon::NoSymbol,
                                            text: get_local_text("friends.block"),
                                            aria_label: "friends-block".into(),
                                            should_render: !block_in_progress.current().contains(&block_friend.did_key()),
                                            onpress: move |_| {
                                                let did = block_friend.did_key();
                                                if STATIC_ARGS.use_mock {
                                                    state.write().mutate(Action::Block(&did));
                                                } else {
                                                    block_in_progress.make_mut().insert(did.clone());
                                                    ch.send(ChanCmd::BlockFriend(did.clone()));
                                                    ch.send(ChanCmd::RemoveDirectConvs(did));
                                                }
                                            }
                                        },
                                    ),
                                    Friend {
                                        username: friend.username(),
                                        aria_label: friend.username(),
                                        suffix: did_suffix,
                                        status_message: friend.status_message().unwrap_or_default(),
                                        relationship: relationship,
                                        block_button_disabled: block_in_progress.current().contains(&friend.did_key()),
                                        remove_button_disabled: remove_in_progress.current().contains(&friend.did_key()),
                                        user_image: rsx! (
                                            UserImage {
                                                platform: platform,
                                                status: friend.identity_status().into(),
                                                image: friend.profile_picture()
                                            }
                                        ),
                                        onchat: move |_| {
                                            // this works for mock data because the conversations already exist
                                           ch.send(ChanCmd::CreateConversation{recipient: chat_with_friend.did_key(), chat: chat3.clone()});
                                        },
                                        onremove: move |_| {
                                            if STATIC_ARGS.use_mock {
                                                state.write().mutate(Action::RemoveFriend(&remove_friend_2.did_key()));
                                            } else {
                                                remove_in_progress.make_mut().insert(remove_friend_2.did_key());
                                                ch.send(ChanCmd::RemoveFriend(remove_friend_2.did_key()));
                                                ch.send(ChanCmd::RemoveDirectConvs(remove_friend_2.did_key()));
                                            }
                                        },
                                        onblock: move |_| {
                                            if STATIC_ARGS.use_mock {
                                                state.write().mutate(Action::Block(&block_friend_2.did_key()));
                                            } else {
                                                block_in_progress.make_mut().insert(block_friend_2.did_key());
                                                ch.send(ChanCmd::BlockFriend(block_friend_2.did_key()));
                                                ch.send(ChanCmd::RemoveDirectConvs(block_friend_2.did_key()));
                                            }
                                        }
                                    }
                                }
                            )
                        })
                    }
                )
            })
        }
    )
}

// todo: remove this
#[allow(unused)]
#[allow(non_snake_case)]
pub fn FriendsSkeletal() -> Element {
    rsx!(
        div {
            class: "friends-list",
            Label {
                text: get_local_text("friends.friends"),
            },
            SkeletalFriend {},
            SkeletalFriend {},
            SkeletalFriend {},
        }
    )
}

#[derive(PartialEq, Props)]
pub struct FriendProps {
    did: Signal<Option<DID>>,
    excluded_chat: Option<Uuid>,
}

pub fn ShareFriendsModal(props: FriendProps) -> Element {
    let state = use_context::<Signal<State>>();
    let chats_selected = use_signal(|| Vec::new);
    let ch = use_coroutine(|mut rx: UnboundedReceiver<(DID, Vec<Uuid>)>| async move {
        let warp_cmd_tx = WARP_CMD_CH.tx.clone();
        while let Some((id, uuid)) = rx.next().await {
            let msg = vec![id.to_string()];
            let (tx, rx) = oneshot::channel();
            let cmd = RayGunCmd::SendMessageForSeveralChats {
                convs_id: uuid,
                msg,
                attachments: Vec::new(),
                rsp: tx,
            };
            if let Err(e) = warp_cmd_tx.send(WarpCmd::RayGun(cmd)) {
                log::error!("failed to send warp command: {}", e);
                continue;
            }

            let rsp = rx.await.expect("command canceled");
            if let Err(e) = rsp {
                log::error!("failed to send message: {}", e);
            }
<<<<<<< HEAD
        }
    });
    rsx!(Modal {
        open: props.did.get().is_some(),
        onclose: move |_| props.did.set(None),
=======
        },
    );
    let chats: Vec<_> = state
        .read()
        .chats_sidebar()
        .iter()
        .filter(|c| {
            cx.props
                .excluded_chat
                .map(|id| !c.id.eq(&id))
                .unwrap_or(true)
        })
        .cloned()
        .collect();
    cx.render(rsx!(Modal {
        open: cx.props.did.get().is_some(),
        onclose: move |_| cx.props.did.set(None),
>>>>>>> d668299c
        show_close_button: false,
        transparent: false,
        close_on_click_inside_modal: false,
        dont_pad: true,
        div {
            class: "modal-share-friends",
            div {
                class: "modal-share-friends-header",
                padding: "12px",
                Label {
                    text: get_local_text("friends.select-chat"),
                },
                div {
                    class: "send-chat-button",
                    Button {
                        text: get_local_text("friends.share-to-chat"),
                        icon: Icon::Share,
                        aria_label: "share_to_chat".into(),
                        appearance: Appearance::Secondary,
                        disabled: chats_selected.read().is_empty(),
                        onpress: move |_| {
                            ch.send((props.did.as_ref().unwrap().clone(), chats_selected.read().clone()));
                            props.did.set(None);
                        },
                    },
                }
            }
<<<<<<< HEAD
            state.read().chats_sidebar().iter().filter(|c|props.excluded_chat.map(|id|!c.id.eq(&id)).unwrap_or(true)).cloned().map(|chat| {
=======
            chats.is_empty().then(||{
                rsx!(div {
                    class: "modal-share-friend-empty",
                    get_local_text("messages.no-chats")
                })
            }),
            chats.iter().map(|chat| {
>>>>>>> d668299c
                let id = chat.id;
                let participants = state.read().chat_participants(chat);
                let other_participants =  state.read().remove_self(&participants);
                let user: Identity = other_participants.first().cloned().unwrap_or_default();
                let platform = user.platform().into();
                // todo: how to tell who is participating in a group chat if the chat has a conversation_name?
                let participants_name = match &chat.conversation_name {
                    Some(name) => name.clone(),
                    None => State::join_usernames(&other_participants)
                };
                let unwrapped_message = match chat.messages.iter().last() {Some(m) => m.inner.clone(),None => raygun::Message::default()};
                let subtext_val = match unwrapped_message.lines().iter().map(|x| x.trim()).find(|x| !x.is_empty()) {
                    Some(v) => format_text(v, state.read().ui.should_transform_markdown_text(), state.read().ui.should_transform_ascii_emojis(), Some((&state.read(), &chat.id, true))),
                    _ => match &unwrapped_message.attachments()[..] {
                        [] => get_local_text("sidebar.chat-new"),
                        [ file ] => file.name(),
                        _ => match participants.iter().find(|p| p.did_key()  == unwrapped_message.sender()).map(|x| x.username()) {
                            Some(name) => get_local_text_with_args("sidebar.subtext", vec![("user", name)]),
                            None => {
                                log::error!("error calculating subtext for sidebar chat");
                                // Still return default message
                                get_local_text("sidebar.chat-new")
                            }
                        }
                    }
                };
                let selected = chats_selected.read().contains(&id);
                rsx!(div {
                    class: format_args!("modal-share-friend {}", if selected {"share-friend-selected"} else {""}),
                    User {
                        username: participants_name,
                        subtext: subtext_val,
                        timestamp: raygun::Message::default().date(),
                        active: false,
<<<<<<< HEAD
                        user_image: rsx!(
                            match chat.conversation_type {
                                ConversationType::Direct => rsx!(UserImage {
                                    platform: platform,
                                    status:  user.identity_status().into(),
                                    image: user.profile_picture(),
                                    typing: false,
                                }),
                                _ => rsx!(UserImageGroup {
                                    participants: build_participants(&participants),
                                    typing: false,
                                })
=======
                        user_image: cx.render(rsx!(
                            div {
                                class: "modal-share-friend-image-group",
                                Checkbox {
                                    disabled: false,
                                    width: "1em".into(),
                                    height: "1em".into(),
                                    is_checked: selected,
                                    on_click: move |_| {
                                        chats_selected.with_mut(|v|{
                                            if !selected {
                                                v.push(id);
                                            } else {
                                                v.retain(|c|!c.eq(&id));
                                            }
                                        });
                                    }
                                },
                                match chat.conversation_type {
                                    ConversationType::Direct => rsx!(UserImage {
                                        platform: platform,
                                        status:  user.identity_status().into(),
                                        image: user.profile_picture(),
                                        typing: false,
                                    }),
                                    _ => rsx!(UserImageGroup {
                                        participants: build_participants(&participants),
                                        typing: false,
                                    })
                                }
>>>>>>> d668299c
                            }
                        ),
                        onpress: move |_| {
                            chats_selected.with_mut(|v|{
                                if !selected {
                                    v.push(id);
                                } else {
                                    v.retain(|c|!c.eq(&id));
                                }
                            });
                        }
                    }
                }
            )
            })
        }
    })
}<|MERGE_RESOLUTION|>--- conflicted
+++ resolved
@@ -421,36 +421,22 @@
                 log::error!("failed to send warp command: {}", e);
                 continue;
             }
-
             let rsp = rx.await.expect("command canceled");
             if let Err(e) = rsp {
                 log::error!("failed to send message: {}", e);
             }
-<<<<<<< HEAD
         }
     });
-    rsx!(Modal {
-        open: props.did.get().is_some(),
-        onclose: move |_| props.did.set(None),
-=======
-        },
-    );
     let chats: Vec<_> = state
         .read()
         .chats_sidebar()
         .iter()
-        .filter(|c| {
-            cx.props
-                .excluded_chat
-                .map(|id| !c.id.eq(&id))
-                .unwrap_or(true)
-        })
+        .filter(|c| props.excluded_chat.map(|id| !c.id.eq(&id)).unwrap_or(true))
         .cloned()
         .collect();
-    cx.render(rsx!(Modal {
-        open: cx.props.did.get().is_some(),
-        onclose: move |_| cx.props.did.set(None),
->>>>>>> d668299c
+    rsx!(Modal {
+        open: props.did.read().is_some(),
+        onclose: move |_| props.did.set(None),
         show_close_button: false,
         transparent: false,
         close_on_click_inside_modal: false,
@@ -478,17 +464,13 @@
                     },
                 }
             }
-<<<<<<< HEAD
-            state.read().chats_sidebar().iter().filter(|c|props.excluded_chat.map(|id|!c.id.eq(&id)).unwrap_or(true)).cloned().map(|chat| {
-=======
-            chats.is_empty().then(||{
+            {chats.is_empty().then(||{
                 rsx!(div {
                     class: "modal-share-friend-empty",
                     get_local_text("messages.no-chats")
                 })
-            }),
-            chats.iter().map(|chat| {
->>>>>>> d668299c
+            })},
+            {chats.iter().map(|chat| {
                 let id = chat.id;
                 let participants = state.read().chat_participants(chat);
                 let other_participants =  state.read().remove_self(&participants);
@@ -523,21 +505,7 @@
                         subtext: subtext_val,
                         timestamp: raygun::Message::default().date(),
                         active: false,
-<<<<<<< HEAD
                         user_image: rsx!(
-                            match chat.conversation_type {
-                                ConversationType::Direct => rsx!(UserImage {
-                                    platform: platform,
-                                    status:  user.identity_status().into(),
-                                    image: user.profile_picture(),
-                                    typing: false,
-                                }),
-                                _ => rsx!(UserImageGroup {
-                                    participants: build_participants(&participants),
-                                    typing: false,
-                                })
-=======
-                        user_image: cx.render(rsx!(
                             div {
                                 class: "modal-share-friend-image-group",
                                 Checkbox {
@@ -567,7 +535,6 @@
                                         typing: false,
                                     })
                                 }
->>>>>>> d668299c
                             }
                         ),
                         onpress: move |_| {
@@ -582,7 +549,7 @@
                     }
                 }
             )
-            })
+            })}
         }
     })
 }