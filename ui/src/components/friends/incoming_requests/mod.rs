--- conflicted
+++ resolved
@@ -83,27 +83,6 @@
         }
     });
 
-<<<<<<< HEAD
-    cx.render(rsx! (
-        div {
-            class: "friends-list",
-            aria_label: "Incoming Requests List",
-            Label {
-                text: get_local_text("friends.incoming_requests"),
-                aria_label: "incoming-list-label".into(),
-            },
-            friends_list.into_iter().map(|friend| {
-                let friend = Rc::new(friend);
-                let _username = friend.username();
-                let _status_message = friend.status_message().unwrap_or_default();
-                let did = friend.did_key();
-                let did2 = did.clone();
-                let did_suffix = friend.short_id().to_string();
-                let platform = friend.platform().into();
-                let friend2 = friend.clone();
-                let friend3 = friend.clone();
-                let friend4 = friend.clone();
-=======
     if friends_list.is_empty() {
         return render!({});
     }
@@ -120,12 +99,11 @@
             let _status_message = friend.status_message().unwrap_or_default();
             let did = friend.did_key();
             let did2 = did.clone();
-            let did_suffix: String = did.to_string().chars().rev().take(6).collect();
+            let did_suffix = friend.short_id().to_string();
             let platform = friend.platform().into();
             let friend2 = friend.clone();
             let friend3 = friend.clone();
             let friend4 = friend.clone();
->>>>>>> b2b72f40
 
             let any_button_disabled = accept_in_progress.current().contains(&did)
                 ||  deny_in_progress.current().contains(&did);
