--- conflicted
+++ resolved
@@ -123,7 +123,6 @@
                 Input {
                     placeholder: get_local_text("friends.placeholder"),
                     icon: Icon::MagnifyingGlass,
-<<<<<<< HEAD
                     options: Options {
                         with_validation: Some(friend_validation),
                         // Do not replace spaces with underscores
@@ -136,16 +135,12 @@
                     onchange: |(s, is_valid)| {
                         friend_input.set(s);
                         friend_input_valid.set(is_valid);
-                    }
-=======
-                    options: input_options,
+                    },
                     aria_label: "Add Someone Input".into()
->>>>>>> 18503f24
                 },
                 Button {
                     icon: Icon::Plus,
                     text: get_local_text("uplink.add"),
-<<<<<<< HEAD
                     disabled: !friend_input_valid.get(),
                     onpress: move |_| {
                         match DID::from_str(friend_input.get()) {
@@ -155,7 +150,8 @@
                                 todo!("failed to convert string to DID");
                             }
                         }
-                    }
+                    },
+                    aria_label: "Add Someone Button".into()
                 },
                 // todo: verify that this is the desired UI
                 Button {
@@ -163,9 +159,6 @@
                     onpress: move |_| {
                         id_ch.send(());
                     }
-=======
-                    aria_label: "Add Someone Button".into()
->>>>>>> 18503f24
                 }
             }
         }
