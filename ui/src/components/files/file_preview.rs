use std::fs;
use std::path::PathBuf;

use common::language::get_local_text;
use common::state::State;
use common::utils::img_dimensions_preview::{IMAGE_MAX_HEIGHT, IMAGE_MAX_WIDTH};
<<<<<<< HEAD
use common::{STATIC_ARGS, is_video};
=======
use common::utils::lifecycle::use_component_lifecycle;
use common::utils::local_file_path::get_fixed_path_to_load_local_file;
use common::STATIC_ARGS;
>>>>>>> 730d9882
use common::{icons::outline::Shape as Icon, warp_runner::thumbnail_to_base64};
use dioxus::prelude::*;
use kit::components::context_menu::{ContextItem, ContextMenu};
use warp::constellation::file::File;

#[derive(Props)]
pub struct Props<'a> {
    file: &'a File,
    on_download: EventHandler<'a, Option<PathBuf>>,
}

#[allow(non_snake_case)]
pub fn FilePreview<'a>(cx: Scope<'a, Props<'a>>) -> Element<'a> {
    let thumbnail = thumbnail_to_base64(cx.props.file);
    let state = use_shared_state::<State>(cx)?;
    let temp_dir = STATIC_ARGS.temp_files.join(cx.props.file.name());
    let is_video = is_video(&cx.props.file.name());

    if !temp_dir.exists() {
        cx.props.on_download.call(Some(temp_dir.clone()));
    }
    let temp_file_path_as_string = get_fixed_path_to_load_local_file(temp_dir.clone());

    cx.render(rsx!(
        ContextMenu {
            id: "file-preview-context-menu".into(),
            devmode: state.read().configuration.developer.developer_mode,
            items: cx.render(rsx!(
                ContextItem {
                    icon: Icon::ArrowDownCircle,
                    aria_label: "files-download-preview".into(),
                    text: get_local_text("files.download"),
                    onpress: move |_| {
                        cx.props.on_download.call(None);
                    }
                },
            )),
<<<<<<< HEAD
            if is_video {
                rsx!(video {
                    id: "file_preview_img",
                    aria_label: "file-preview-image",
                    max_height: IMAGE_MAX_HEIGHT,
                    max_width: IMAGE_MAX_WIDTH,
                    controls: true, 
                    src: format_args!("{}", if temp_dir.exists() { temp_file_path_as_string } else {"".to_string()} ),
    
                })
            } else {
                rsx!(img {
                    id: "file_preview_img",
                    aria_label: "file-preview-image",
                    max_height: IMAGE_MAX_HEIGHT,
                    max_width: IMAGE_MAX_WIDTH,
                    src: format_args!("{}", if temp_dir.exists() { temp_file_path_as_string } else {thumbnail} ),
                },)
            }
=======
            img {
                id: "file_preview_img",
                aria_label: "file-preview-image",
                max_height: IMAGE_MAX_HEIGHT,
                max_width: IMAGE_MAX_WIDTH,
                src: format_args!("{}", if temp_dir.exists()
                    { temp_file_path_as_string }
                    else {thumbnail} ),
            },
>>>>>>> 730d9882
        },
    ))
}<|MERGE_RESOLUTION|>--- conflicted
+++ resolved
@@ -1,16 +1,10 @@
-use std::fs;
 use std::path::PathBuf;
 
 use common::language::get_local_text;
 use common::state::State;
 use common::utils::img_dimensions_preview::{IMAGE_MAX_HEIGHT, IMAGE_MAX_WIDTH};
-<<<<<<< HEAD
+use common::utils::local_file_path::get_fixed_path_to_load_local_file;
 use common::{STATIC_ARGS, is_video};
-=======
-use common::utils::lifecycle::use_component_lifecycle;
-use common::utils::local_file_path::get_fixed_path_to_load_local_file;
-use common::STATIC_ARGS;
->>>>>>> 730d9882
 use common::{icons::outline::Shape as Icon, warp_runner::thumbnail_to_base64};
 use dioxus::prelude::*;
 use kit::components::context_menu::{ContextItem, ContextMenu};
@@ -48,7 +42,6 @@
                     }
                 },
             )),
-<<<<<<< HEAD
             if is_video {
                 rsx!(video {
                     id: "file_preview_img",
@@ -68,17 +61,6 @@
                     src: format_args!("{}", if temp_dir.exists() { temp_file_path_as_string } else {thumbnail} ),
                 },)
             }
-=======
-            img {
-                id: "file_preview_img",
-                aria_label: "file-preview-image",
-                max_height: IMAGE_MAX_HEIGHT,
-                max_width: IMAGE_MAX_WIDTH,
-                src: format_args!("{}", if temp_dir.exists()
-                    { temp_file_path_as_string }
-                    else {thumbnail} ),
-            },
->>>>>>> 730d9882
         },
     ))
 }