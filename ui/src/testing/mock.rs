--- conflicted
+++ resolved
@@ -19,13 +19,8 @@
 };
 
 use crate::state::{
-<<<<<<< HEAD
-    storage::Storage, ui::WindowMeta, Account, Chat, Chats, Friends, Identity, Route, Settings,
-    State, ToastNotification, UI,
-=======
-    Account, Chat, Chats, Friends, Identity, Route, Settings, State,
-    ToastNotification, 
->>>>>>> 2243cc8b
+    storage::Storage, Account, Chat, Chats, Friends, Identity, Route, Settings, State,
+    ToastNotification,
 };
 
 const FRIEND_COUNT: usize = 20;
