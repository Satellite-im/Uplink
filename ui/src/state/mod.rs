--- conflicted
+++ resolved
@@ -602,8 +602,6 @@
     pub fn remove_window(&mut self, id: WindowId) {
         self.ui.remove_overlay(id);
     }
-<<<<<<< HEAD
-=======
 
     pub fn clear_typing_indicator(&mut self, instant: Instant) -> bool {
         let mut needs_update = false;
@@ -689,117 +687,6 @@
             msg.reactions_mut().retain(|r| !r.users().is_empty());
         }
     }
-}
-
-impl State {
-    pub fn mutate(&mut self, action: Action) {
-        self.call_hooks(&action);
-
-        match action {
-            Action::SetMeta(metadata) => {
-                self.ui.metadata = metadata;
-            }
-            Action::SidebarHidden(hidden) => self.ui.sidebar_hidden = hidden,
-            Action::ClearPopout(window) => {
-                self.ui.clear_popout(window);
-            }
-            Action::SetPopout(webview) => {
-                self.ui.set_popout(webview);
-            }
-            Action::SetDebugLogger(webview) => {
-                self.ui.set_debug_logger(webview);
-            }
-            Action::ClearDebugLogger(window) => {
-                self.ui.clear_debug_logger(window);
-            }
-            Action::AddOverlay(window) => {
-                self.ui.overlays.push(window);
-            }
-            Action::SetOverlay(enabled) => self.toggle_overlay(enabled),
-            // Action::Call(_) => todo!(),
-            // Action::Hangup(_) => todo!(),
-            Action::AddToastNotification(notification) => {
-                self.ui
-                    .toast_notifications
-                    .insert(Uuid::new_v4(), notification);
-            }
-            // Action::RemoveToastNotification => {
-            //     self.ui.toast_notifications.pop_front();
-            // }
-            Action::ToggleMute => self.toggle_mute(),
-            Action::ToggleSilence => self.toggle_silence(),
-            Action::SetId(identity) => self.set_identity(&identity),
-            Action::SetActiveMedia(id) => self.set_active_media(id),
-            Action::DisableMedia => self.disable_media(),
-            Action::SetLanguage(language) => self.set_language(&language),
-            Action::SendRequest(identity) => self.new_outgoing_request(&identity),
-            Action::RequestAccepted(identity) => {
-                self.complete_request(Direction::Outgoing, &identity);
-            }
-            Action::CancelRequest(identity) => {
-                self.cancel_request(Direction::Outgoing, &identity);
-            }
-            Action::IncomingRequest(identity) => self.new_incoming_request(&identity),
-            Action::AcceptRequest(identity) => {
-                self.complete_request(Direction::Incoming, &identity);
-            }
-            Action::DenyRequest(identity) => {
-                self.cancel_request(Direction::Incoming, &identity);
-            }
-            Action::RemoveFriend(friend) => self.remove_friend(&friend.did_key()),
-            Action::Block(identity) => self.block(&identity),
-            Action::Unblock(identity) => self.unblock(&identity),
-            Action::Favorite(chat) => self.favorite(&chat),
-            Action::UnFavorite(chat_id) => self.unfavorite(chat_id),
-            Action::ChatWith(chat) => {
-                // warning: ensure that warp is used to get/create the chat which is passed in here
-                //todo: check if (for the side which created the conversation) a warp event comes in and consider using that instead
-                self.set_active_chat(&chat);
-                self.clear_unreads(&chat);
-                self.chats.all.entry(chat.id).or_insert(chat);
-            }
-            Action::AddToSidebar(chat) => {
-                self.add_chat_to_sidebar(chat.clone());
-                self.chats.all.entry(chat.id).or_insert(chat);
-            }
-            Action::RemoveFromSidebar(chat_id) => {
-                self.remove_sidebar_chat(chat_id);
-            }
-            Action::NewMessage(_, _) => todo!(),
-            Action::ToggleFavorite(chat) => {
-                self.toggle_favorite(&chat);
-            }
-            Action::StartReplying(chat, message) => {
-                self.start_replying(&chat, &message);
-            }
-            Action::CancelReply(chat) => {
-                self.cancel_reply(&chat);
-            }
-            Action::ClearUnreads(chat) => {
-                self.clear_unreads(&chat);
-            }
-            Action::AddReaction(_, _, _) => todo!(),
-            Action::RemoveReaction(_, _, _) => todo!(),
-            Action::Reply(_, _) => todo!(),
-            Action::MockSend(id, msg) => {
-                let sender = self.account.identity.did_key();
-                let mut m = raygun::Message::default();
-                m.set_conversation_id(id);
-                m.set_sender(sender);
-                m.set_value(msg);
-                self.add_msg_to_chat(id, m);
-            }
-            Action::Navigate(to) => {
-                self.set_active_route(to);
-            }
-            // UI
-            Action::SetTheme(theme) => self.set_theme(Some(theme)),
-            Action::ClearTheme => self.set_theme(None),
-        }
-
-        let _ = self.save();
-    }
->>>>>>> aaa8e9a4
 
     fn call_hooks(&mut self, action: &Action) {
         for hook in self.hooks.iter() {
