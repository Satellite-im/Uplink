use std::collections::HashMap;

use serde::{Deserialize, Serialize};
use uuid::Uuid;
use warp::raygun::Message;

use super::identity::Identity;

#[derive(Clone, Debug, PartialEq, Eq, Deserialize, Serialize)]
pub struct Chat {
    // Warp generated UUID of the chat
    // TODO: This should be wired up to warp conversation id's
    #[serde(default)]
    pub id: Uuid,
    // Includes the list of participants within a given chat.
    // these don't need to be stored in state either
    #[serde(skip)]
    pub participants: Vec<Identity>,
    // Messages should only contain messages we want to render. Do not include the entire message history.
    // don't store the actual message in state
    #[serde(skip)]
    pub messages: Vec<Message>,
    // Unread count for this chat, should be cleared when we view the chat.
    #[serde(default)]
    pub unreads: u32,
    // If a value exists, we will render the message we're replying to above the chatbar
    #[serde(skip)]
    pub replying_to: Option<Message>,
}

// TODO: Properly wrap data which is expected to persist remotely in options, so we can know if we're still figuring out what exists "remotely", i.e. loading.
#[derive(Clone, Debug, Default, Deserialize, Serialize)]
pub struct Chats {
    #[serde(skip)]
    pub initialized: bool,
    // All active chats from warp.
    #[serde(default)]
    pub all: HashMap<Uuid, Chat>,
    // Chat to display / interact with currently.
    #[serde(default)]
    pub active: Option<Uuid>,
    // don't persist a call across restarts
    // the Uuid is the chat associated with the current call
    #[serde(skip)]
    pub active_media: Option<Uuid>, // TODO: in the future, this should probably be a vec of media streams or something
    // Chats to show in the sidebar
    #[serde(default)]
    pub in_sidebar: Vec<Uuid>,
    // Favorite Chats
    #[serde(default)]
    pub favorites: Vec<Uuid>,
}
pub enum Direction {
    Incoming,
    Outgoing,
}

impl Chats {
<<<<<<< HEAD
    pub fn join(&mut self, other: &mut HashMap<Uuid, Chat>) {
=======
    pub fn join(&mut self, mut other: HashMap<Uuid, Chat>) {
>>>>>>> 923821ce
        for (k, v) in other.drain() {
            self.all.insert(k, v);
        }
    }
}<|MERGE_RESOLUTION|>--- conflicted
+++ resolved
@@ -56,11 +56,7 @@
 }
 
 impl Chats {
-<<<<<<< HEAD
-    pub fn join(&mut self, other: &mut HashMap<Uuid, Chat>) {
-=======
     pub fn join(&mut self, mut other: HashMap<Uuid, Chat>) {
->>>>>>> 923821ce
         for (k, v) in other.drain() {
             self.all.insert(k, v);
         }
