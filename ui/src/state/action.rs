use derive_more::Display;
use dioxus_desktop::{tao::window::WindowId, DesktopContext};
use either::Either;
use std::rc::Weak;
use uuid::Uuid;
use warp::raygun::Message;
use wry::webview::WebView;

use super::{
    chats::Chat,
    identity::Identity,
    notifications::NotificationKind,
    route::To,
    ui::{Theme, ToastNotification, WindowMeta},
    State,
};

pub type Callback = Box<dyn Fn(&State, &Action)>;

// Define a new struct to represent a hook that listens for a specific action type.
pub struct ActionHook {
    pub action_type: Either<Action, Vec<Action>>,
    pub callback: Callback,
}

/// used exclusively by State::mutate
#[derive(Display)]
pub enum Action {
    // UI
    #[display(fmt = "WindowMeta")]
    SetMeta(WindowMeta),
    // hang up for the active media stream
    #[display(fmt = "DisableMedia")]
    DisableMedia,
    #[display(fmt = "ToggleSilence")]
    ToggleSilence,
    #[display(fmt = "ToggleMute")]
    ToggleMute,
    #[display(fmt = "SidebarHidden: {_0}")]
    SidebarHidden(bool),
    #[display(fmt = "SetOverlay")]
    SetOverlay(bool),
    #[display(fmt = "AddToastNotification")]
    AddToastNotification(ToastNotification),
    #[display(fmt = "SetTheme")]
    SetTheme(Theme),
    #[display(fmt = "ClearTheme")]
    ClearTheme,
    // RemoveToastNotification,
    /// sets the active media to the corresponding conversation uuid
    #[display(fmt = "SetActiveMedia")]
    SetActiveMedia(Uuid),
    // Account
    /// Sets the ID for the user.
    #[display(fmt = "SetId")]
    SetId(Identity),
    /// adds an overlay. currently only used for demonstration purposes
    #[display(fmt = "AddOverlay")]
    AddOverlay(Weak<WebView>),
    /// used for the popout player or media player
    #[display(fmt = "SetPopout")]
    SetPopout(WindowId),
    #[display(fmt = "ClearPopout")]
    ClearPopout(DesktopContext),
    #[display(fmt = "SetDebugLogger")]
    SetDebugLogger(WindowId),
    #[display(fmt = "ClearDebugLogger")]
    ClearDebugLogger(DesktopContext),

    // Notifications
<<<<<<< HEAD
    AddNotification(NotificationKind, u32),
    RemoveNotification(NotificationKind, u32),
    ClearNotification(NotificationKind),
=======
    #[display(fmt = "AddNotification")]
    AddNotification(NotificaitonKind, u32),
    #[display(fmt = "RemoveNotification")]
    RemoveNotification(NotificaitonKind, u32),
    #[display(fmt = "ClearNotification")]
    ClearNotification(NotificaitonKind),
    #[display(fmt = "ClearAllNotifications")]
>>>>>>> 99e2dfc7
    ClearAllNotifications,
    // Settings
    /// Sets the selected language.
    #[display(fmt = "SetLanguage")]
    SetLanguage(String),

    // Routes
    /// Set the active route
    #[display(fmt = "Navigate")]
    Navigate(To),
    // Requests
    /// Send a new friend request
    #[display(fmt = "SendRequest")]
    SendRequest(Identity),
    /// To be fired when a friend request you sent is accepted
    #[display(fmt = "RequestAccepted")]
    RequestAccepted(Identity),
    /// Cancel an outgoing request
    #[display(fmt = "CancelRequest")]
    CancelRequest(Identity),

    /// Handle a new incoming friend request
    #[display(fmt = "IncomingRequest")]
    IncomingRequest(Identity),
    /// Accept an incoming friend request
    #[display(fmt = "AcceptRequest")]
    AcceptRequest(Identity),
    /// Deny a incoming friend request
    #[display(fmt = "DenyRequest")]
    DenyRequest(Identity),

    // Friends
    #[display(fmt = "RemoveFriend")]
    RemoveFriend(Identity),
    #[display(fmt = "Block")]
    Block(Identity),
    #[display(fmt = "Unblock")]
    Unblock(Identity),
    /// Handles the display of "favorite" chats
    #[display(fmt = "Favorite")]
    Favorite(Chat),
    #[display(fmt = "UnFavorite")]
    UnFavorite(Uuid),
    /// Sets the active chat to a given chat
    #[display(fmt = "ChatWith")]
    ChatWith(Chat),
    /// Adds a chat to the sidebar
    #[display(fmt = "AddToSidebar")]
    AddToSidebar(Chat),
    /// Removes a chat from the sidebar, also removes the active chat if the chat being removed matches
    #[display(fmt = "RemoveFromSidebar")]
    RemoveFromSidebar(Uuid),
    /// Adds or removes a chat from the favorites page
    #[display(fmt = "ToggleFavorite")]
    ToggleFavorite(Chat),

    // Messaging
    /// Records a new message and plays associated notifications
    #[display(fmt = "NewMessage")]
    NewMessage(Chat, Message),
    /// React to a given message by ID
    /// conversation id, message id, reaction
    #[display(fmt = "AddReaction")]
    AddReaction(Uuid, Uuid, String),
    /// conversation id, message id, reaction
    #[display(fmt = "RemoveReaction")]
    RemoveReaction(Uuid, Uuid, String),
    /// Reply to a given message by ID
    #[display(fmt = "Reply")]
    Reply(Chat, Message),
    /// Prep the UI for a message reply.
    #[display(fmt = "StartReplying")]
    StartReplying(Chat, Message),
    /// Clears the reply for a given chat
    #[display(fmt = "CancelReply")]
    CancelReply(Chat),
    /// fakes sending a message to the specified chat
    /// for normal operation, warp sends a message, Uplink receives an event when that message was sent, and state is updated accordingly.
    /// for mock data, warp is not used and this is needed to fake sending a message
    /// (Conversation Id, message)
    #[display(fmt = "MockSend")]
    MockSend(Uuid, Vec<String>),
    #[display(fmt = "ClearUnreads")]
    ClearUnreads(Chat),
}

impl Action {
    pub fn compare_discriminant(&self, other: &Action) -> bool {
        std::mem::discriminant(self) == std::mem::discriminant(other)
    }
}<|MERGE_RESOLUTION|>--- conflicted
+++ resolved
@@ -68,11 +68,6 @@
     ClearDebugLogger(DesktopContext),
 
     // Notifications
-<<<<<<< HEAD
-    AddNotification(NotificationKind, u32),
-    RemoveNotification(NotificationKind, u32),
-    ClearNotification(NotificationKind),
-=======
     #[display(fmt = "AddNotification")]
     AddNotification(NotificaitonKind, u32),
     #[display(fmt = "RemoveNotification")]
@@ -80,7 +75,6 @@
     #[display(fmt = "ClearNotification")]
     ClearNotification(NotificaitonKind),
     #[display(fmt = "ClearAllNotifications")]
->>>>>>> 99e2dfc7
     ClearAllNotifications,
     // Settings
     /// Sets the selected language.
