use derive_more::Display;
use dioxus_desktop::{tao::window::WindowId, DesktopContext};
use either::Either;
use std::rc::Weak;
use uuid::Uuid;
use warp::raygun::Message;
use wry::webview::WebView;

use super::{
    chats::Chat,
    identity::Identity,
    notifications::NotificationKind,
    route::To,
    ui::{Theme, ToastNotification, WindowMeta},
    State,
};

pub type Callback = Box<dyn Fn(&State, &Action)>;

// Define a new struct to represent a hook that listens for a specific action type.
pub struct ActionHook {
    pub action_type: Either<Action, Vec<Action>>,
    pub callback: Callback,
}

/// used exclusively by State::mutate
#[derive(Display)]
pub enum Action {
    // UI
    #[display(fmt = "WindowMeta")]
    SetMeta(WindowMeta),
    // hang up for the active media stream
    #[display(fmt = "DisableMedia")]
    DisableMedia,
    #[display(fmt = "ToggleSilence")]
    ToggleSilence,
    #[display(fmt = "ToggleMute")]
    ToggleMute,
    #[display(fmt = "SidebarHidden: {_0}")]
    SidebarHidden(bool),
    #[display(fmt = "SetOverlay")]
    SetOverlay(bool),
    #[display(fmt = "AddToastNotification")]
    AddToastNotification(ToastNotification),
    #[display(fmt = "SetTheme")]
    SetTheme(Theme),
    #[display(fmt = "ClearTheme")]
    ClearTheme,
    // RemoveToastNotification,
    /// sets the active media to the corresponding conversation uuid
    #[display(fmt = "SetActiveMedia")]
    SetActiveMedia(Uuid),
    // Account
    /// Sets the ID for the user.
    #[display(fmt = "SetId")]
    SetId(Identity),
    /// adds an overlay. currently only used for demonstration purposes
    #[display(fmt = "AddOverlay")]
    AddOverlay(Weak<WebView>),
    /// used for the popout player or media player
    #[display(fmt = "SetPopout")]
    SetPopout(WindowId),
    #[display(fmt = "ClearPopout")]
    ClearPopout(DesktopContext),
    #[display(fmt = "SetDebugLogger")]
    SetDebugLogger(WindowId),
    #[display(fmt = "ClearDebugLogger")]
    ClearDebugLogger(DesktopContext),

    // Notifications
    #[display(fmt = "AddNotification")]
    AddNotification(NotificationKind, u32),
    #[display(fmt = "RemoveNotification")]
    RemoveNotification(NotificationKind, u32),
    #[display(fmt = "ClearNotification")]
    ClearNotification(NotificationKind),
    #[display(fmt = "ClearAllNotifications")]
    ClearAllNotifications,
    // Settings
    /// Sets the selected language.
    #[display(fmt = "SetLanguage")]
    SetLanguage(String),

    // Routes
    /// Set the active route
    #[display(fmt = "Navigate")]
    Navigate(To),
    // Requests
    /// Send a new friend request
    #[display(fmt = "SendRequest")]
    SendRequest(Identity),
    /// To be fired when a friend request you sent is accepted
    #[display(fmt = "RequestAccepted")]
    RequestAccepted(Identity),
    /// Cancel an outgoing request
    #[display(fmt = "CancelRequest")]
    CancelRequest(Identity),

    /// Handle a new incoming friend request
    #[display(fmt = "IncomingRequest")]
    IncomingRequest(Identity),
    /// Accept an incoming friend request
    #[display(fmt = "AcceptRequest")]
    AcceptRequest(Identity),
    /// Deny a incoming friend request
    #[display(fmt = "DenyRequest")]
    DenyRequest(Identity),

    // Friends
    #[display(fmt = "RemoveFriend")]
    RemoveFriend(Identity),
    #[display(fmt = "Block")]
    Block(Identity),
    #[display(fmt = "Unblock")]
    Unblock(Identity),
    /// Handles the display of "favorite" chats
    #[display(fmt = "Favorite")]
    Favorite(Chat),
    #[display(fmt = "UnFavorite")]
    UnFavorite(Uuid),
    /// Sets the active chat to a given chat
    #[display(fmt = "ChatWith")]
    ChatWith(Chat),
    /// Adds a chat to the sidebar
    #[display(fmt = "AddToSidebar")]
    AddToSidebar(Chat),
    /// Removes a chat from the sidebar, also removes the active chat if the chat being removed matches
    #[display(fmt = "RemoveFromSidebar")]
    RemoveFromSidebar(Uuid),
    /// Adds or removes a chat from the favorites page
    #[display(fmt = "ToggleFavorite")]
    ToggleFavorite(Chat),

    // Messaging
    /// Records a new message and plays associated notifications
    #[display(fmt = "NewMessage")]
    NewMessage(Chat, Message),
    /// React to a given message by ID
    /// conversation id, message id, reaction
    #[display(fmt = "AddReaction")]
    AddReaction(Uuid, Uuid, String),
    /// conversation id, message id, reaction
    #[display(fmt = "RemoveReaction")]
    RemoveReaction(Uuid, Uuid, String),
    /// Reply to a given message by ID
    #[display(fmt = "Reply")]
    Reply(Chat, Message),
    /// Prep the UI for a message reply.
    #[display(fmt = "StartReplying")]
    StartReplying(Chat, Message),
    /// Clears the reply for a given chat
    #[display(fmt = "CancelReply")]
    CancelReply(Chat),
    /// fakes sending a message to the specified chat
    /// for normal operation, warp sends a message, Uplink receives an event when that message was sent, and state is updated accordingly.
    /// for mock data, warp is not used and this is needed to fake sending a message
    /// (Conversation Id, message)
    #[display(fmt = "MockSend")]
    MockSend(Uuid, Vec<String>),
    #[display(fmt = "ClearUnreads")]
    ClearUnreads(Chat),
<<<<<<< HEAD
    #[display(fmt = "ClearActiveUnreads")]
    ClearActiveUnreads,
=======
    #[display(fmt = "Config {_0}")]
    Config(ConfigAction),
}

#[derive(Display)]
pub enum ConfigAction {
    #[display(fmt = "SetNotificationsEnabled {_0}")]
    SetNotificationsEnabled(bool),
    #[display(fmt = "SetTheme {_0}")]
    SetTheme(String),
    #[display(fmt = "SetOverlayEnabled {_0}")]
    SetOverlayEnabled(bool),
    #[display(fmt = "SetDevModeEnabled {_0}")]
    SetDevModeEnabled(bool),
    #[display(fmt = "SetInterfaceSoundsEnabled {_0}")]
    SetInterfaceSoundsEnabled(bool),
    #[display(fmt = "SetMediaSoundsEnabled {_0}")]
    SetMediaSoundsEnabled(bool),
    #[display(fmt = "SetMessageSoundsEnabled {_0}")]
    SetMessageSoundsEnabled(bool),
    #[display(fmt = "SetFriendsNotificationsEnabled {_0}")]
    SetFriendsNotificationsEnabled(bool),
    #[display(fmt = "SetMessagesNotificationsEnabled {_0}")]
    SetMessagesNotificationsEnabled(bool),
    #[display(fmt = "SetSettingsNotificationsEnabled {_0}")]
    SetSettingsNotificationsEnabled(bool),
>>>>>>> 68c86597
}

impl Action {
    pub fn compare_discriminant(&self, other: &Action) -> bool {
        std::mem::discriminant(self) == std::mem::discriminant(other)
    }
}<|MERGE_RESOLUTION|>--- conflicted
+++ resolved
@@ -159,10 +159,8 @@
     MockSend(Uuid, Vec<String>),
     #[display(fmt = "ClearUnreads")]
     ClearUnreads(Chat),
-<<<<<<< HEAD
     #[display(fmt = "ClearActiveUnreads")]
     ClearActiveUnreads,
-=======
     #[display(fmt = "Config {_0}")]
     Config(ConfigAction),
 }
@@ -189,7 +187,6 @@
     SetMessagesNotificationsEnabled(bool),
     #[display(fmt = "SetSettingsNotificationsEnabled {_0}")]
     SetSettingsNotificationsEnabled(bool),
->>>>>>> 68c86597
 }
 
 impl Action {
