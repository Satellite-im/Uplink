use serde::{Deserialize, Serialize};
use std::collections::{HashMap, HashSet};
use warp::crypto::DID;

use super::identity::Identity;
// TODO: Properly wrap data which is expected to persist remotely in options, so we can know if we're still figuring out what exists "remotely", i.e. loading.
#[derive(Clone, Debug, Default, Deserialize, Serialize)]
pub struct Friends {
    // becomes true when the friends fields have been retrieved from Warp
    #[serde(skip)]
    pub initialized: bool,
    // All active friends.
    #[serde(skip)]
    pub all: HashMap<DID, Identity>,
    // List of friends the user has blocked
    #[serde(skip)]
    pub blocked: HashSet<Identity>,
    // Friend requests, incoming and outgoing.
    #[serde(skip)]
    pub incoming_requests: HashSet<Identity>,
    #[serde(skip)]
    pub outgoing_requests: HashSet<Identity>,
}

impl Friends {
<<<<<<< HEAD
    pub fn join(&mut self, other: &mut Friends) {
=======
    pub fn join(&mut self, mut other: Friends) {
>>>>>>> 923821ce
        for (k, v) in other.all.drain() {
            self.all.insert(k, v);
        }

        for v in other.blocked.drain() {
            self.blocked.insert(v);
        }

        for v in other.incoming_requests.drain() {
            self.incoming_requests.insert(v);
        }

        for v in other.outgoing_requests.drain() {
            self.outgoing_requests.insert(v);
        }
    }
}<|MERGE_RESOLUTION|>--- conflicted
+++ resolved
@@ -23,11 +23,7 @@
 }
 
 impl Friends {
-<<<<<<< HEAD
-    pub fn join(&mut self, other: &mut Friends) {
-=======
     pub fn join(&mut self, mut other: Friends) {
->>>>>>> 923821ce
         for (k, v) in other.all.drain() {
             self.all.insert(k, v);
         }
