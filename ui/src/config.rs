use serde::{Deserialize, Serialize};

use std::fs;

use crate::UPLINK_PATH;

/// A struct that represents the configuration of the application.
#[derive(Debug, Default, Deserialize, Serialize)]
pub struct Configuration {
    /// General configuration options.
    #[serde(default)]
    pub general: General,

    /// Privacy-related configuration options.
    #[serde(default)]
    pub privacy: Privacy,

    /// Audio and video-related configuration options.
    #[serde(default)]
    pub audiovideo: AudioVideo,

    /// Extension-related configuration options.
    #[serde(default)]
    pub extensions: Extensions,

    /// Developer-related configuration options.
    #[serde(default)]
    pub developer: Developer,
}

#[derive(Debug, Default, Deserialize, Serialize)]
pub struct General {
    #[serde(default)]
    pub theme: String,
    #[serde(default)]
    pub show_splash: bool,
    #[serde(default)]
    pub enable_overlay: bool,
}

#[derive(Debug, Default, Deserialize, Serialize)]
pub struct Privacy {
    #[serde(default)]
    pub satellite_sync_nodes: bool,
    #[serde(default)]
    pub safer_file_scanning: bool,
}

#[derive(Debug, Default, Deserialize, Serialize)]
pub struct AudioVideo {
    #[serde(default)]
    pub noise_suppression: bool,
    #[serde(default)]
    pub call_timer: bool,
}

#[derive(Debug, Default, Deserialize, Serialize)]
pub struct Extensions {
    #[serde(default)]
    pub enable: bool,
}

#[derive(Debug, Default, Deserialize, Serialize)]
pub struct Developer {
    #[serde(default)]
    pub developer_mode: bool,
    #[serde(default)]
    pub cache_dir: String,
}

const DEFAULT_CACHE_DIR: &str = ".uplink";

impl Configuration {
    pub fn new() -> Self {
        // Create a default configuration here
        // For example:
        Self {
            developer: Developer {
                cache_dir: DEFAULT_CACHE_DIR.into(),
                ..Developer::default()
            },
            ..Self::default()
        }
    }

    pub fn load() -> Self {
<<<<<<< HEAD
        let config_path = UPLINK_PATH.join("Config.json");
=======
        let config_path = dirs::home_dir()
            .unwrap_or_default()
            // TODO: We need to make this set to the default cache dir
            .join(format!("{}/Config.json", DEFAULT_CACHE_DIR))
            .into_os_string()
            .into_string()
            .unwrap_or_default();

>>>>>>> 34689473
        // Load the config from the specified path
        match fs::read_to_string(config_path) {
            Ok(contents) => {
                // Parse the config from the file contents using serde
                match serde_json::from_str(&contents) {
                    Ok(config) => config,
                    Err(_) => Self::new(),
                }
            }
            Err(_) => Self::new(),
        }
    }

    pub fn load_or_default() -> Self {
<<<<<<< HEAD
        let config_path = UPLINK_PATH.join("Config.json");
=======
        let config_path = dirs::home_dir()
            .unwrap_or_default()
            .join(format!("{}/Config.json", DEFAULT_CACHE_DIR))
            .into_os_string()
            .into_string()
            .unwrap_or_default();

>>>>>>> 34689473
        // Try to load the config from the specified path
        match fs::read_to_string(config_path) {
            Ok(contents) => {
                // Parse the config from the file contents using serde
                match serde_json::from_str(&contents) {
                    Ok(config) => config,
                    Err(_) => Self::new(),
                }
            }
            Err(_) => Self::new(),
        }
    }

    fn save(&self) -> Result<(), std::io::Error> {
        let config_json = serde_json::to_string(self)?;
<<<<<<< HEAD
        let config_path = UPLINK_PATH.join("Config.json");
=======
        let config_path = dirs::home_dir()
            .unwrap_or_default()
            .join(format!("{}/Config.json", DEFAULT_CACHE_DIR))
            .into_os_string()
            .into_string()
            .unwrap_or_default();

>>>>>>> 34689473
        fs::write(config_path, config_json)?;
        Ok(())
    }
}

impl Configuration {
    pub fn set_theme(&mut self, theme_name: String) {
        self.general.theme = theme_name;
        let _ = self.save();
    }

    pub fn set_overlay(&mut self, overlay: bool) {
        self.general.enable_overlay = overlay;
        let _ = self.save();
    }

    pub fn set_developer_mode(&mut self, developer_mode: bool) {
        self.developer.developer_mode = developer_mode;
        let _ = self.save();
    }
}<|MERGE_RESOLUTION|>--- conflicted
+++ resolved
@@ -64,11 +64,7 @@
 pub struct Developer {
     #[serde(default)]
     pub developer_mode: bool,
-    #[serde(default)]
-    pub cache_dir: String,
 }
-
-const DEFAULT_CACHE_DIR: &str = ".uplink";
 
 impl Configuration {
     pub fn new() -> Self {
@@ -76,7 +72,6 @@
         // For example:
         Self {
             developer: Developer {
-                cache_dir: DEFAULT_CACHE_DIR.into(),
                 ..Developer::default()
             },
             ..Self::default()
@@ -84,18 +79,7 @@
     }
 
     pub fn load() -> Self {
-<<<<<<< HEAD
         let config_path = UPLINK_PATH.join("Config.json");
-=======
-        let config_path = dirs::home_dir()
-            .unwrap_or_default()
-            // TODO: We need to make this set to the default cache dir
-            .join(format!("{}/Config.json", DEFAULT_CACHE_DIR))
-            .into_os_string()
-            .into_string()
-            .unwrap_or_default();
-
->>>>>>> 34689473
         // Load the config from the specified path
         match fs::read_to_string(config_path) {
             Ok(contents) => {
@@ -110,17 +94,8 @@
     }
 
     pub fn load_or_default() -> Self {
-<<<<<<< HEAD
         let config_path = UPLINK_PATH.join("Config.json");
-=======
-        let config_path = dirs::home_dir()
-            .unwrap_or_default()
-            .join(format!("{}/Config.json", DEFAULT_CACHE_DIR))
-            .into_os_string()
-            .into_string()
-            .unwrap_or_default();
 
->>>>>>> 34689473
         // Try to load the config from the specified path
         match fs::read_to_string(config_path) {
             Ok(contents) => {
@@ -136,17 +111,8 @@
 
     fn save(&self) -> Result<(), std::io::Error> {
         let config_json = serde_json::to_string(self)?;
-<<<<<<< HEAD
         let config_path = UPLINK_PATH.join("Config.json");
-=======
-        let config_path = dirs::home_dir()
-            .unwrap_or_default()
-            .join(format!("{}/Config.json", DEFAULT_CACHE_DIR))
-            .into_os_string()
-            .into_string()
-            .unwrap_or_default();
 
->>>>>>> 34689473
         fs::write(config_path, config_json)?;
         Ok(())
     }
