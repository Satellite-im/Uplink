use std::backtrace::Backtrace;

use super::*;

use crate::utils::auto_updater::DownloadState;
use chrono::Local;
use common::state::data_transfer::TransferTracker;
use common::state::ui::WindowMeta;
use common::state::State;
use common::STATIC_ARGS;
use dioxus_desktop::use_window;
use overlay::make_config;
use overlay::OverlayDom;
use warp::multipass;

pub fn use_warp_runner() {
    use_hook(|| {
        // Now turn on the warp runner and save it to the hook so it doesn't get dropped
        let mut runner = warp_runner::WarpRunner::new();
        runner.run();
        runner
    });
}

pub(crate) fn use_bootstrap<'a>(
    identity: &multipass::identity::Identity,
) -> Option<&'a UseSharedState<State>> {
<<<<<<< HEAD
    let desktop = use_window();
    use_context_provider(|| DownloadState::default);
    use_context_provider(|| components::settings::sidebar::Page::Profile);
    use_context_provider(|| {
=======
    let desktop = use_window(cx);
    use_shared_state_provider(cx, DownloadState::default);
    use_shared_state_provider(cx, || components::settings::sidebar::Page::Profile);
    use_shared_state_provider(cx, TransferTracker::default);
    use_shared_state_provider(cx, || {
>>>>>>> d668299c
        let mut state = State::load();

        if STATIC_ARGS.use_mock {
            assert!(state.initialized);
        } else {
            state.set_own_identity(identity.clone().into());
        }

        // TODO: This overlay needs to be fixed in windows
        if cfg!(not(target_os = "windows")) && state.configuration.general.enable_overlay {
            let overlay_test = VirtualDom::new(OverlayDom);
            let window = desktop.new_window(overlay_test, make_config());
            state.ui.overlays.push(window);
        }

        let size = scaled_window_size(desktop.webview.inner_size(), &desktop);
        // Update the window metadata now that we've created a window
        let window_meta = WindowMeta {
            focused: desktop.is_focused(),
            maximized: desktop.is_maximized(),
            minimized: desktop.is_minimized(),
            full_screen: state.ui.metadata.full_screen,
            minimal_view: size.width < 600,
        };
        state.ui.metadata = window_meta;
        state.set_warp_ch(WARP_CMD_CH.tx.clone());

        state
    });

    use_context::<Signal<State>>()
}

pub fn set_app_panic_hook() {
    panic::set_hook(Box::new(|panic_info| {
        let logs = logger::dump_logs();
        let crash_report = format!("{panic_info}\n{logs}\n");
        let backtrace = Backtrace::force_capture();
        let time = Local::now().format("%d-%m-%Y_%H-%M-%S").to_string();
        let path = STATIC_ARGS.crash_logs.join(format!("{}.log", time));
        let log = format!(
            "Uplink crashed:\n{}\nBackTrace:\n{}",
            crash_report, backtrace
        );
        println!("{crash_report}");
        if let Some(p) = path.parent() {
            let _ = fs::create_dir_all(p);
            match fs::write(&path, log) {
                Ok(_) => println!("The crash has been saved to {}", path.to_string_lossy()),
                Err(e) => println!("Unable to save crash log {}", e),
            }
        }
    }))
}

pub fn configure_logger(production_mode: bool, log_to_file: bool) {
    if log_to_file {
        logger::set_save_to_file(true);
    }

    if !production_mode {
        logger::set_write_to_stdout(true);
    }

    logger::init().expect("failed to init logger");

    ::log::debug!("starting uplink");
}

pub fn create_uplink_dirs() {
    // Guarantee all files in temp files directory will be deleted
    if STATIC_ARGS.temp_files.exists() {
        std::fs::remove_dir_all(&STATIC_ARGS.temp_files)
            .expect("Error removing temp files directory");
    }
    // Initializes the cache dir if needed
    std::fs::create_dir_all(&STATIC_ARGS.uplink_path).expect("Error creating Uplink directory");
    std::fs::create_dir_all(&STATIC_ARGS.warp_path).expect("Error creating Warp directory");
    std::fs::create_dir_all(&STATIC_ARGS.themes_path).expect("error creating themes directory");
    std::fs::create_dir_all(&STATIC_ARGS.fonts_path)
        .expect("error creating fonts themes directory");
    std::fs::create_dir_all(&STATIC_ARGS.temp_files)
        .expect("error creatings temporary files directory");
}

pub fn platform_quirks() {
    // Attempts to increase the file desc limit on unix-like systems
    // Note: Will be changed out in the future
    _ = fdlimit::raise_fd_limit();
}<|MERGE_RESOLUTION|>--- conflicted
+++ resolved
@@ -25,18 +25,11 @@
 pub(crate) fn use_bootstrap<'a>(
     identity: &multipass::identity::Identity,
 ) -> Option<&'a UseSharedState<State>> {
-<<<<<<< HEAD
     let desktop = use_window();
     use_context_provider(|| DownloadState::default);
     use_context_provider(|| components::settings::sidebar::Page::Profile);
+    use_context_provider(|| TransferTracker::default);
     use_context_provider(|| {
-=======
-    let desktop = use_window(cx);
-    use_shared_state_provider(cx, DownloadState::default);
-    use_shared_state_provider(cx, || components::settings::sidebar::Page::Profile);
-    use_shared_state_provider(cx, TransferTracker::default);
-    use_shared_state_provider(cx, || {
->>>>>>> d668299c
         let mut state = State::load();
 
         if STATIC_ARGS.use_mock {
