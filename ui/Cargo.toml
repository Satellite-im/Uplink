[package]
name = "ui"
version.workspace = true
edition = "2021"

# See more keys and their definitions at https://doc.rust-lang.org/cargo/reference/manifest.html

[dependencies]
dioxus.workspace = true
dioxus-hooks.workspace = true
dioxus-router.workspace = true
dioxus-desktop = { workspace = true, features = ["transparent"] }
raw-window-handle.workspace = true
dioxus-core.workspace = true
fermi.workspace = true
kit = { path = "../kit" }
common = { path = "../common" }
extensions = { path = "../extensions" }
<<<<<<< HEAD
tokio-util.workspace = true
arboard.workspace = true
humansize.workspace = true
window-vibrancy.workspace = true
uuid.workspace = true
libloading.workspace = true
warp.workspace = true
warp-mp-ipfs.workspace = true
warp-rg-ipfs.workspace = true
warp-fs-ipfs.workspace = true
rfd.workspace = true
mime.workspace = true
serde.workspace = true
serde_json.workspace = true
chrono.workspace = true
either.workspace = true
base64.workspace = true
timeago.workspace = true
dirs.workspace = true
opener.workspace = true
open.workspace = true
wry.workspace = true
derive_more.workspace = true
colored.workspace = true
notify.workspace = true
rand.workspace = true
notify-rust.workspace = true
titlecase.workspace = true

tempfile.workspace = true
fdlimit.workspace = true
=======
tokio-util = { version = "0.7", features = ["full"] }
arboard = "3.1.0"
humansize = "2.1.3"
window-vibrancy = "0.3.2"
uuid = { version = "1.0", features = ["serde", "v4"] }
libloading = "0.7.4"

warp = { git = "https://github.com/Satellite-im/Warp", rev = "6e50802ba6e4d5c1ad10969d9a3a8aa176d47432" }
warp-mp-ipfs = { git = "https://github.com/Satellite-im/Warp", rev = "6e50802ba6e4d5c1ad10969d9a3a8aa176d47432" }
warp-rg-ipfs = { git = "https://github.com/Satellite-im/Warp", rev = "6e50802ba6e4d5c1ad10969d9a3a8aa176d47432" }
warp-fs-ipfs = { git = "https://github.com/Satellite-im/Warp", rev = "6e50802ba6e4d5c1ad10969d9a3a8aa176d47432" }

rfd = "0.10.0"
mime = "0.3.16"
serde = "1.0.150"
serde_json = "1.0.89"
chrono = "0.4.19"
either = "1.6.1"
base64 = "0.20.0"
timeago = "0.4.0"
dirs = "4.0.0"
opener = "0.5.0"
open = "3.2.0"
wry = { version = "0.23.4" }
derive_more = "0.99"
colored = "2.0.0"
notify = "5.1.0"
rand = "0.8.4"
notify-rust = { version = "4.6.0", default-features = false, features = ["d"] }
titlecase = "2.2.1"
regex = "1.6.1"
tempfile = "3.0.7"
fdlimit = "0.2"
>>>>>>> ca54333e

once_cell.workspace = true

futures.workspace = true
tokio = { workspace = true, features = ["full"] }
isolang.workspace = true
clap = { workspace = true, features = ["derive"] }
fs_extra.workspace = true
walkdir.workspace = true

[features]
fullscreen = ["wry/fullscreen"]
transparent = ["wry/transparent"]
tray = ["wry/tray"]

[build-dependencies]
glob = "0.3.0"
rustc_version = "0.4.0"
rsass = "0.26.0"

[target.'cfg(target_os = "macos")'.dependencies]
cocoa = "0.24.1"
objc = "0.2.7"
core-foundation = "0.9.3"

[target.'cfg(windows)'.build-dependencies]
winres = "0.1.12"<|MERGE_RESOLUTION|>--- conflicted
+++ resolved
@@ -16,7 +16,7 @@
 kit = { path = "../kit" }
 common = { path = "../common" }
 extensions = { path = "../extensions" }
-<<<<<<< HEAD
+
 tokio-util.workspace = true
 arboard.workspace = true
 humansize.workspace = true
@@ -48,41 +48,6 @@
 
 tempfile.workspace = true
 fdlimit.workspace = true
-=======
-tokio-util = { version = "0.7", features = ["full"] }
-arboard = "3.1.0"
-humansize = "2.1.3"
-window-vibrancy = "0.3.2"
-uuid = { version = "1.0", features = ["serde", "v4"] }
-libloading = "0.7.4"
-
-warp = { git = "https://github.com/Satellite-im/Warp", rev = "6e50802ba6e4d5c1ad10969d9a3a8aa176d47432" }
-warp-mp-ipfs = { git = "https://github.com/Satellite-im/Warp", rev = "6e50802ba6e4d5c1ad10969d9a3a8aa176d47432" }
-warp-rg-ipfs = { git = "https://github.com/Satellite-im/Warp", rev = "6e50802ba6e4d5c1ad10969d9a3a8aa176d47432" }
-warp-fs-ipfs = { git = "https://github.com/Satellite-im/Warp", rev = "6e50802ba6e4d5c1ad10969d9a3a8aa176d47432" }
-
-rfd = "0.10.0"
-mime = "0.3.16"
-serde = "1.0.150"
-serde_json = "1.0.89"
-chrono = "0.4.19"
-either = "1.6.1"
-base64 = "0.20.0"
-timeago = "0.4.0"
-dirs = "4.0.0"
-opener = "0.5.0"
-open = "3.2.0"
-wry = { version = "0.23.4" }
-derive_more = "0.99"
-colored = "2.0.0"
-notify = "5.1.0"
-rand = "0.8.4"
-notify-rust = { version = "4.6.0", default-features = false, features = ["d"] }
-titlecase = "2.2.1"
-regex = "1.6.1"
-tempfile = "3.0.7"
-fdlimit = "0.2"
->>>>>>> ca54333e
 
 once_cell.workspace = true
 
