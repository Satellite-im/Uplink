--- conflicted
+++ resolved
@@ -24,17 +24,12 @@
 window-vibrancy = "0.3.2"
 uuid = { version = "1.0", features = ["serde", "v4"] }
 libloading = "0.7.4"
-<<<<<<< HEAD
-warp = { git = "https://github.com/Satellite-im/Warp", rev = "391de73496df9123adda184fc5a9ad9610a61874" }
-warp-mp-ipfs = { git = "https://github.com/Satellite-im/Warp", rev = "391de73496df9123adda184fc5a9ad9610a61874" }
-warp-rg-ipfs = { git = "https://github.com/Satellite-im/Warp", rev = "391de73496df9123adda184fc5a9ad9610a61874" }
-warp-fs-ipfs = { git = "https://github.com/Satellite-im/Warp", rev = "391de73496df9123adda184fc5a9ad9610a61874" }
-=======
+
 warp = { git = "https://github.com/Satellite-im/Warp", rev = "6e50802ba6e4d5c1ad10969d9a3a8aa176d47432" }
 warp-mp-ipfs = { git = "https://github.com/Satellite-im/Warp", rev = "6e50802ba6e4d5c1ad10969d9a3a8aa176d47432" }
 warp-rg-ipfs = { git = "https://github.com/Satellite-im/Warp", rev = "6e50802ba6e4d5c1ad10969d9a3a8aa176d47432" }
 warp-fs-ipfs = { git = "https://github.com/Satellite-im/Warp", rev = "6e50802ba6e4d5c1ad10969d9a3a8aa176d47432" }
->>>>>>> 5e59261c
+
 rfd = "0.10.0"
 mime = "0.3.16"
 serde = "1.0.150"
