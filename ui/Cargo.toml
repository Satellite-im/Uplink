--- conflicted
+++ resolved
@@ -56,16 +56,12 @@
 walkdir = { workspace = true }
 zip = { workspace = true }
 filetime = "0.2.20"
-<<<<<<< HEAD
 reqwest = { workspace = true, default-features = false, features = [
     "json",
     "rustls-tls",
     "stream",
 ] }
-=======
-reqwest = { workspace = true }
->>>>>>> 8008475d
-log = { version = "0.4.17", features = ["std"]}
+log = { version = "0.4.17", features = ["std"] }
 
 [features]
 fullscreen = ["dioxus-desktop/fullscreen"]
