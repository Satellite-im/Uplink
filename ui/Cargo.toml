--- conflicted
+++ resolved
@@ -9,10 +9,6 @@
 [dependencies]
 anyhow = "1.0.70"
 async-stream = "0.3"
-<<<<<<< HEAD
-bip39 = { workspace = true }
-=======
->>>>>>> a8caa566
 dioxus = { workspace = true }
 dioxus-hooks = { workspace = true }
 dioxus-router = { workspace = true }
