--- conflicted
+++ resolved
@@ -16,10 +16,7 @@
 fermi = { git = "https://github.com/DioxusLabs/dioxus", rev = "22e71a71bdcdc03c3ae83ae1c3b3fb5417ebaa80" }
 kit = { path = "../kit" }
 common = { path = "../common" }
-<<<<<<< HEAD
 extensions = { path = "../extensions" }
-=======
->>>>>>> 700efed2
 tokio-util = { version = "0.7", features = ["full"] }
 arboard = "3.1.0"
 humansize = "2.1.3"
@@ -44,6 +41,9 @@
 derive_more = "0.99"
 colored = "2.0.0"
 notify = "5.1.0"
+rand = "0.8.4"
+notify-rust = { version = "4.6.0", default-features = false, features = ["d"] }
+titlecase = "2.2.1"
 
 tempfile = "3.0.7"
 fdlimit = "0.2"
