[package]
name = "ui"
version.workspace = true
edition = "2021"

# See more keys and their definitions at https://doc.rust-lang.org/cargo/reference/manifest.html

[dependencies]
dioxus.workspace = true
dioxus-hooks.workspace = true
dioxus-router.workspace = true
dioxus-desktop = { workspace = true, features = ["transparent"] }
raw-window-handle.workspace = true
dioxus-core.workspace = true
fermi.workspace = true
kit.workspace = true
common.workspace = true
extensions.workspace = true

tokio-util.workspace = true
arboard.workspace = true
humansize.workspace = true
window-vibrancy.workspace = true
uuid.workspace = true
libloading.workspace = true
warp.workspace = true
warp-mp-ipfs.workspace = true
warp-rg-ipfs.workspace = true
warp-fs-ipfs.workspace = true
rfd.workspace = true
mime.workspace = true
serde.workspace = true
serde_json.workspace = true
chrono.workspace = true
either.workspace = true
base64.workspace = true
timeago.workspace = true
dirs.workspace = true
opener.workspace = true
open.workspace = true
wry.workspace = true
derive_more.workspace = true
colored.workspace = true
notify.workspace = true
rand.workspace = true
notify-rust.workspace = true
titlecase.workspace = true

<<<<<<< HEAD
rfd = "0.10.0"
mime = "0.3.16"
serde = "1.0.150"
serde_json = "1.0.89"
chrono = "0.4.19"
either = "1.6.1"
base64 = "0.20.0"
timeago = "0.4.0"
dirs = "4.0.0"
opener = "0.5.0"
open = "3.2.0"
wry = { version = "0.23.4" }
derive_more = "0.99"
colored = "2.0.0"
image = "0.24.5"
notify = "5.1.0"
rand = "0.8.4"
notify-rust = { version = "4.6.0", default-features = false, features = ["d"] }
titlecase = "2.2.1"
regex = "1.6.1"
tempfile = "3.0.7"
fdlimit = "0.2"
once_cell = "1.13"
futures = "0.3"
tokio = { version = "1.23.0", features = ["full"] }
isolang = "2.2.0"
clap = { version = "4.0.32", features = ["derive"] }
fs_extra = "1.2.0"
walkdir = "2"
=======
tempfile.workspace = true
fdlimit.workspace = true

once_cell.workspace = true

futures.workspace = true
tokio = { workspace = true, features = ["full"] }
isolang.workspace = true
clap = { workspace = true, features = ["derive"] }
fs_extra.workspace = true
walkdir.workspace = true
>>>>>>> f66376dd

[features]
fullscreen = ["wry/fullscreen"]
transparent = ["wry/transparent"]
tray = ["wry/tray"]

[build-dependencies]
glob = "0.3.0"
rustc_version = "0.4.0"
rsass = "0.26.0"

[target.'cfg(target_os = "macos")'.dependencies]
cocoa = "0.24.1"
objc = "0.2.7"
core-foundation = "0.9.3"

[target.'cfg(windows)'.build-dependencies]
winres = "0.1.12"<|MERGE_RESOLUTION|>--- conflicted
+++ resolved
@@ -46,37 +46,6 @@
 notify-rust.workspace = true
 titlecase.workspace = true
 
-<<<<<<< HEAD
-rfd = "0.10.0"
-mime = "0.3.16"
-serde = "1.0.150"
-serde_json = "1.0.89"
-chrono = "0.4.19"
-either = "1.6.1"
-base64 = "0.20.0"
-timeago = "0.4.0"
-dirs = "4.0.0"
-opener = "0.5.0"
-open = "3.2.0"
-wry = { version = "0.23.4" }
-derive_more = "0.99"
-colored = "2.0.0"
-image = "0.24.5"
-notify = "5.1.0"
-rand = "0.8.4"
-notify-rust = { version = "4.6.0", default-features = false, features = ["d"] }
-titlecase = "2.2.1"
-regex = "1.6.1"
-tempfile = "3.0.7"
-fdlimit = "0.2"
-once_cell = "1.13"
-futures = "0.3"
-tokio = { version = "1.23.0", features = ["full"] }
-isolang = "2.2.0"
-clap = { version = "4.0.32", features = ["derive"] }
-fs_extra = "1.2.0"
-walkdir = "2"
-=======
 tempfile.workspace = true
 fdlimit.workspace = true
 
@@ -85,10 +54,11 @@
 futures.workspace = true
 tokio = { workspace = true, features = ["full"] }
 isolang.workspace = true
+regex.workspace = true
+image.workspace = true
 clap = { workspace = true, features = ["derive"] }
 fs_extra.workspace = true
 walkdir.workspace = true
->>>>>>> f66376dd
 
 [features]
 fullscreen = ["wry/fullscreen"]
